--- conflicted
+++ resolved
@@ -5,9 +5,5 @@
 *.wasm
 wasm_exec.js
 
-<<<<<<< HEAD
-.idea
-=======
 build
-log
->>>>>>> 698ba4bf
+log