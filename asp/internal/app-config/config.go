--- conflicted
+++ resolved
@@ -36,7 +36,7 @@
 	SchedulerType string
 	TxBuilderType string
 	WalletAddr    string
-	RoundLifetime uint
+	RoundLifetime int64
 	MinRelayFee   uint64
 
 	repo      ports.RepoManager
@@ -83,7 +83,7 @@
 	if c.RoundLifetime <= 0 || c.RoundLifetime%512 != 0 {
 		return fmt.Errorf("invalid round lifetime, must be greater than 0 and a multiple of 512")
 	}
-	seq, err := common.BIP68Encode(c.RoundLifetime)
+	seq, err := common.BIP68Encode(uint(c.RoundLifetime))
 	if err != nil {
 		return fmt.Errorf("invalid round lifetime, %s", err)
 	}
@@ -93,7 +93,7 @@
 		return fmt.Errorf("invalid round lifetime, %s", err)
 	}
 
-	if seconds != c.RoundLifetime {
+	if seconds != uint(c.RoundLifetime) {
 		return fmt.Errorf("invalid round lifetime, must be a multiple of 512")
 	}
 
@@ -149,11 +149,7 @@
 	case "dummy":
 		svc = txbuilderdummy.NewTxBuilder(c.wallet, net)
 	case "covenant":
-<<<<<<< HEAD
-		svc = txbuilder.NewTxBuilder(net, c.RoundLifetime)
-=======
-		svc = txbuilder.NewTxBuilder(c.wallet, net)
->>>>>>> b2e034cf
+		svc = txbuilder.NewTxBuilder(c.wallet, net, c.RoundLifetime)
 	default:
 		err = fmt.Errorf("unknown tx builder type")
 	}
