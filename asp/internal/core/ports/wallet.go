package ports

import (
	"context"

	"github.com/decred/dcrd/dcrec/secp256k1/v4"
)

type WalletService interface {
	Status(ctx context.Context) (WalletStatus, error)
	GetPubkey(ctx context.Context) (*secp256k1.PublicKey, error)
	DeriveAddresses(ctx context.Context, num int) ([]string, error)
	SignPset(
		ctx context.Context, pset string, extractRawTx bool,
	) (string, error)
	SelectUtxos(ctx context.Context, asset string, amount uint64) ([]TxInput, uint64, error)
	BroadcastTransaction(ctx context.Context, txHex string) (string, error)
<<<<<<< HEAD
	SignPsetWithKey(ctx context.Context, pset string, inputIndexes []int) (string, error) // inputIndexes == nil means sign all inputs
	GetTransaction(ctx context.Context, txid string) (txhex string, blocktime uint64, err error)
=======
	EstimateFees(ctx context.Context, pset string) (uint64, error)
>>>>>>> d4ee0642
	Close()
}

type WalletStatus interface {
	IsInitialized() bool
	IsUnlocked() bool
	IsSynced() bool
}

type TxInput interface {
	GetTxid() string
	GetIndex() uint32
	GetScript() string
	GetAsset() string
	GetValue() uint64
}<|MERGE_RESOLUTION|>--- conflicted
+++ resolved
@@ -15,12 +15,9 @@
 	) (string, error)
 	SelectUtxos(ctx context.Context, asset string, amount uint64) ([]TxInput, uint64, error)
 	BroadcastTransaction(ctx context.Context, txHex string) (string, error)
-<<<<<<< HEAD
 	SignPsetWithKey(ctx context.Context, pset string, inputIndexes []int) (string, error) // inputIndexes == nil means sign all inputs
 	GetTransaction(ctx context.Context, txid string) (txhex string, blocktime uint64, err error)
-=======
 	EstimateFees(ctx context.Context, pset string) (uint64, error)
->>>>>>> d4ee0642
 	Close()
 }
 
