package badgerdb

import (
	"context"
	"fmt"
	"path/filepath"
	"strings"

	"github.com/ark-network/ark/internal/core/domain"
	dbtypes "github.com/ark-network/ark/internal/infrastructure/db/types"
	"github.com/dgraph-io/badger/v4"
	"github.com/timshannon/badgerhold/v4"
)

const vtxoStoreDir = "vtxos"

type vtxoRepository struct {
	store *badgerhold.Store
}

func NewVtxoRepository(config ...interface{}) (dbtypes.VtxoStore, error) {
	if len(config) != 2 {
		return nil, fmt.Errorf("invalid config")
	}
	baseDir, ok := config[0].(string)
	if !ok {
		return nil, fmt.Errorf("invalid base directory")
	}
	var logger badger.Logger
	if config[1] != nil {
		logger, ok = config[1].(badger.Logger)
		if !ok {
			return nil, fmt.Errorf("invalid logger")
		}
	}

	var dir string
	if len(baseDir) > 0 {
		dir = filepath.Join(baseDir, vtxoStoreDir)
	}
	store, err := createDB(dir, logger)
	if err != nil {
		return nil, fmt.Errorf("failed to open round events store: %s", err)
	}

	return &vtxoRepository{store}, nil
}

func (r *vtxoRepository) AddVtxos(
	ctx context.Context, vtxos []domain.Vtxo,
) error {
	return r.addVtxos(ctx, vtxos)
}

func (r *vtxoRepository) SpendVtxos(
	ctx context.Context, vtxoKeys []domain.VtxoKey,
) error {
	for _, vtxoKey := range vtxoKeys {
		if err := r.spendVtxo(ctx, vtxoKey); err != nil {
			return err
		}
	}
	return nil
}

func (r *vtxoRepository) RedeemVtxos(
	ctx context.Context, vtxoKeys []domain.VtxoKey,
) ([]domain.Vtxo, error) {
	vtxos := make([]domain.Vtxo, 0, len(vtxoKeys))
	for _, vtxoKey := range vtxoKeys {
		vtxo, err := r.redeemVtxo(ctx, vtxoKey)
		if err != nil {
			return nil, err
		}
		if vtxo != nil {
			vtxos = append(vtxos, *vtxo)
		}
	}
	return vtxos, nil
}

func (r *vtxoRepository) GetVtxos(
	ctx context.Context, vtxoKeys []domain.VtxoKey,
) ([]domain.Vtxo, error) {
	vtxos := make([]domain.Vtxo, 0, len(vtxoKeys))
	for _, vtxoKey := range vtxoKeys {
		vtxo, err := r.getVtxo(ctx, vtxoKey)
		if err != nil {
			return nil, err
		}
		vtxos = append(vtxos, *vtxo)
	}
	return vtxos, nil
}

<<<<<<< HEAD
func (r *vtxoRepository) GetVtxosForRound(
	ctx context.Context, txid string,
) ([]domain.Vtxo, error) {
	query := badgerhold.Where("Txid").Eq(txid)
	return r.findVtxos(ctx, query)
}

func (r *vtxoRepository) GetSpendableVtxosWithPubkey(
	ctx context.Context, pubkey string,
) ([]domain.Vtxo, error) {
	query := badgerhold.Where("Pubkey").Eq(pubkey).And("Spent").Eq(false).And("Swept").Eq(false)
=======
func (r *vtxoRepository) GetSpendableVtxos(
	ctx context.Context, pubkey string,
) ([]domain.Vtxo, error) {
	query := badgerhold.Where("Spent").Eq(false).And("Redeemed").Eq(false)
	if len(pubkey) > 0 {
		query = query.And("Pubkey").Eq(pubkey)
	}
>>>>>>> 940214f6
	return r.findVtxos(ctx, query)
}

func (r *vtxoRepository) SweepVtxos(
	ctx context.Context, vtxoKeys []domain.VtxoKey,
) error {
	for _, vtxoKey := range vtxoKeys {
		if err := r.sweepVtxo(ctx, vtxoKey); err != nil {
			return err
		}
	}
	return nil
}

func (r *vtxoRepository) Close() {
	r.store.Close()
}

func (r *vtxoRepository) addVtxos(
	ctx context.Context, vtxos []domain.Vtxo,
) (err error) {
	for _, vtxo := range vtxos {
		vtxoKey := vtxo.VtxoKey.Hash()
		if ctx.Value("tx") != nil {
			tx := ctx.Value("tx").(*badger.Txn)
			err = r.store.TxInsert(tx, vtxoKey, vtxo)
		} else {
			err = r.store.Insert(vtxoKey, vtxo)
		}
	}
	if err != nil && err == badgerhold.ErrKeyExists {
		err = nil
	}
	return
}

func (r *vtxoRepository) getVtxo(
	ctx context.Context, vtxoKey domain.VtxoKey,
) (*domain.Vtxo, error) {
	var vtxo domain.Vtxo
	var err error
	if ctx.Value("tx") != nil {
		tx := ctx.Value("tx").(*badger.Txn)
		err = r.store.TxGet(tx, vtxoKey.Hash(), &vtxo)
	} else {
		err = r.store.Get(vtxoKey.Hash(), &vtxo)
	}
	if err != nil && err == badgerhold.ErrNotFound {
		return nil, fmt.Errorf("vtxo %s:%d not found", vtxoKey.Txid, vtxoKey.VOut)
	}

	return &vtxo, nil
}

func (r *vtxoRepository) spendVtxo(ctx context.Context, vtxoKey domain.VtxoKey) error {
	vtxo, err := r.getVtxo(ctx, vtxoKey)
	if err != nil {
		if strings.Contains(err.Error(), "not found") {
			return nil
		}
		return err
	}
	if vtxo.Spent {
		return nil
	}

	vtxo.Spent = true
	if ctx.Value("tx") != nil {
		tx := ctx.Value("tx").(*badger.Txn)
		err = r.store.TxUpdate(tx, vtxoKey.Hash(), *vtxo)
	} else {
		err = r.store.Update(vtxoKey.Hash(), *vtxo)
	}
	return err
}

func (r *vtxoRepository) redeemVtxo(ctx context.Context, vtxoKey domain.VtxoKey) (*domain.Vtxo, error) {
	vtxo, err := r.getVtxo(ctx, vtxoKey)
	if err != nil {
		if strings.Contains(err.Error(), "not found") {
			return nil, nil
		}
		return nil, err
	}
	if vtxo.Redeemed {
		return nil, nil
	}

	vtxo.Redeemed = true
	if ctx.Value("tx") != nil {
		tx := ctx.Value("tx").(*badger.Txn)
		err = r.store.TxUpdate(tx, vtxoKey.Hash(), *vtxo)
	} else {
		err = r.store.Update(vtxoKey.Hash(), *vtxo)
	}
	if err != nil {
		return nil, err
	}
	return vtxo, nil
}

func (r *vtxoRepository) findVtxos(ctx context.Context, query *badgerhold.Query) ([]domain.Vtxo, error) {
	var vtxos []domain.Vtxo
	var err error

	if ctx.Value("tx") != nil {
		tx := ctx.Value("tx").(*badger.Txn)
		err = r.store.TxFind(tx, &vtxos, query)
	} else {
		err = r.store.Find(&vtxos, query)
	}

	return vtxos, err
}

func (r *vtxoRepository) sweepVtxo(ctx context.Context, vtxoKey domain.VtxoKey) error {
	vtxo, err := r.getVtxo(ctx, vtxoKey)
	if err != nil {
		return err
	}
	if vtxo.Swept {
		return nil
	}

	vtxo.Swept = true
	if ctx.Value("tx") != nil {
		tx := ctx.Value("tx").(*badger.Txn)
		err = r.store.TxUpdate(tx, vtxoKey.Hash(), *vtxo)
	} else {
		err = r.store.Update(vtxoKey.Hash(), *vtxo)
	}
	if err != nil {
		return err
	}
	return nil
}<|MERGE_RESOLUTION|>--- conflicted
+++ resolved
@@ -93,7 +93,6 @@
 	return vtxos, nil
 }
 
-<<<<<<< HEAD
 func (r *vtxoRepository) GetVtxosForRound(
 	ctx context.Context, txid string,
 ) ([]domain.Vtxo, error) {
@@ -101,19 +100,13 @@
 	return r.findVtxos(ctx, query)
 }
 
-func (r *vtxoRepository) GetSpendableVtxosWithPubkey(
-	ctx context.Context, pubkey string,
-) ([]domain.Vtxo, error) {
-	query := badgerhold.Where("Pubkey").Eq(pubkey).And("Spent").Eq(false).And("Swept").Eq(false)
-=======
 func (r *vtxoRepository) GetSpendableVtxos(
 	ctx context.Context, pubkey string,
 ) ([]domain.Vtxo, error) {
-	query := badgerhold.Where("Spent").Eq(false).And("Redeemed").Eq(false)
+	query := badgerhold.Where("Spent").Eq(false).And("Redeemed").Eq(false).And("Swept").Eq(false)
 	if len(pubkey) > 0 {
 		query = query.And("Pubkey").Eq(pubkey)
 	}
->>>>>>> 940214f6
 	return r.findVtxos(ctx, query)
 }
 
