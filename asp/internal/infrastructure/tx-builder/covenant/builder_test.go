--- conflicted
+++ resolved
@@ -168,30 +168,10 @@
 	}
 }
 
-<<<<<<< HEAD
-func (*mockedWalletService) WatchScripts(ctx context.Context, scripts []string) error {
-	panic("unimplemented")
-}
-
-func (*mockedWalletService) UnwatchScripts(ctx context.Context, scripts []string) error {
-	panic("unimplemented")
-}
-
-func (*mockedWalletService) GetNotificationChannel(ctx context.Context) chan []domain.VtxoKey {
-	panic("unimplemented")
-}
-
-func (*mockedWalletService) SelectUtxos(ctx context.Context, asset string, amount uint64) ([]ports.TxInput, uint64, error) {
-	// random txid
-	bytes := make([]byte, 32)
-	if _, err := rand.Read(bytes); err != nil {
-		return nil, 0, err
-=======
 func parsePoolTxFixtures() (*poolTxFixtures, error) {
 	file, err := os.ReadFile("testdata/fixtures.json")
 	if err != nil {
 		return nil, err
->>>>>>> b2e034cf
 	}
 	v := map[string]interface{}{}
 	if err := json.Unmarshal(file, &v); err != nil {
