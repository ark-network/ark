package txbuilder_test

import (
	"context"
	"testing"

	"github.com/ark-network/ark/common"
	"github.com/ark-network/ark/internal/core/domain"
	"github.com/ark-network/ark/internal/core/ports"
	txbuilder "github.com/ark-network/ark/internal/infrastructure/tx-builder/covenant"
	"github.com/btcsuite/btcd/btcec/v2/schnorr"
	"github.com/btcsuite/btcd/chaincfg/chainhash"
	secp256k1 "github.com/decred/dcrd/dcrec/secp256k1/v4"
	"github.com/stretchr/testify/require"
	"github.com/vulpemventures/go-elements/network"
	"github.com/vulpemventures/go-elements/payment"
	"github.com/vulpemventures/go-elements/psetv2"
	"github.com/vulpemventures/go-elements/taproot"
	"github.com/vulpemventures/go-elements/transaction"
)

const (
	testingKey = "apub1qgvdtj5ttpuhkldavhq8thtm5auyk0ec4dcmrfdgu0u5hgp9we22v3hrs4x"
)

func createTestPoolTx(sharedOutputAmount, numberOfInputs uint64) (string, error) {
	_, key, err := common.DecodePubKey(testingKey)
	if err != nil {
		return "", err
	}

	payment := payment.FromPublicKey(key, &network.Testnet, nil)
	script := payment.WitnessScript

	pset, err := psetv2.New(nil, nil, nil)
	if err != nil {
		return "", err
	}

	updater, err := psetv2.NewUpdater(pset)
	if err != nil {
		return "", err
	}

	err = updater.AddInputs([]psetv2.InputArgs{
		{
			Txid:    "2f8f5733734fd44d581976bd3c1aee098bd606402df2ce02ce908287f1d5ede4",
			TxIndex: 0,
		},
	})
	if err != nil {
		return "", err
	}

	connectorsAmount := numberOfInputs*450 + 500

	err = updater.AddOutputs([]psetv2.OutputArgs{
		{
			Asset:  network.Regtest.AssetID,
			Amount: sharedOutputAmount,
			Script: script,
		},
		{
			Asset:  network.Regtest.AssetID,
			Amount: connectorsAmount,
			Script: script,
		},
		{
			Asset:  network.Regtest.AssetID,
			Amount: 500,
		},
	})
	if err != nil {
		return "", err
	}

	utx, err := pset.UnsignedTx()
	if err != nil {
		return "", err
	}

	return utx.ToHex()
}

type mockedWalletService struct{}

// BroadcastTransaction implements ports.WalletService.
func (*mockedWalletService) BroadcastTransaction(ctx context.Context, txHex string) (string, error) {
	panic("unimplemented")
}

// Close implements ports.WalletService.
func (*mockedWalletService) Close() {
	panic("unimplemented")
}

// DeriveAddresses implements ports.WalletService.
func (*mockedWalletService) DeriveAddresses(ctx context.Context, num int) ([]string, error) {
	panic("unimplemented")
}

// GetPubkey implements ports.WalletService.
func (*mockedWalletService) GetPubkey(ctx context.Context) (*secp256k1.PublicKey, error) {
	panic("unimplemented")
}

// SignPset implements ports.WalletService.
func (*mockedWalletService) SignPset(ctx context.Context, pset string, extractRawTx bool) (string, error) {
	panic("unimplemented")
}

// Status implements ports.WalletService.
func (*mockedWalletService) Status(ctx context.Context) (ports.WalletStatus, error) {
	panic("unimplemented")
}

// Transfer implements ports.WalletService.
func (*mockedWalletService) Transfer(ctx context.Context, outs []ports.TxOutput) (string, error) {
	return createTestPoolTx(outs[0].GetAmount(), 1)
}

func TestBuildCongestionTree(t *testing.T) {
	builder := txbuilder.NewTxBuilder(network.Liquid)

	fixtures := []struct {
		payments          []domain.Payment
		expectedNodesNum  int // 2*len(receivers)-1
		expectedLeavesNum int
	}{
		{
			payments: []domain.Payment{
				{
					Id: "0",
					Inputs: []domain.Vtxo{
						{
							VtxoKey: domain.VtxoKey{
								Txid: "fd68e3c5796cc7db0a8036d486d5f625b6b2f2c014810ac020e1ac23e82c59d6",
								VOut: 0,
							},
							Receiver: domain.Receiver{
								Pubkey: "020000000000000000000000000000000000000000000000000000000000000002",
								Amount: 1100,
							},
						},
					},
					Receivers: []domain.Receiver{
						{
							Pubkey: "020000000000000000000000000000000000000000000000000000000000000002",
							Amount: 600,
						},
						{
							Pubkey: "020000000000000000000000000000000000000000000000000000000000000002",
							Amount: 500,
						},
					},
				},
			},
			expectedNodesNum:  1,
			expectedLeavesNum: 1,
		},
		{
			payments: []domain.Payment{
				{
					Id: "0",
					Inputs: []domain.Vtxo{
						{
							VtxoKey: domain.VtxoKey{
								Txid: "fd68e3c5796cc7db0a8036d486d5f625b6b2f2c014810ac020e1ac23e82c59d6",
								VOut: 0,
							},
							Receiver: domain.Receiver{
								Pubkey: "020000000000000000000000000000000000000000000000000000000000000002",
								Amount: 1100,
							},
						},
					},
					Receivers: []domain.Receiver{
						{
							Pubkey: "020000000000000000000000000000000000000000000000000000000000000002",
							Amount: 600,
						},
						{
							Pubkey: "020000000000000000000000000000000000000000000000000000000000000002",
							Amount: 500,
						},
					},
				},
				{
					Id: "0",
					Inputs: []domain.Vtxo{
						{
							VtxoKey: domain.VtxoKey{
								Txid: "fd68e3c5796cc7db0a8036d486d5f625b6b2f2c014810ac020e1ac23e82c59d6",
								VOut: 0,
							},
							Receiver: domain.Receiver{
								Pubkey: "020000000000000000000000000000000000000000000000000000000000000002",
								Amount: 1100,
							},
						},
					},
					Receivers: []domain.Receiver{
						{
							Pubkey: "020000000000000000000000000000000000000000000000000000000000000002",
							Amount: 600,
						},
						{
							Pubkey: "020000000000000000000000000000000000000000000000000000000000000002",
							Amount: 500,
						},
					},
				},
				{
					Id: "0",
					Inputs: []domain.Vtxo{
						{
							VtxoKey: domain.VtxoKey{
								Txid: "fd68e3c5796cc7db0a8036d486d5f625b6b2f2c014810ac020e1ac23e82c59d6",
								VOut: 0,
							},
							Receiver: domain.Receiver{
								Pubkey: "020000000000000000000000000000000000000000000000000000000000000002",
								Amount: 1100,
							},
						},
					},
					Receivers: []domain.Receiver{
						{
							Pubkey: "020000000000000000000000000000000000000000000000000000000000000002",
							Amount: 600,
						},
						{
							Pubkey: "020000000000000000000000000000000000000000000000000000000000000002",
							Amount: 500,
						},
					},
				},
			},
			expectedNodesNum:  5,
			expectedLeavesNum: 3,
		},
	}

	_, key, err := common.DecodePubKey(testingKey)
	require.NoError(t, err)
	require.NotNil(t, key)

	for _, f := range fixtures {
		poolTx, tree, err := builder.BuildPoolTx(key, &mockedWalletService{}, f.payments, 30)

		require.NoError(t, err)
		require.Equal(t, f.expectedNodesNum, tree.NumberOfNodes())
		require.Len(t, tree.Leaves(), f.expectedLeavesNum)

		poolTransaction, err := transaction.NewTxFromHex(poolTx)
		require.NoError(t, err)

		poolTxID := poolTransaction.TxHash().String()

		// check the root
		require.Len(t, tree[0], 1)
		require.Equal(t, poolTxID, tree[0][0].ParentTxid)

		// check the nodes
		for _, level := range tree {
			for _, node := range level {
				pset, err := psetv2.NewPsetFromBase64(node.Tx)
				require.NoError(t, err)

				require.Len(t, pset.Inputs, 1)
				require.Len(t, pset.Outputs, 3)

				inputTxID := chainhash.Hash(pset.Inputs[0].PreviousTxid).String()
				require.Equal(t, node.ParentTxid, inputTxID)

				children := tree.Children(node.Txid)
				if len(children) > 0 {
					require.Len(t, children, 2)

					for i, child := range children {
						childTx, err := psetv2.NewPsetFromBase64(child.Tx)
						require.NoError(t, err)

						for _, leaf := range childTx.Inputs[0].TapLeafScript {
							key := leaf.ControlBlock.InternalKey
							rootHash := leaf.ControlBlock.RootHash(leaf.Script)

							outputScript := taproot.ComputeTaprootOutputKey(key, rootHash)
							previousScriptKey := pset.Outputs[i].Script[2:]
							require.Len(t, previousScriptKey, 32)
							require.Equal(t, schnorr.SerializePubKey(outputScript), previousScriptKey)
						}
					}
				}
			}
		}
	}
}

func TestBuildForfeitTxs(t *testing.T) {
	builder := txbuilder.NewTxBuilder(network.Liquid)

<<<<<<< HEAD
	poolTxHex, err := createTestPoolTx(1000, 450*2)
	require.NoError(t, err)

	poolTx, err := transaction.NewTxFromHex(poolTxHex)
	require.NoError(t, err)

	poolTxID := poolTx.TxHash().String()
=======
	// TODO
	poolTx, err := createTestPoolTx(1000, 2)
	require.NoError(t, err)

	tx, err := transaction.NewTxFromHex(poolTx)
	require.NoError(t, err)

	poolTxID := tx.TxHash().String()
>>>>>>> f037622b

	fixtures := []struct {
		payments                []domain.Payment
		expectedNumOfForfeitTxs int
		expectedNumOfConnectors int
	}{
		{
			payments: []domain.Payment{
				{
					Id: "0",
					Inputs: []domain.Vtxo{
						{
							VtxoKey: domain.VtxoKey{
								Txid: "fd68e3c5796cc7db0a8036d486d5f625b6b2f2c014810ac020e1ac23e82c59d6",
								VOut: 0,
							},
							Receiver: domain.Receiver{
								Pubkey: "020000000000000000000000000000000000000000000000000000000000000002",
								Amount: 600,
							},
						},
						{
							VtxoKey: domain.VtxoKey{
								Txid: "fd68e3c5796cc7db0a8036d486d5f625b6b2f2c014810ac020e1ac23e82c59d6",
								VOut: 1,
							},
							Receiver: domain.Receiver{
								Pubkey: "020000000000000000000000000000000000000000000000000000000000000002",
								Amount: 500,
							},
						},
					},
					Receivers: []domain.Receiver{
						{
							Pubkey: "020000000000000000000000000000000000000000000000000000000000000002",
							Amount: 600,
						},
						{
							Pubkey: "020000000000000000000000000000000000000000000000000000000000000002",
							Amount: 500,
						},
					},
				},
			},
			expectedNumOfForfeitTxs: 4,
			expectedNumOfConnectors: 1,
		},
	}

	_, key, err := common.DecodePubKey(testingKey)
	require.NoError(t, err)
	require.NotNil(t, key)

	for _, f := range fixtures {
		connectors, forfeitTxs, err := builder.BuildForfeitTxs(
			key, poolTxHex, f.payments,
		)
		require.NoError(t, err)
		require.Len(t, connectors, f.expectedNumOfConnectors)
		require.Len(t, forfeitTxs, f.expectedNumOfForfeitTxs)

		// decode and check connectors
		connectorsPsets := make([]*psetv2.Pset, 0, f.expectedNumOfConnectors)
		for _, pset := range connectors {
			p, err := psetv2.NewPsetFromBase64(pset)
			require.NoError(t, err)
			connectorsPsets = append(connectorsPsets, p)
		}

		for i, pset := range connectorsPsets {
			require.Len(t, pset.Inputs, 1)
			require.Len(t, pset.Outputs, 2)

			expectedInputTxid := poolTxID
			expectedInputVout := uint32(1)
			if i > 0 {
				tx, err := connectorsPsets[i-1].UnsignedTx()
				require.NoError(t, err)
				require.NotNil(t, tx)
				expectedInputTxid = tx.TxHash().String()
			}

			inputTxid := chainhash.Hash(pset.Inputs[0].PreviousTxid).String()
			require.Equal(t, expectedInputTxid, inputTxid)
			require.Equal(t, expectedInputVout, pset.Inputs[0].PreviousTxIndex)
		}

		// decode and check forfeit txs
		forfeitTxsPsets := make([]*psetv2.Pset, 0, f.expectedNumOfForfeitTxs)
		for _, pset := range forfeitTxs {
			p, err := psetv2.NewPsetFromBase64(pset)
			require.NoError(t, err)
			forfeitTxsPsets = append(forfeitTxsPsets, p)
		}

		// each forfeit tx should have 2 inputs and 2 outputs
		for _, pset := range forfeitTxsPsets {
			require.Len(t, pset.Inputs, 2)
			require.Len(t, pset.Outputs, 2)
		}
	}
}<|MERGE_RESOLUTION|>--- conflicted
+++ resolved
@@ -300,16 +300,7 @@
 func TestBuildForfeitTxs(t *testing.T) {
 	builder := txbuilder.NewTxBuilder(network.Liquid)
 
-<<<<<<< HEAD
-	poolTxHex, err := createTestPoolTx(1000, 450*2)
-	require.NoError(t, err)
-
-	poolTx, err := transaction.NewTxFromHex(poolTxHex)
-	require.NoError(t, err)
-
-	poolTxID := poolTx.TxHash().String()
-=======
-	// TODO
+	// TODO: replace with fixture.
 	poolTx, err := createTestPoolTx(1000, 2)
 	require.NoError(t, err)
 
@@ -317,7 +308,6 @@
 	require.NoError(t, err)
 
 	poolTxID := tx.TxHash().String()
->>>>>>> f037622b
 
 	fixtures := []struct {
 		payments                []domain.Payment
