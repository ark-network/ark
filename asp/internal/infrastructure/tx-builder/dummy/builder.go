--- conflicted
+++ resolved
@@ -185,11 +185,7 @@
 	return poolTx, congestionTree, err
 }
 
-<<<<<<< HEAD
-func (b *txBuilder) GetLeafRedeemClosure(userPubkey, _ *secp256k1.PublicKey) ([]byte, error) {
-=======
 func (b *txBuilder) GetVtxoOutputScript(userPubkey, _ *secp256k1.PublicKey) ([]byte, error) {
->>>>>>> b2e034cf
 	p2wpkh := payment.FromPublicKey(userPubkey, &b.net, nil)
 	addr, _ := p2wpkh.WitnessPubKeyHash()
 	return address.ToOutputScript(addr)
