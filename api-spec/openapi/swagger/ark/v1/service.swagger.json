{
  "swagger": "2.0",
  "info": {
    "title": "ark/v1/service.proto",
    "version": "version not set"
  },
  "tags": [
    {
      "name": "ArkService"
    }
  ],
  "consumes": [
    "application/json"
  ],
  "produces": [
    "application/json"
  ],
  "paths": {
    "/v1/boarding": {
      "post": {
        "operationId": "ArkService_GetBoardingAddress",
        "responses": {
          "200": {
            "description": "A successful response.",
            "schema": {
              "$ref": "#/definitions/v1GetBoardingAddressResponse"
            }
          },
          "default": {
            "description": "An unexpected error response.",
            "schema": {
              "$ref": "#/definitions/rpcStatus"
            }
          }
        },
        "parameters": [
          {
            "name": "body",
            "in": "body",
            "required": true,
            "schema": {
              "$ref": "#/definitions/v1GetBoardingAddressRequest"
            }
          }
        ],
        "tags": [
          "ArkService"
        ]
      }
    },
    "/v1/events": {
      "get": {
        "operationId": "ArkService_GetEventStream",
        "responses": {
          "200": {
            "description": "A successful response.(streaming responses)",
            "schema": {
              "type": "object",
              "properties": {
                "result": {
                  "$ref": "#/definitions/v1GetEventStreamResponse"
                },
                "error": {
                  "$ref": "#/definitions/rpcStatus"
                }
              },
              "title": "Stream result of v1GetEventStreamResponse"
            }
          },
          "default": {
            "description": "An unexpected error response.",
            "schema": {
              "$ref": "#/definitions/rpcStatus"
            }
          }
        },
        "tags": [
          "ArkService"
        ]
      }
    },
    "/v1/info": {
      "get": {
        "operationId": "ArkService_GetInfo",
        "responses": {
          "200": {
            "description": "A successful response.",
            "schema": {
              "$ref": "#/definitions/v1GetInfoResponse"
            }
          },
          "default": {
            "description": "An unexpected error response.",
            "schema": {
              "$ref": "#/definitions/rpcStatus"
            }
          }
        },
        "tags": [
          "ArkService"
        ]
      }
    },
    "/v1/redeem-tx": {
      "post": {
        "operationId": "ArkService_SubmitRedeemTx",
        "responses": {
          "200": {
            "description": "A successful response.",
            "schema": {
              "$ref": "#/definitions/v1SubmitRedeemTxResponse"
            }
          },
          "default": {
            "description": "An unexpected error response.",
            "schema": {
              "$ref": "#/definitions/rpcStatus"
            }
          }
        },
        "parameters": [
          {
            "name": "body",
            "in": "body",
            "required": true,
            "schema": {
              "$ref": "#/definitions/v1SubmitRedeemTxRequest"
            }
          }
        ],
        "tags": [
          "ArkService"
        ]
      }
    },
    "/v1/round/ping/{requestId}": {
      "get": {
        "operationId": "ArkService_Ping",
        "responses": {
          "200": {
            "description": "A successful response.",
            "schema": {
              "$ref": "#/definitions/v1PingResponse"
            }
          },
          "default": {
            "description": "An unexpected error response.",
            "schema": {
              "$ref": "#/definitions/rpcStatus"
            }
          }
        },
        "parameters": [
          {
            "name": "requestId",
            "description": "The id used to register inputs and ouptuts.",
            "in": "path",
            "required": true,
            "type": "string"
          }
        ],
        "tags": [
          "ArkService"
        ]
      }
    },
    "/v1/round/registerInputs": {
      "post": {
        "operationId": "ArkService_RegisterInputsForNextRound",
        "responses": {
          "200": {
            "description": "A successful response.",
            "schema": {
              "$ref": "#/definitions/v1RegisterInputsForNextRoundResponse"
            }
          },
          "default": {
            "description": "An unexpected error response.",
            "schema": {
              "$ref": "#/definitions/rpcStatus"
            }
          }
        },
        "parameters": [
          {
            "name": "body",
            "in": "body",
            "required": true,
            "schema": {
              "$ref": "#/definitions/v1RegisterInputsForNextRoundRequest"
            }
          }
        ],
        "tags": [
          "ArkService"
        ]
      }
    },
    "/v1/round/registerIntent": {
      "post": {
        "operationId": "ArkService_RegisterIntent",
        "responses": {
          "200": {
            "description": "A successful response.",
            "schema": {
              "$ref": "#/definitions/v1RegisterIntentResponse"
            }
          },
          "default": {
            "description": "An unexpected error response.",
            "schema": {
              "$ref": "#/definitions/rpcStatus"
            }
          }
        },
        "parameters": [
          {
            "name": "body",
            "in": "body",
            "required": true,
            "schema": {
              "$ref": "#/definitions/v1RegisterIntentRequest"
            }
          }
        ],
        "tags": [
          "ArkService"
        ]
      }
    },
    "/v1/round/registerOutputs": {
      "post": {
        "operationId": "ArkService_RegisterOutputsForNextRound",
        "responses": {
          "200": {
            "description": "A successful response.",
            "schema": {
              "$ref": "#/definitions/v1RegisterOutputsForNextRoundResponse"
            }
          },
          "default": {
            "description": "An unexpected error response.",
            "schema": {
              "$ref": "#/definitions/rpcStatus"
            }
          }
        },
        "parameters": [
          {
            "name": "body",
            "in": "body",
            "required": true,
            "schema": {
              "$ref": "#/definitions/v1RegisterOutputsForNextRoundRequest"
            }
          }
        ],
        "tags": [
          "ArkService"
        ]
      }
    },
    "/v1/round/submitForfeitTxs": {
      "post": {
        "operationId": "ArkService_SubmitSignedForfeitTxs",
        "responses": {
          "200": {
            "description": "A successful response.",
            "schema": {
              "$ref": "#/definitions/v1SubmitSignedForfeitTxsResponse"
            }
          },
          "default": {
            "description": "An unexpected error response.",
            "schema": {
              "$ref": "#/definitions/rpcStatus"
            }
          }
        },
        "parameters": [
          {
            "name": "body",
            "in": "body",
            "required": true,
            "schema": {
              "$ref": "#/definitions/v1SubmitSignedForfeitTxsRequest"
            }
          }
        ],
        "tags": [
          "ArkService"
        ]
      }
    },
    "/v1/round/tree/submitNonces": {
      "post": {
        "operationId": "ArkService_SubmitTreeNonces",
        "responses": {
          "200": {
            "description": "A successful response.",
            "schema": {
              "$ref": "#/definitions/v1SubmitTreeNoncesResponse"
            }
          },
          "default": {
            "description": "An unexpected error response.",
            "schema": {
              "$ref": "#/definitions/rpcStatus"
            }
          }
        },
        "parameters": [
          {
            "name": "body",
            "in": "body",
            "required": true,
            "schema": {
              "$ref": "#/definitions/v1SubmitTreeNoncesRequest"
            }
          }
        ],
        "tags": [
          "ArkService"
        ]
      }
    },
    "/v1/round/tree/submitSignatures": {
      "post": {
        "operationId": "ArkService_SubmitTreeSignatures",
        "responses": {
          "200": {
            "description": "A successful response.",
            "schema": {
              "$ref": "#/definitions/v1SubmitTreeSignaturesResponse"
            }
          },
          "default": {
            "description": "An unexpected error response.",
            "schema": {
              "$ref": "#/definitions/rpcStatus"
            }
          }
        },
        "parameters": [
          {
            "name": "body",
            "in": "body",
            "required": true,
            "schema": {
              "$ref": "#/definitions/v1SubmitTreeSignaturesRequest"
            }
          }
        ],
        "tags": [
          "ArkService"
        ]
      }
    },
    "/v1/transactions": {
      "get": {
        "operationId": "ArkService_GetTransactionsStream",
        "responses": {
          "200": {
            "description": "A successful response.(streaming responses)",
            "schema": {
              "type": "object",
              "properties": {
                "result": {
                  "$ref": "#/definitions/v1GetTransactionsStreamResponse"
                },
                "error": {
                  "$ref": "#/definitions/rpcStatus"
                }
              },
              "title": "Stream result of v1GetTransactionsStreamResponse"
            }
          },
          "default": {
            "description": "An unexpected error response.",
            "schema": {
              "$ref": "#/definitions/rpcStatus"
            }
          }
        },
        "tags": [
          "ArkService"
        ]
      }
    }
  },
  "definitions": {
    "protobufAny": {
      "type": "object",
      "properties": {
        "@type": {
          "type": "string"
        }
      },
      "additionalProperties": {}
    },
    "rpcStatus": {
      "type": "object",
      "properties": {
        "code": {
          "type": "integer",
          "format": "int32"
        },
        "message": {
          "type": "string"
        },
        "details": {
          "type": "array",
          "items": {
            "type": "object",
            "$ref": "#/definitions/protobufAny"
          }
        }
      }
    },
    "v1Bip322Signature": {
      "type": "object",
      "properties": {
        "signature": {
          "type": "string"
        },
        "message": {
          "type": "string"
        }
      }
    },
    "v1GetBoardingAddressRequest": {
      "type": "object",
      "properties": {
        "pubkey": {
          "type": "string"
        }
      }
    },
    "v1GetBoardingAddressResponse": {
      "type": "object",
      "properties": {
        "address": {
          "type": "string"
        },
        "descriptor": {
          "type": "string"
        },
        "tapscripts": {
          "$ref": "#/definitions/v1Tapscripts"
        }
      }
    },
    "v1GetEventStreamResponse": {
      "type": "object",
      "properties": {
        "roundFinalization": {
          "$ref": "#/definitions/v1RoundFinalizationEvent"
        },
        "roundFinalized": {
          "$ref": "#/definitions/v1RoundFinalizedEvent"
        },
        "roundFailed": {
          "$ref": "#/definitions/v1RoundFailed"
        },
        "roundSigning": {
          "$ref": "#/definitions/v1RoundSigningEvent"
        },
        "roundSigningNoncesGenerated": {
          "$ref": "#/definitions/v1RoundSigningNoncesGeneratedEvent"
        }
      }
    },
    "v1GetInfoResponse": {
      "type": "object",
      "properties": {
        "pubkey": {
          "type": "string"
        },
        "vtxoTreeExpiry": {
          "type": "string",
          "format": "int64"
        },
        "unilateralExitDelay": {
          "type": "string",
          "format": "int64"
        },
        "roundInterval": {
          "type": "string",
          "format": "int64"
        },
        "network": {
          "type": "string"
        },
        "dust": {
          "type": "string",
          "format": "int64"
        },
        "boardingExitDelay": {
          "type": "string",
          "format": "int64"
<<<<<<< HEAD
=======
        },
        "boardingDescriptorTemplate": {
          "type": "string"
>>>>>>> d60c6a92
        },
        "vtxoDescriptorTemplates": {
          "type": "array",
          "items": {
            "type": "string"
          }
        },
        "forfeitAddress": {
          "type": "string"
        },
        "marketHour": {
          "$ref": "#/definitions/v1MarketHour"
        },
        "version": {
          "type": "string"
        },
        "utxoMinAmount": {
          "type": "string",
          "format": "int64",
          "title": "-1 means native dust limit (default)"
        },
        "utxoMaxAmount": {
          "type": "string",
          "format": "int64",
          "title": "-1 means no limit (default), 0 means boarding not allowed"
        },
        "vtxoMinAmount": {
          "type": "string",
          "format": "int64",
          "title": "-1 means native dust limit (default)"
        },
        "vtxoMaxAmount": {
          "type": "string",
          "format": "int64",
          "title": "-1 means no limit (default)"
        }
      }
    },
    "v1GetTransactionsStreamResponse": {
      "type": "object",
      "properties": {
        "round": {
          "$ref": "#/definitions/v1RoundTransaction"
        },
        "redeem": {
          "$ref": "#/definitions/v1RedeemTransaction"
        }
      }
    },
    "v1Input": {
      "type": "object",
      "properties": {
        "outpoint": {
          "$ref": "#/definitions/v1Outpoint"
        },
        "descriptor": {
          "type": "string"
        },
        "tapscripts": {
          "$ref": "#/definitions/v1Tapscripts"
        }
      }
    },
    "v1MarketHour": {
      "type": "object",
      "properties": {
        "nextStartTime": {
          "type": "string",
          "format": "int64"
        },
        "nextEndTime": {
          "type": "string",
          "format": "int64"
        },
        "period": {
          "type": "string",
          "format": "int64"
        },
        "roundInterval": {
          "type": "string",
          "format": "int64"
        }
      }
    },
    "v1Musig2": {
      "type": "object",
      "properties": {
        "cosignersPublicKeys": {
          "type": "array",
          "items": {
            "type": "string"
          }
        },
        "signingAll": {
          "type": "boolean"
        }
      }
    },
    "v1Node": {
      "type": "object",
      "properties": {
        "txid": {
          "type": "string"
        },
        "tx": {
          "type": "string"
        },
        "parentTxid": {
          "type": "string"
        }
      }
    },
    "v1Outpoint": {
      "type": "object",
      "properties": {
        "txid": {
          "type": "string"
        },
        "vout": {
          "type": "integer",
          "format": "int64"
        }
      }
    },
    "v1Output": {
      "type": "object",
      "properties": {
        "address": {
          "type": "string",
          "title": "onchain or off-chain"
        },
        "amount": {
          "type": "string",
          "format": "uint64",
          "description": "Amount to send in satoshis."
        }
      }
    },
    "v1PingResponse": {
      "type": "object"
    },
    "v1RedeemTransaction": {
      "type": "object",
      "properties": {
        "txid": {
          "type": "string"
        },
        "spentVtxos": {
          "type": "array",
          "items": {
            "type": "object",
            "$ref": "#/definitions/v1Vtxo"
          }
        },
        "spendableVtxos": {
          "type": "array",
          "items": {
            "type": "object",
            "$ref": "#/definitions/v1Vtxo"
          }
        },
        "hex": {
          "type": "string"
        }
      }
    },
    "v1RegisterInputsForNextRoundRequest": {
      "type": "object",
      "properties": {
        "inputs": {
          "type": "array",
          "items": {
            "type": "object",
            "$ref": "#/definitions/v1Input"
          }
        },
        "notes": {
          "type": "array",
          "items": {
            "type": "string"
          }
        }
      }
    },
    "v1RegisterInputsForNextRoundResponse": {
      "type": "object",
      "properties": {
        "requestId": {
          "type": "string"
        }
      }
    },
    "v1RegisterIntentRequest": {
      "type": "object",
      "properties": {
        "bip322Signature": {
          "$ref": "#/definitions/v1Bip322Signature",
          "title": "BIP322 signature embeds the outpoints and the proof of funds"
        },
        "notes": {
          "type": "array",
          "items": {
            "type": "string"
          }
        }
      }
    },
    "v1RegisterIntentResponse": {
      "type": "object",
      "properties": {
        "requestId": {
          "type": "string"
        }
      }
    },
    "v1RegisterOutputsForNextRoundRequest": {
      "type": "object",
      "properties": {
        "requestId": {
          "type": "string"
        },
        "outputs": {
          "type": "array",
          "items": {
            "type": "object",
            "$ref": "#/definitions/v1Output"
          },
          "description": "List of receivers for to convert to leaves in the next VTXO tree."
        },
        "musig2": {
          "$ref": "#/definitions/v1Musig2"
        }
      }
    },
    "v1RegisterOutputsForNextRoundResponse": {
      "type": "object"
    },
    "v1RoundFailed": {
      "type": "object",
      "properties": {
        "id": {
          "type": "string"
        },
        "reason": {
          "type": "string"
        }
      }
    },
    "v1RoundFinalizationEvent": {
      "type": "object",
      "properties": {
        "id": {
          "type": "string"
        },
        "roundTx": {
          "type": "string"
        },
        "vtxoTree": {
          "$ref": "#/definitions/v1Tree"
        },
        "connectors": {
          "$ref": "#/definitions/v1Tree"
        },
        "minRelayFeeRate": {
          "type": "string",
          "format": "int64"
        },
        "connectorsIndex": {
          "type": "object",
          "additionalProperties": {
            "$ref": "#/definitions/v1Outpoint"
          },
          "title": "vtxo outpoint encoded as string -\u003e connector outpoint"
        }
      }
    },
    "v1RoundFinalizedEvent": {
      "type": "object",
      "properties": {
        "id": {
          "type": "string"
        },
        "roundTxid": {
          "type": "string"
        }
      }
    },
    "v1RoundSigningEvent": {
      "type": "object",
      "properties": {
        "id": {
          "type": "string"
        },
        "cosignersPubkeys": {
          "type": "array",
          "items": {
            "type": "string"
          }
        },
        "unsignedVtxoTree": {
          "$ref": "#/definitions/v1Tree"
        },
        "unsignedRoundTx": {
          "type": "string"
        }
      }
    },
    "v1RoundSigningNoncesGeneratedEvent": {
      "type": "object",
      "properties": {
        "id": {
          "type": "string"
        },
        "treeNonces": {
          "type": "string"
        }
      }
    },
    "v1RoundTransaction": {
      "type": "object",
      "properties": {
        "txid": {
          "type": "string"
        },
        "spentVtxos": {
          "type": "array",
          "items": {
            "type": "object",
            "$ref": "#/definitions/v1Vtxo"
          }
        },
        "spendableVtxos": {
          "type": "array",
          "items": {
            "type": "object",
            "$ref": "#/definitions/v1Vtxo"
          }
        },
        "claimedBoardingUtxos": {
          "type": "array",
          "items": {
            "type": "object",
            "$ref": "#/definitions/v1Outpoint"
          }
        },
        "hex": {
          "type": "string"
        }
      }
    },
    "v1SubmitRedeemTxRequest": {
      "type": "object",
      "properties": {
        "redeemTx": {
          "type": "string"
        }
      }
    },
    "v1SubmitRedeemTxResponse": {
      "type": "object",
      "properties": {
        "signedRedeemTx": {
          "type": "string"
        },
        "txid": {
          "type": "string"
        }
      }
    },
    "v1SubmitSignedForfeitTxsRequest": {
      "type": "object",
      "properties": {
        "signedForfeitTxs": {
          "type": "array",
          "items": {
            "type": "string"
          },
          "description": "Forfeit txs signed by the user."
        },
        "signedRoundTx": {
          "type": "string",
          "description": "The user has to sign also the round tx if he registerd a boarding UTXO."
        }
      }
    },
    "v1SubmitSignedForfeitTxsResponse": {
      "type": "object"
    },
    "v1SubmitTreeNoncesRequest": {
      "type": "object",
      "properties": {
        "roundId": {
          "type": "string"
        },
        "pubkey": {
          "type": "string"
        },
        "treeNonces": {
          "type": "string"
        }
      }
    },
    "v1SubmitTreeNoncesResponse": {
      "type": "object"
    },
    "v1SubmitTreeSignaturesRequest": {
      "type": "object",
      "properties": {
        "roundId": {
          "type": "string"
        },
        "pubkey": {
          "type": "string"
        },
        "treeSignatures": {
          "type": "string"
        }
      }
    },
    "v1SubmitTreeSignaturesResponse": {
      "type": "object"
    },
    "v1Tapscripts": {
      "type": "object",
      "properties": {
        "scripts": {
          "type": "array",
          "items": {
            "type": "string"
          }
        }
      }
    },
    "v1Tree": {
      "type": "object",
      "properties": {
        "levels": {
          "type": "array",
          "items": {
            "type": "object",
            "$ref": "#/definitions/v1TreeLevel"
          }
        }
      }
    },
    "v1TreeLevel": {
      "type": "object",
      "properties": {
        "nodes": {
          "type": "array",
          "items": {
            "type": "object",
            "$ref": "#/definitions/v1Node"
          }
        }
      }
    },
    "v1Vtxo": {
      "type": "object",
      "properties": {
        "outpoint": {
          "$ref": "#/definitions/v1Outpoint"
        },
        "spent": {
          "type": "boolean"
        },
        "roundTxid": {
          "type": "string"
        },
        "spentBy": {
          "type": "string"
        },
        "expireAt": {
          "type": "string",
          "format": "int64"
        },
        "swept": {
          "type": "boolean"
        },
        "isPending": {
          "type": "boolean"
        },
        "redeemTx": {
          "type": "string"
        },
        "amount": {
          "type": "string",
          "format": "uint64"
        },
        "pubkey": {
          "type": "string"
        },
        "createdAt": {
          "type": "string",
          "format": "int64"
        }
      }
    }
  }
}<|MERGE_RESOLUTION|>--- conflicted
+++ resolved
@@ -498,12 +498,9 @@
         "boardingExitDelay": {
           "type": "string",
           "format": "int64"
-<<<<<<< HEAD
-=======
         },
         "boardingDescriptorTemplate": {
           "type": "string"
->>>>>>> d60c6a92
         },
         "vtxoDescriptorTemplates": {
           "type": "array",
