{
  "swagger": "2.0",
  "info": {
    "title": "ark/v1/service.proto",
    "version": "version not set"
  },
  "tags": [
    {
      "name": "ArkService"
    }
  ],
  "consumes": [
    "application/json"
  ],
  "produces": [
    "application/json"
  ],
  "paths": {
    "/v1/boarding": {
      "post": {
        "operationId": "ArkService_GetBoardingAddress",
        "responses": {
          "200": {
            "description": "A successful response.",
            "schema": {
              "$ref": "#/definitions/v1GetBoardingAddressResponse"
            }
          },
          "default": {
            "description": "An unexpected error response.",
            "schema": {
              "$ref": "#/definitions/rpcStatus"
            }
          }
        },
        "parameters": [
          {
            "name": "body",
            "in": "body",
            "required": true,
            "schema": {
              "$ref": "#/definitions/v1GetBoardingAddressRequest"
            }
          }
        ],
        "tags": [
          "ArkService"
        ]
      }
    },
    "/v1/events": {
      "get": {
        "operationId": "ArkService_GetEventStream",
        "responses": {
          "200": {
            "description": "A successful response.(streaming responses)",
            "schema": {
              "type": "object",
              "properties": {
                "result": {
                  "$ref": "#/definitions/v1GetEventStreamResponse"
                },
                "error": {
                  "$ref": "#/definitions/rpcStatus"
                }
              },
              "title": "Stream result of v1GetEventStreamResponse"
            }
          },
          "default": {
            "description": "An unexpected error response.",
            "schema": {
              "$ref": "#/definitions/rpcStatus"
            }
          }
        },
        "tags": [
          "ArkService"
        ]
      }
    },
    "/v1/info": {
      "get": {
        "operationId": "ArkService_GetInfo",
        "responses": {
          "200": {
            "description": "A successful response.",
            "schema": {
              "$ref": "#/definitions/v1GetInfoResponse"
            }
          },
          "default": {
            "description": "An unexpected error response.",
            "schema": {
              "$ref": "#/definitions/rpcStatus"
            }
          }
        },
        "tags": [
          "ArkService"
        ]
      }
    },
    "/v1/redeem-tx": {
      "post": {
        "operationId": "ArkService_SubmitRedeemTx",
        "responses": {
          "200": {
            "description": "A successful response.",
            "schema": {
              "$ref": "#/definitions/v1SubmitRedeemTxResponse"
            }
          },
          "default": {
            "description": "An unexpected error response.",
            "schema": {
              "$ref": "#/definitions/rpcStatus"
            }
          }
        },
        "parameters": [
          {
            "name": "body",
            "in": "body",
            "required": true,
            "schema": {
              "$ref": "#/definitions/v1SubmitRedeemTxRequest"
            }
          }
        ],
        "tags": [
          "ArkService"
        ]
      }
    },
    "/v1/round/ping/{requestId}": {
      "get": {
        "operationId": "ArkService_Ping",
        "responses": {
          "200": {
            "description": "A successful response.",
            "schema": {
              "$ref": "#/definitions/v1PingResponse"
            }
          },
          "default": {
            "description": "An unexpected error response.",
            "schema": {
              "$ref": "#/definitions/rpcStatus"
            }
          }
        },
        "parameters": [
          {
            "name": "requestId",
            "description": "The id used to register inputs and ouptuts.",
            "in": "path",
            "required": true,
            "type": "string"
          }
        ],
        "tags": [
          "ArkService"
        ]
      }
    },
    "/v1/round/registerIntent": {
      "post": {
        "operationId": "ArkService_RegisterIntent",
        "responses": {
          "200": {
            "description": "A successful response.",
            "schema": {
              "$ref": "#/definitions/v1RegisterIntentResponse"
            }
          },
          "default": {
            "description": "An unexpected error response.",
            "schema": {
              "$ref": "#/definitions/rpcStatus"
            }
          }
        },
        "parameters": [
          {
            "name": "body",
            "in": "body",
            "required": true,
            "schema": {
              "$ref": "#/definitions/v1RegisterIntentRequest"
            }
          }
        ],
        "tags": [
          "ArkService"
        ]
      }
    },
    "/v1/round/registerOutputs": {
      "post": {
        "operationId": "ArkService_RegisterOutputsForNextRound",
        "responses": {
          "200": {
            "description": "A successful response.",
            "schema": {
              "$ref": "#/definitions/v1RegisterOutputsForNextRoundResponse"
            }
          },
          "default": {
            "description": "An unexpected error response.",
            "schema": {
              "$ref": "#/definitions/rpcStatus"
            }
          }
        },
        "parameters": [
          {
            "name": "body",
            "in": "body",
            "required": true,
            "schema": {
              "$ref": "#/definitions/v1RegisterOutputsForNextRoundRequest"
            }
          }
        ],
        "tags": [
          "ArkService"
        ]
      }
    },
    "/v1/round/submitForfeitTxs": {
      "post": {
        "operationId": "ArkService_SubmitSignedForfeitTxs",
        "responses": {
          "200": {
            "description": "A successful response.",
            "schema": {
              "$ref": "#/definitions/v1SubmitSignedForfeitTxsResponse"
            }
          },
          "default": {
            "description": "An unexpected error response.",
            "schema": {
              "$ref": "#/definitions/rpcStatus"
            }
          }
        },
        "parameters": [
          {
            "name": "body",
            "in": "body",
            "required": true,
            "schema": {
              "$ref": "#/definitions/v1SubmitSignedForfeitTxsRequest"
            }
          }
        ],
        "tags": [
          "ArkService"
        ]
      }
    },
    "/v1/round/tree/submitNonces": {
      "post": {
        "operationId": "ArkService_SubmitTreeNonces",
        "responses": {
          "200": {
            "description": "A successful response.",
            "schema": {
              "$ref": "#/definitions/v1SubmitTreeNoncesResponse"
            }
          },
          "default": {
            "description": "An unexpected error response.",
            "schema": {
              "$ref": "#/definitions/rpcStatus"
            }
          }
        },
        "parameters": [
          {
            "name": "body",
            "in": "body",
            "required": true,
            "schema": {
              "$ref": "#/definitions/v1SubmitTreeNoncesRequest"
            }
          }
        ],
        "tags": [
          "ArkService"
        ]
      }
    },
    "/v1/round/tree/submitSignatures": {
      "post": {
        "operationId": "ArkService_SubmitTreeSignatures",
        "responses": {
          "200": {
            "description": "A successful response.",
            "schema": {
              "$ref": "#/definitions/v1SubmitTreeSignaturesResponse"
            }
          },
          "default": {
            "description": "An unexpected error response.",
            "schema": {
              "$ref": "#/definitions/rpcStatus"
            }
          }
        },
        "parameters": [
          {
            "name": "body",
            "in": "body",
            "required": true,
            "schema": {
              "$ref": "#/definitions/v1SubmitTreeSignaturesRequest"
            }
          }
        ],
        "tags": [
          "ArkService"
        ]
      }
    },
    "/v1/transactions": {
      "get": {
        "operationId": "ArkService_GetTransactionsStream",
        "responses": {
          "200": {
            "description": "A successful response.(streaming responses)",
            "schema": {
              "type": "object",
              "properties": {
                "result": {
                  "$ref": "#/definitions/v1GetTransactionsStreamResponse"
                },
                "error": {
                  "$ref": "#/definitions/rpcStatus"
                }
              },
              "title": "Stream result of v1GetTransactionsStreamResponse"
            }
          },
          "default": {
            "description": "An unexpected error response.",
            "schema": {
              "$ref": "#/definitions/rpcStatus"
            }
          }
        },
        "tags": [
          "ArkService"
        ]
      }
    }
  },
  "definitions": {
    "protobufAny": {
      "type": "object",
      "properties": {
        "@type": {
          "type": "string"
        }
      },
      "additionalProperties": {}
    },
    "rpcStatus": {
      "type": "object",
      "properties": {
        "code": {
          "type": "integer",
          "format": "int32"
        },
        "message": {
          "type": "string"
        },
        "details": {
          "type": "array",
          "items": {
            "type": "object",
            "$ref": "#/definitions/protobufAny"
          }
        }
      }
    },
    "v1Bip322Signature": {
      "type": "object",
      "properties": {
        "signature": {
          "type": "string"
        },
        "message": {
          "type": "string"
        }
      }
    },
    "v1GetBoardingAddressRequest": {
      "type": "object",
      "properties": {
        "pubkey": {
          "type": "string"
        }
      }
    },
    "v1GetBoardingAddressResponse": {
      "type": "object",
      "properties": {
        "address": {
          "type": "string"
        },
        "descriptor": {
          "type": "string"
        },
        "tapscripts": {
          "$ref": "#/definitions/v1Tapscripts"
        }
      }
    },
    "v1GetEventStreamResponse": {
      "type": "object",
      "properties": {
        "roundFinalization": {
          "$ref": "#/definitions/v1RoundFinalizationEvent"
        },
        "roundFinalized": {
          "$ref": "#/definitions/v1RoundFinalizedEvent"
        },
        "roundFailed": {
          "$ref": "#/definitions/v1RoundFailed"
        },
        "roundSigning": {
          "$ref": "#/definitions/v1RoundSigningEvent"
        },
        "roundSigningNoncesGenerated": {
          "$ref": "#/definitions/v1RoundSigningNoncesGeneratedEvent"
        }
      }
    },
    "v1GetInfoResponse": {
      "type": "object",
      "properties": {
        "pubkey": {
          "type": "string"
        },
        "vtxoTreeExpiry": {
          "type": "string",
          "format": "int64"
        },
        "unilateralExitDelay": {
          "type": "string",
          "format": "int64"
        },
        "roundInterval": {
          "type": "string",
          "format": "int64"
        },
        "network": {
          "type": "string"
        },
        "dust": {
          "type": "string",
          "format": "int64"
        },
        "boardingExitDelay": {
          "type": "string",
          "format": "int64"
<<<<<<< HEAD
=======
        },
        "boardingDescriptorTemplate": {
          "type": "string"
>>>>>>> 437c6a5a
        },
        "vtxoDescriptorTemplates": {
          "type": "array",
          "items": {
            "type": "string"
          }
        },
        "forfeitAddress": {
          "type": "string"
        },
        "marketHour": {
          "$ref": "#/definitions/v1MarketHour"
        },
        "version": {
          "type": "string"
        },
        "utxoMinAmount": {
          "type": "string",
          "format": "int64",
          "title": "-1 means native dust limit (default)"
        },
        "utxoMaxAmount": {
          "type": "string",
          "format": "int64",
          "title": "-1 means no limit (default), 0 means boarding not allowed"
        },
        "vtxoMinAmount": {
          "type": "string",
          "format": "int64",
          "title": "-1 means native dust limit (default)"
        },
        "vtxoMaxAmount": {
          "type": "string",
          "format": "int64",
          "title": "-1 means no limit (default)"
        }
      }
    },
    "v1GetTransactionsStreamResponse": {
      "type": "object",
      "properties": {
        "round": {
          "$ref": "#/definitions/v1RoundTransaction"
        },
        "redeem": {
          "$ref": "#/definitions/v1RedeemTransaction"
        }
      }
    },
    "v1MarketHour": {
      "type": "object",
      "properties": {
        "nextStartTime": {
          "type": "string",
          "format": "int64"
        },
        "nextEndTime": {
          "type": "string",
          "format": "int64"
        },
        "period": {
          "type": "string",
          "format": "int64"
        },
        "roundInterval": {
          "type": "string",
          "format": "int64"
        }
      }
    },
    "v1Musig2": {
      "type": "object",
      "properties": {
        "cosignersPublicKeys": {
          "type": "array",
          "items": {
            "type": "string"
          }
        },
        "signingAll": {
          "type": "boolean"
        }
      }
    },
    "v1Node": {
      "type": "object",
      "properties": {
        "txid": {
          "type": "string"
        },
        "tx": {
          "type": "string"
        },
        "parentTxid": {
          "type": "string"
        }
      }
    },
    "v1Outpoint": {
      "type": "object",
      "properties": {
        "txid": {
          "type": "string"
        },
        "vout": {
          "type": "integer",
          "format": "int64"
        }
      }
    },
    "v1Output": {
      "type": "object",
      "properties": {
        "address": {
          "type": "string",
          "title": "onchain or off-chain"
        },
        "amount": {
          "type": "string",
          "format": "uint64",
          "description": "Amount to send in satoshis."
        }
      }
    },
    "v1PingResponse": {
      "type": "object"
    },
    "v1RedeemTransaction": {
      "type": "object",
      "properties": {
        "txid": {
          "type": "string"
        },
        "spentVtxos": {
          "type": "array",
          "items": {
            "type": "object",
            "$ref": "#/definitions/v1Vtxo"
          }
        },
        "spendableVtxos": {
          "type": "array",
          "items": {
            "type": "object",
            "$ref": "#/definitions/v1Vtxo"
          }
        },
        "hex": {
          "type": "string"
        }
      }
    },
    "v1RegisterIntentRequest": {
      "type": "object",
      "properties": {
        "bip322Signature": {
          "$ref": "#/definitions/v1Bip322Signature",
          "title": "BIP322 signature embeds the outpoints and the proof of funds"
        },
        "notes": {
          "type": "array",
          "items": {
            "type": "string"
          }
        }
      }
    },
    "v1RegisterIntentResponse": {
      "type": "object",
      "properties": {
        "requestId": {
          "type": "string"
        }
      }
    },
    "v1RegisterOutputsForNextRoundRequest": {
      "type": "object",
      "properties": {
        "requestId": {
          "type": "string"
        },
        "outputs": {
          "type": "array",
          "items": {
            "type": "object",
            "$ref": "#/definitions/v1Output"
          },
          "description": "List of receivers for to convert to leaves in the next VTXO tree."
        },
        "musig2": {
          "$ref": "#/definitions/v1Musig2"
        }
      }
    },
    "v1RegisterOutputsForNextRoundResponse": {
      "type": "object"
    },
    "v1RoundFailed": {
      "type": "object",
      "properties": {
        "id": {
          "type": "string"
        },
        "reason": {
          "type": "string"
        }
      }
    },
    "v1RoundFinalizationEvent": {
      "type": "object",
      "properties": {
        "id": {
          "type": "string"
        },
        "roundTx": {
          "type": "string"
        },
        "vtxoTree": {
          "$ref": "#/definitions/v1Tree"
        },
        "connectors": {
          "$ref": "#/definitions/v1Tree"
        },
        "minRelayFeeRate": {
          "type": "string",
          "format": "int64"
        },
        "connectorsIndex": {
          "type": "object",
          "additionalProperties": {
            "$ref": "#/definitions/v1Outpoint"
          },
          "title": "vtxo outpoint encoded as string -\u003e connector outpoint"
        }
      }
    },
    "v1RoundFinalizedEvent": {
      "type": "object",
      "properties": {
        "id": {
          "type": "string"
        },
        "roundTxid": {
          "type": "string"
        }
      }
    },
    "v1RoundSigningEvent": {
      "type": "object",
      "properties": {
        "id": {
          "type": "string"
        },
        "cosignersPubkeys": {
          "type": "array",
          "items": {
            "type": "string"
          }
        },
        "unsignedVtxoTree": {
          "$ref": "#/definitions/v1Tree"
        },
        "unsignedRoundTx": {
          "type": "string"
        }
      }
    },
    "v1RoundSigningNoncesGeneratedEvent": {
      "type": "object",
      "properties": {
        "id": {
          "type": "string"
        },
        "treeNonces": {
          "type": "string"
        }
      }
    },
    "v1RoundTransaction": {
      "type": "object",
      "properties": {
        "txid": {
          "type": "string"
        },
        "spentVtxos": {
          "type": "array",
          "items": {
            "type": "object",
            "$ref": "#/definitions/v1Vtxo"
          }
        },
        "spendableVtxos": {
          "type": "array",
          "items": {
            "type": "object",
            "$ref": "#/definitions/v1Vtxo"
          }
        },
        "claimedBoardingUtxos": {
          "type": "array",
          "items": {
            "type": "object",
            "$ref": "#/definitions/v1Outpoint"
          }
        },
        "hex": {
          "type": "string"
        }
      }
    },
    "v1SubmitRedeemTxRequest": {
      "type": "object",
      "properties": {
        "redeemTx": {
          "type": "string"
        }
      }
    },
    "v1SubmitRedeemTxResponse": {
      "type": "object",
      "properties": {
        "signedRedeemTx": {
          "type": "string"
        },
        "txid": {
          "type": "string"
        }
      }
    },
    "v1SubmitSignedForfeitTxsRequest": {
      "type": "object",
      "properties": {
        "signedForfeitTxs": {
          "type": "array",
          "items": {
            "type": "string"
          },
          "description": "Forfeit txs signed by the user."
        },
        "signedRoundTx": {
          "type": "string",
          "description": "The user has to sign also the round tx if he registerd a boarding UTXO."
        }
      }
    },
    "v1SubmitSignedForfeitTxsResponse": {
      "type": "object"
    },
    "v1SubmitTreeNoncesRequest": {
      "type": "object",
      "properties": {
        "roundId": {
          "type": "string"
        },
        "pubkey": {
          "type": "string"
        },
        "treeNonces": {
          "type": "string"
        }
      }
    },
    "v1SubmitTreeNoncesResponse": {
      "type": "object"
    },
    "v1SubmitTreeSignaturesRequest": {
      "type": "object",
      "properties": {
        "roundId": {
          "type": "string"
        },
        "pubkey": {
          "type": "string"
        },
        "treeSignatures": {
          "type": "string"
        }
      }
    },
    "v1SubmitTreeSignaturesResponse": {
      "type": "object"
    },
    "v1Tapscripts": {
      "type": "object",
      "properties": {
        "scripts": {
          "type": "array",
          "items": {
            "type": "string"
          }
        }
      }
    },
    "v1Tree": {
      "type": "object",
      "properties": {
        "levels": {
          "type": "array",
          "items": {
            "type": "object",
            "$ref": "#/definitions/v1TreeLevel"
          }
        }
      }
    },
    "v1TreeLevel": {
      "type": "object",
      "properties": {
        "nodes": {
          "type": "array",
          "items": {
            "type": "object",
            "$ref": "#/definitions/v1Node"
          }
        }
      }
    },
    "v1Vtxo": {
      "type": "object",
      "properties": {
        "outpoint": {
          "$ref": "#/definitions/v1Outpoint"
        },
        "spent": {
          "type": "boolean"
        },
        "roundTxid": {
          "type": "string"
        },
        "spentBy": {
          "type": "string"
        },
        "expireAt": {
          "type": "string",
          "format": "int64"
        },
        "swept": {
          "type": "boolean"
        },
        "isPending": {
          "type": "boolean"
        },
        "redeemTx": {
          "type": "string"
        },
        "amount": {
          "type": "string",
          "format": "uint64"
        },
        "pubkey": {
          "type": "string"
        },
        "createdAt": {
          "type": "string",
          "format": "int64"
        }
      }
    }
  }
}<|MERGE_RESOLUTION|>--- conflicted
+++ resolved
@@ -466,12 +466,9 @@
         "boardingExitDelay": {
           "type": "string",
           "format": "int64"
-<<<<<<< HEAD
-=======
         },
         "boardingDescriptorTemplate": {
           "type": "string"
->>>>>>> 437c6a5a
         },
         "vtxoDescriptorTemplates": {
           "type": "array",
