--- conflicted
+++ resolved
@@ -322,9 +322,6 @@
 
 message PendingPayment {
   string redeem_tx = 1;
-<<<<<<< HEAD
-=======
-  repeated string unconditional_forfeit_txs =2;
 }
 
 message GetTransactionsStreamRequest {}
@@ -346,5 +343,4 @@
   string txid = 1;
   repeated Outpoint spent_vtxos = 2;
   repeated Vtxo spendable_vtxos = 3;
->>>>>>> d37af7da
 }