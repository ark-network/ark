// Code generated by protoc-gen-grpc-gateway. DO NOT EDIT.
// source: ark/v1/admin.proto

/*
Package arkv1 is a reverse proxy.

It translates gRPC into RESTful JSON APIs.
*/
package arkv1

import (
	"context"
	"errors"
	"io"
	"net/http"

	"github.com/grpc-ecosystem/grpc-gateway/v2/runtime"
	"github.com/grpc-ecosystem/grpc-gateway/v2/utilities"
	"google.golang.org/grpc"
	"google.golang.org/grpc/codes"
	"google.golang.org/grpc/grpclog"
	"google.golang.org/grpc/metadata"
	"google.golang.org/grpc/status"
	"google.golang.org/protobuf/proto"
)

// Suppress "imported and not used" errors
var (
	_ codes.Code
	_ io.Reader
	_ status.Status
	_ = errors.New
	_ = runtime.String
	_ = utilities.NewDoubleArray
	_ = metadata.Join
)

func request_AdminService_GetScheduledSweep_0(ctx context.Context, marshaler runtime.Marshaler, client AdminServiceClient, req *http.Request, pathParams map[string]string) (proto.Message, runtime.ServerMetadata, error) {
	var (
		protoReq GetScheduledSweepRequest
		metadata runtime.ServerMetadata
	)
	if req.Body != nil {
		_, _ = io.Copy(io.Discard, req.Body)
	}
	msg, err := client.GetScheduledSweep(ctx, &protoReq, grpc.Header(&metadata.HeaderMD), grpc.Trailer(&metadata.TrailerMD))
	return msg, metadata, err
}

func local_request_AdminService_GetScheduledSweep_0(ctx context.Context, marshaler runtime.Marshaler, server AdminServiceServer, req *http.Request, pathParams map[string]string) (proto.Message, runtime.ServerMetadata, error) {
	var (
		protoReq GetScheduledSweepRequest
		metadata runtime.ServerMetadata
	)
	msg, err := server.GetScheduledSweep(ctx, &protoReq)
	return msg, metadata, err
}

func request_AdminService_GetRoundDetails_0(ctx context.Context, marshaler runtime.Marshaler, client AdminServiceClient, req *http.Request, pathParams map[string]string) (proto.Message, runtime.ServerMetadata, error) {
	var (
		protoReq GetRoundDetailsRequest
		metadata runtime.ServerMetadata
		err      error
	)
	if req.Body != nil {
		_, _ = io.Copy(io.Discard, req.Body)
	}
	val, ok := pathParams["round_id"]
	if !ok {
		return nil, metadata, status.Errorf(codes.InvalidArgument, "missing parameter %s", "round_id")
	}
	protoReq.RoundId, err = runtime.String(val)
	if err != nil {
		return nil, metadata, status.Errorf(codes.InvalidArgument, "type mismatch, parameter: %s, error: %v", "round_id", err)
	}
	msg, err := client.GetRoundDetails(ctx, &protoReq, grpc.Header(&metadata.HeaderMD), grpc.Trailer(&metadata.TrailerMD))
	return msg, metadata, err
}

func local_request_AdminService_GetRoundDetails_0(ctx context.Context, marshaler runtime.Marshaler, server AdminServiceServer, req *http.Request, pathParams map[string]string) (proto.Message, runtime.ServerMetadata, error) {
	var (
		protoReq GetRoundDetailsRequest
		metadata runtime.ServerMetadata
		err      error
	)
	val, ok := pathParams["round_id"]
	if !ok {
		return nil, metadata, status.Errorf(codes.InvalidArgument, "missing parameter %s", "round_id")
	}
	protoReq.RoundId, err = runtime.String(val)
	if err != nil {
		return nil, metadata, status.Errorf(codes.InvalidArgument, "type mismatch, parameter: %s, error: %v", "round_id", err)
	}
	msg, err := server.GetRoundDetails(ctx, &protoReq)
	return msg, metadata, err
}

func request_AdminService_GetRounds_0(ctx context.Context, marshaler runtime.Marshaler, client AdminServiceClient, req *http.Request, pathParams map[string]string) (proto.Message, runtime.ServerMetadata, error) {
	var (
		protoReq GetRoundsRequest
		metadata runtime.ServerMetadata
	)
	if err := marshaler.NewDecoder(req.Body).Decode(&protoReq); err != nil && !errors.Is(err, io.EOF) {
		return nil, metadata, status.Errorf(codes.InvalidArgument, "%v", err)
	}
	if req.Body != nil {
		_, _ = io.Copy(io.Discard, req.Body)
	}
	msg, err := client.GetRounds(ctx, &protoReq, grpc.Header(&metadata.HeaderMD), grpc.Trailer(&metadata.TrailerMD))
	return msg, metadata, err
}

func local_request_AdminService_GetRounds_0(ctx context.Context, marshaler runtime.Marshaler, server AdminServiceServer, req *http.Request, pathParams map[string]string) (proto.Message, runtime.ServerMetadata, error) {
	var (
		protoReq GetRoundsRequest
		metadata runtime.ServerMetadata
	)
	if err := marshaler.NewDecoder(req.Body).Decode(&protoReq); err != nil && !errors.Is(err, io.EOF) {
		return nil, metadata, status.Errorf(codes.InvalidArgument, "%v", err)
	}
	msg, err := server.GetRounds(ctx, &protoReq)
	return msg, metadata, err
}

func request_AdminService_CreateNote_0(ctx context.Context, marshaler runtime.Marshaler, client AdminServiceClient, req *http.Request, pathParams map[string]string) (proto.Message, runtime.ServerMetadata, error) {
	var (
		protoReq CreateNoteRequest
		metadata runtime.ServerMetadata
	)
	if err := marshaler.NewDecoder(req.Body).Decode(&protoReq); err != nil && !errors.Is(err, io.EOF) {
		return nil, metadata, status.Errorf(codes.InvalidArgument, "%v", err)
	}
	if req.Body != nil {
		_, _ = io.Copy(io.Discard, req.Body)
	}
	msg, err := client.CreateNote(ctx, &protoReq, grpc.Header(&metadata.HeaderMD), grpc.Trailer(&metadata.TrailerMD))
	return msg, metadata, err
}

func local_request_AdminService_CreateNote_0(ctx context.Context, marshaler runtime.Marshaler, server AdminServiceServer, req *http.Request, pathParams map[string]string) (proto.Message, runtime.ServerMetadata, error) {
	var (
		protoReq CreateNoteRequest
		metadata runtime.ServerMetadata
	)
	if err := marshaler.NewDecoder(req.Body).Decode(&protoReq); err != nil && !errors.Is(err, io.EOF) {
		return nil, metadata, status.Errorf(codes.InvalidArgument, "%v", err)
	}
	msg, err := server.CreateNote(ctx, &protoReq)
	return msg, metadata, err
}

func request_AdminService_GetMarketHourConfig_0(ctx context.Context, marshaler runtime.Marshaler, client AdminServiceClient, req *http.Request, pathParams map[string]string) (proto.Message, runtime.ServerMetadata, error) {
	var (
		protoReq GetMarketHourConfigRequest
		metadata runtime.ServerMetadata
	)
	if req.Body != nil {
		_, _ = io.Copy(io.Discard, req.Body)
	}
	msg, err := client.GetMarketHourConfig(ctx, &protoReq, grpc.Header(&metadata.HeaderMD), grpc.Trailer(&metadata.TrailerMD))
	return msg, metadata, err
}

func local_request_AdminService_GetMarketHourConfig_0(ctx context.Context, marshaler runtime.Marshaler, server AdminServiceServer, req *http.Request, pathParams map[string]string) (proto.Message, runtime.ServerMetadata, error) {
	var (
		protoReq GetMarketHourConfigRequest
		metadata runtime.ServerMetadata
	)
	msg, err := server.GetMarketHourConfig(ctx, &protoReq)
	return msg, metadata, err
}

func request_AdminService_UpdateMarketHourConfig_0(ctx context.Context, marshaler runtime.Marshaler, client AdminServiceClient, req *http.Request, pathParams map[string]string) (proto.Message, runtime.ServerMetadata, error) {
	var (
		protoReq UpdateMarketHourConfigRequest
		metadata runtime.ServerMetadata
	)
	if err := marshaler.NewDecoder(req.Body).Decode(&protoReq); err != nil && !errors.Is(err, io.EOF) {
		return nil, metadata, status.Errorf(codes.InvalidArgument, "%v", err)
	}
	if req.Body != nil {
		_, _ = io.Copy(io.Discard, req.Body)
	}
	msg, err := client.UpdateMarketHourConfig(ctx, &protoReq, grpc.Header(&metadata.HeaderMD), grpc.Trailer(&metadata.TrailerMD))
	return msg, metadata, err
}

func local_request_AdminService_UpdateMarketHourConfig_0(ctx context.Context, marshaler runtime.Marshaler, server AdminServiceServer, req *http.Request, pathParams map[string]string) (proto.Message, runtime.ServerMetadata, error) {
	var (
		protoReq UpdateMarketHourConfigRequest
		metadata runtime.ServerMetadata
	)
	if err := marshaler.NewDecoder(req.Body).Decode(&protoReq); err != nil && !errors.Is(err, io.EOF) {
		return nil, metadata, status.Errorf(codes.InvalidArgument, "%v", err)
	}
	msg, err := server.UpdateMarketHourConfig(ctx, &protoReq)
	return msg, metadata, err
}

var filter_AdminService_ListIntents_0 = &utilities.DoubleArray{Encoding: map[string]int{}, Base: []int(nil), Check: []int(nil)}

func request_AdminService_ListIntents_0(ctx context.Context, marshaler runtime.Marshaler, client AdminServiceClient, req *http.Request, pathParams map[string]string) (proto.Message, runtime.ServerMetadata, error) {
	var (
		protoReq ListIntentsRequest
		metadata runtime.ServerMetadata
	)
	if req.Body != nil {
		_, _ = io.Copy(io.Discard, req.Body)
	}
	if err := req.ParseForm(); err != nil {
		return nil, metadata, status.Errorf(codes.InvalidArgument, "%v", err)
	}
	if err := runtime.PopulateQueryParameters(&protoReq, req.Form, filter_AdminService_ListIntents_0); err != nil {
		return nil, metadata, status.Errorf(codes.InvalidArgument, "%v", err)
	}
	msg, err := client.ListIntents(ctx, &protoReq, grpc.Header(&metadata.HeaderMD), grpc.Trailer(&metadata.TrailerMD))
	return msg, metadata, err
}

func local_request_AdminService_ListIntents_0(ctx context.Context, marshaler runtime.Marshaler, server AdminServiceServer, req *http.Request, pathParams map[string]string) (proto.Message, runtime.ServerMetadata, error) {
	var (
		protoReq ListIntentsRequest
		metadata runtime.ServerMetadata
	)
	if err := req.ParseForm(); err != nil {
		return nil, metadata, status.Errorf(codes.InvalidArgument, "%v", err)
	}
	if err := runtime.PopulateQueryParameters(&protoReq, req.Form, filter_AdminService_ListIntents_0); err != nil {
		return nil, metadata, status.Errorf(codes.InvalidArgument, "%v", err)
	}
	msg, err := server.ListIntents(ctx, &protoReq)
	return msg, metadata, err
}

func request_AdminService_DeleteIntents_0(ctx context.Context, marshaler runtime.Marshaler, client AdminServiceClient, req *http.Request, pathParams map[string]string) (proto.Message, runtime.ServerMetadata, error) {
	var (
		protoReq DeleteIntentsRequest
		metadata runtime.ServerMetadata
	)
	if err := marshaler.NewDecoder(req.Body).Decode(&protoReq); err != nil && !errors.Is(err, io.EOF) {
		return nil, metadata, status.Errorf(codes.InvalidArgument, "%v", err)
	}
<<<<<<< HEAD
	if req.Body != nil {
		_, _ = io.Copy(io.Discard, req.Body)
	}
	msg, err := client.DeleteTxRequests(ctx, &protoReq, grpc.Header(&metadata.HeaderMD), grpc.Trailer(&metadata.TrailerMD))
=======
	msg, err := client.DeleteIntents(ctx, &protoReq, grpc.Header(&metadata.HeaderMD), grpc.Trailer(&metadata.TrailerMD))
>>>>>>> 9fbd6a87
	return msg, metadata, err
}

func local_request_AdminService_DeleteIntents_0(ctx context.Context, marshaler runtime.Marshaler, server AdminServiceServer, req *http.Request, pathParams map[string]string) (proto.Message, runtime.ServerMetadata, error) {
	var (
		protoReq DeleteIntentsRequest
		metadata runtime.ServerMetadata
	)
	if err := marshaler.NewDecoder(req.Body).Decode(&protoReq); err != nil && !errors.Is(err, io.EOF) {
		return nil, metadata, status.Errorf(codes.InvalidArgument, "%v", err)
	}
<<<<<<< HEAD
	msg, err := server.DeleteTxRequests(ctx, &protoReq)
	return msg, metadata, err
}

func request_AdminService_Withdraw_0(ctx context.Context, marshaler runtime.Marshaler, client AdminServiceClient, req *http.Request, pathParams map[string]string) (proto.Message, runtime.ServerMetadata, error) {
	var (
		protoReq WithdrawRequest
		metadata runtime.ServerMetadata
	)
	if err := marshaler.NewDecoder(req.Body).Decode(&protoReq); err != nil && !errors.Is(err, io.EOF) {
		return nil, metadata, status.Errorf(codes.InvalidArgument, "%v", err)
	}
	if req.Body != nil {
		_, _ = io.Copy(io.Discard, req.Body)
	}
	msg, err := client.Withdraw(ctx, &protoReq, grpc.Header(&metadata.HeaderMD), grpc.Trailer(&metadata.TrailerMD))
	return msg, metadata, err
}

func local_request_AdminService_Withdraw_0(ctx context.Context, marshaler runtime.Marshaler, server AdminServiceServer, req *http.Request, pathParams map[string]string) (proto.Message, runtime.ServerMetadata, error) {
	var (
		protoReq WithdrawRequest
		metadata runtime.ServerMetadata
	)
	if err := marshaler.NewDecoder(req.Body).Decode(&protoReq); err != nil && !errors.Is(err, io.EOF) {
		return nil, metadata, status.Errorf(codes.InvalidArgument, "%v", err)
	}
	msg, err := server.Withdraw(ctx, &protoReq)
=======
	msg, err := server.DeleteIntents(ctx, &protoReq)
>>>>>>> 9fbd6a87
	return msg, metadata, err
}

// RegisterAdminServiceHandlerServer registers the http handlers for service AdminService to "mux".
// UnaryRPC     :call AdminServiceServer directly.
// StreamingRPC :currently unsupported pending https://github.com/grpc/grpc-go/issues/906.
// Note that using this registration option will cause many gRPC library features to stop working. Consider using RegisterAdminServiceHandlerFromEndpoint instead.
// GRPC interceptors will not work for this type of registration. To use interceptors, you must use the "runtime.WithMiddlewares" option in the "runtime.NewServeMux" call.
func RegisterAdminServiceHandlerServer(ctx context.Context, mux *runtime.ServeMux, server AdminServiceServer) error {
	mux.Handle(http.MethodGet, pattern_AdminService_GetScheduledSweep_0, func(w http.ResponseWriter, req *http.Request, pathParams map[string]string) {
		ctx, cancel := context.WithCancel(req.Context())
		defer cancel()
		var stream runtime.ServerTransportStream
		ctx = grpc.NewContextWithServerTransportStream(ctx, &stream)
		inboundMarshaler, outboundMarshaler := runtime.MarshalerForRequest(mux, req)
		annotatedContext, err := runtime.AnnotateIncomingContext(ctx, mux, req, "/ark.v1.AdminService/GetScheduledSweep", runtime.WithHTTPPathPattern("/v1/admin/sweeps"))
		if err != nil {
			runtime.HTTPError(ctx, mux, outboundMarshaler, w, req, err)
			return
		}
		resp, md, err := local_request_AdminService_GetScheduledSweep_0(annotatedContext, inboundMarshaler, server, req, pathParams)
		md.HeaderMD, md.TrailerMD = metadata.Join(md.HeaderMD, stream.Header()), metadata.Join(md.TrailerMD, stream.Trailer())
		annotatedContext = runtime.NewServerMetadataContext(annotatedContext, md)
		if err != nil {
			runtime.HTTPError(annotatedContext, mux, outboundMarshaler, w, req, err)
			return
		}
		forward_AdminService_GetScheduledSweep_0(annotatedContext, mux, outboundMarshaler, w, req, resp, mux.GetForwardResponseOptions()...)
	})
	mux.Handle(http.MethodGet, pattern_AdminService_GetRoundDetails_0, func(w http.ResponseWriter, req *http.Request, pathParams map[string]string) {
		ctx, cancel := context.WithCancel(req.Context())
		defer cancel()
		var stream runtime.ServerTransportStream
		ctx = grpc.NewContextWithServerTransportStream(ctx, &stream)
		inboundMarshaler, outboundMarshaler := runtime.MarshalerForRequest(mux, req)
		annotatedContext, err := runtime.AnnotateIncomingContext(ctx, mux, req, "/ark.v1.AdminService/GetRoundDetails", runtime.WithHTTPPathPattern("/v1/admin/round/{round_id}"))
		if err != nil {
			runtime.HTTPError(ctx, mux, outboundMarshaler, w, req, err)
			return
		}
		resp, md, err := local_request_AdminService_GetRoundDetails_0(annotatedContext, inboundMarshaler, server, req, pathParams)
		md.HeaderMD, md.TrailerMD = metadata.Join(md.HeaderMD, stream.Header()), metadata.Join(md.TrailerMD, stream.Trailer())
		annotatedContext = runtime.NewServerMetadataContext(annotatedContext, md)
		if err != nil {
			runtime.HTTPError(annotatedContext, mux, outboundMarshaler, w, req, err)
			return
		}
		forward_AdminService_GetRoundDetails_0(annotatedContext, mux, outboundMarshaler, w, req, resp, mux.GetForwardResponseOptions()...)
	})
	mux.Handle(http.MethodPost, pattern_AdminService_GetRounds_0, func(w http.ResponseWriter, req *http.Request, pathParams map[string]string) {
		ctx, cancel := context.WithCancel(req.Context())
		defer cancel()
		var stream runtime.ServerTransportStream
		ctx = grpc.NewContextWithServerTransportStream(ctx, &stream)
		inboundMarshaler, outboundMarshaler := runtime.MarshalerForRequest(mux, req)
		annotatedContext, err := runtime.AnnotateIncomingContext(ctx, mux, req, "/ark.v1.AdminService/GetRounds", runtime.WithHTTPPathPattern("/v1/admin/rounds"))
		if err != nil {
			runtime.HTTPError(ctx, mux, outboundMarshaler, w, req, err)
			return
		}
		resp, md, err := local_request_AdminService_GetRounds_0(annotatedContext, inboundMarshaler, server, req, pathParams)
		md.HeaderMD, md.TrailerMD = metadata.Join(md.HeaderMD, stream.Header()), metadata.Join(md.TrailerMD, stream.Trailer())
		annotatedContext = runtime.NewServerMetadataContext(annotatedContext, md)
		if err != nil {
			runtime.HTTPError(annotatedContext, mux, outboundMarshaler, w, req, err)
			return
		}
		forward_AdminService_GetRounds_0(annotatedContext, mux, outboundMarshaler, w, req, resp, mux.GetForwardResponseOptions()...)
	})
	mux.Handle(http.MethodPost, pattern_AdminService_CreateNote_0, func(w http.ResponseWriter, req *http.Request, pathParams map[string]string) {
		ctx, cancel := context.WithCancel(req.Context())
		defer cancel()
		var stream runtime.ServerTransportStream
		ctx = grpc.NewContextWithServerTransportStream(ctx, &stream)
		inboundMarshaler, outboundMarshaler := runtime.MarshalerForRequest(mux, req)
		annotatedContext, err := runtime.AnnotateIncomingContext(ctx, mux, req, "/ark.v1.AdminService/CreateNote", runtime.WithHTTPPathPattern("/v1/admin/note"))
		if err != nil {
			runtime.HTTPError(ctx, mux, outboundMarshaler, w, req, err)
			return
		}
		resp, md, err := local_request_AdminService_CreateNote_0(annotatedContext, inboundMarshaler, server, req, pathParams)
		md.HeaderMD, md.TrailerMD = metadata.Join(md.HeaderMD, stream.Header()), metadata.Join(md.TrailerMD, stream.Trailer())
		annotatedContext = runtime.NewServerMetadataContext(annotatedContext, md)
		if err != nil {
			runtime.HTTPError(annotatedContext, mux, outboundMarshaler, w, req, err)
			return
		}
		forward_AdminService_CreateNote_0(annotatedContext, mux, outboundMarshaler, w, req, resp, mux.GetForwardResponseOptions()...)
	})
	mux.Handle(http.MethodGet, pattern_AdminService_GetMarketHourConfig_0, func(w http.ResponseWriter, req *http.Request, pathParams map[string]string) {
		ctx, cancel := context.WithCancel(req.Context())
		defer cancel()
		var stream runtime.ServerTransportStream
		ctx = grpc.NewContextWithServerTransportStream(ctx, &stream)
		inboundMarshaler, outboundMarshaler := runtime.MarshalerForRequest(mux, req)
		annotatedContext, err := runtime.AnnotateIncomingContext(ctx, mux, req, "/ark.v1.AdminService/GetMarketHourConfig", runtime.WithHTTPPathPattern("/v1/admin/marketHour"))
		if err != nil {
			runtime.HTTPError(ctx, mux, outboundMarshaler, w, req, err)
			return
		}
		resp, md, err := local_request_AdminService_GetMarketHourConfig_0(annotatedContext, inboundMarshaler, server, req, pathParams)
		md.HeaderMD, md.TrailerMD = metadata.Join(md.HeaderMD, stream.Header()), metadata.Join(md.TrailerMD, stream.Trailer())
		annotatedContext = runtime.NewServerMetadataContext(annotatedContext, md)
		if err != nil {
			runtime.HTTPError(annotatedContext, mux, outboundMarshaler, w, req, err)
			return
		}
		forward_AdminService_GetMarketHourConfig_0(annotatedContext, mux, outboundMarshaler, w, req, resp, mux.GetForwardResponseOptions()...)
	})
	mux.Handle(http.MethodPost, pattern_AdminService_UpdateMarketHourConfig_0, func(w http.ResponseWriter, req *http.Request, pathParams map[string]string) {
		ctx, cancel := context.WithCancel(req.Context())
		defer cancel()
		var stream runtime.ServerTransportStream
		ctx = grpc.NewContextWithServerTransportStream(ctx, &stream)
		inboundMarshaler, outboundMarshaler := runtime.MarshalerForRequest(mux, req)
		annotatedContext, err := runtime.AnnotateIncomingContext(ctx, mux, req, "/ark.v1.AdminService/UpdateMarketHourConfig", runtime.WithHTTPPathPattern("/v1/admin/marketHour"))
		if err != nil {
			runtime.HTTPError(ctx, mux, outboundMarshaler, w, req, err)
			return
		}
		resp, md, err := local_request_AdminService_UpdateMarketHourConfig_0(annotatedContext, inboundMarshaler, server, req, pathParams)
		md.HeaderMD, md.TrailerMD = metadata.Join(md.HeaderMD, stream.Header()), metadata.Join(md.TrailerMD, stream.Trailer())
		annotatedContext = runtime.NewServerMetadataContext(annotatedContext, md)
		if err != nil {
			runtime.HTTPError(annotatedContext, mux, outboundMarshaler, w, req, err)
			return
		}
		forward_AdminService_UpdateMarketHourConfig_0(annotatedContext, mux, outboundMarshaler, w, req, resp, mux.GetForwardResponseOptions()...)
	})
	mux.Handle(http.MethodGet, pattern_AdminService_ListIntents_0, func(w http.ResponseWriter, req *http.Request, pathParams map[string]string) {
		ctx, cancel := context.WithCancel(req.Context())
		defer cancel()
		var stream runtime.ServerTransportStream
		ctx = grpc.NewContextWithServerTransportStream(ctx, &stream)
		inboundMarshaler, outboundMarshaler := runtime.MarshalerForRequest(mux, req)
		annotatedContext, err := runtime.AnnotateIncomingContext(ctx, mux, req, "/ark.v1.AdminService/ListIntents", runtime.WithHTTPPathPattern("/v1/admin/intents"))
		if err != nil {
			runtime.HTTPError(ctx, mux, outboundMarshaler, w, req, err)
			return
		}
		resp, md, err := local_request_AdminService_ListIntents_0(annotatedContext, inboundMarshaler, server, req, pathParams)
		md.HeaderMD, md.TrailerMD = metadata.Join(md.HeaderMD, stream.Header()), metadata.Join(md.TrailerMD, stream.Trailer())
		annotatedContext = runtime.NewServerMetadataContext(annotatedContext, md)
		if err != nil {
			runtime.HTTPError(annotatedContext, mux, outboundMarshaler, w, req, err)
			return
		}
		forward_AdminService_ListIntents_0(annotatedContext, mux, outboundMarshaler, w, req, resp, mux.GetForwardResponseOptions()...)
	})
	mux.Handle(http.MethodPost, pattern_AdminService_DeleteIntents_0, func(w http.ResponseWriter, req *http.Request, pathParams map[string]string) {
		ctx, cancel := context.WithCancel(req.Context())
		defer cancel()
		var stream runtime.ServerTransportStream
		ctx = grpc.NewContextWithServerTransportStream(ctx, &stream)
		inboundMarshaler, outboundMarshaler := runtime.MarshalerForRequest(mux, req)
		annotatedContext, err := runtime.AnnotateIncomingContext(ctx, mux, req, "/ark.v1.AdminService/DeleteIntents", runtime.WithHTTPPathPattern("/v1/admin/intents/delete"))
		if err != nil {
			runtime.HTTPError(ctx, mux, outboundMarshaler, w, req, err)
			return
		}
		resp, md, err := local_request_AdminService_DeleteIntents_0(annotatedContext, inboundMarshaler, server, req, pathParams)
		md.HeaderMD, md.TrailerMD = metadata.Join(md.HeaderMD, stream.Header()), metadata.Join(md.TrailerMD, stream.Trailer())
		annotatedContext = runtime.NewServerMetadataContext(annotatedContext, md)
		if err != nil {
			runtime.HTTPError(annotatedContext, mux, outboundMarshaler, w, req, err)
			return
		}
		forward_AdminService_DeleteIntents_0(annotatedContext, mux, outboundMarshaler, w, req, resp, mux.GetForwardResponseOptions()...)
	})

	return nil
}

// RegisterAdminServiceHandlerFromEndpoint is same as RegisterAdminServiceHandler but
// automatically dials to "endpoint" and closes the connection when "ctx" gets done.
func RegisterAdminServiceHandlerFromEndpoint(ctx context.Context, mux *runtime.ServeMux, endpoint string, opts []grpc.DialOption) (err error) {
	conn, err := grpc.NewClient(endpoint, opts...)
	if err != nil {
		return err
	}
	defer func() {
		if err != nil {
			if cerr := conn.Close(); cerr != nil {
				grpclog.Errorf("Failed to close conn to %s: %v", endpoint, cerr)
			}
			return
		}
		go func() {
			<-ctx.Done()
			if cerr := conn.Close(); cerr != nil {
				grpclog.Errorf("Failed to close conn to %s: %v", endpoint, cerr)
			}
		}()
	}()
	return RegisterAdminServiceHandler(ctx, mux, conn)
}

// RegisterAdminServiceHandler registers the http handlers for service AdminService to "mux".
// The handlers forward requests to the grpc endpoint over "conn".
func RegisterAdminServiceHandler(ctx context.Context, mux *runtime.ServeMux, conn *grpc.ClientConn) error {
	return RegisterAdminServiceHandlerClient(ctx, mux, NewAdminServiceClient(conn))
}

// RegisterAdminServiceHandlerClient registers the http handlers for service AdminService
// to "mux". The handlers forward requests to the grpc endpoint over the given implementation of "AdminServiceClient".
// Note: the gRPC framework executes interceptors within the gRPC handler. If the passed in "AdminServiceClient"
// doesn't go through the normal gRPC flow (creating a gRPC client etc.) then it will be up to the passed in
// "AdminServiceClient" to call the correct interceptors. This client ignores the HTTP middlewares.
func RegisterAdminServiceHandlerClient(ctx context.Context, mux *runtime.ServeMux, client AdminServiceClient) error {
	mux.Handle(http.MethodGet, pattern_AdminService_GetScheduledSweep_0, func(w http.ResponseWriter, req *http.Request, pathParams map[string]string) {
		ctx, cancel := context.WithCancel(req.Context())
		defer cancel()
		inboundMarshaler, outboundMarshaler := runtime.MarshalerForRequest(mux, req)
		annotatedContext, err := runtime.AnnotateContext(ctx, mux, req, "/ark.v1.AdminService/GetScheduledSweep", runtime.WithHTTPPathPattern("/v1/admin/sweeps"))
		if err != nil {
			runtime.HTTPError(ctx, mux, outboundMarshaler, w, req, err)
			return
		}
		resp, md, err := request_AdminService_GetScheduledSweep_0(annotatedContext, inboundMarshaler, client, req, pathParams)
		annotatedContext = runtime.NewServerMetadataContext(annotatedContext, md)
		if err != nil {
			runtime.HTTPError(annotatedContext, mux, outboundMarshaler, w, req, err)
			return
		}
		forward_AdminService_GetScheduledSweep_0(annotatedContext, mux, outboundMarshaler, w, req, resp, mux.GetForwardResponseOptions()...)
	})
	mux.Handle(http.MethodGet, pattern_AdminService_GetRoundDetails_0, func(w http.ResponseWriter, req *http.Request, pathParams map[string]string) {
		ctx, cancel := context.WithCancel(req.Context())
		defer cancel()
		inboundMarshaler, outboundMarshaler := runtime.MarshalerForRequest(mux, req)
		annotatedContext, err := runtime.AnnotateContext(ctx, mux, req, "/ark.v1.AdminService/GetRoundDetails", runtime.WithHTTPPathPattern("/v1/admin/round/{round_id}"))
		if err != nil {
			runtime.HTTPError(ctx, mux, outboundMarshaler, w, req, err)
			return
		}
		resp, md, err := request_AdminService_GetRoundDetails_0(annotatedContext, inboundMarshaler, client, req, pathParams)
		annotatedContext = runtime.NewServerMetadataContext(annotatedContext, md)
		if err != nil {
			runtime.HTTPError(annotatedContext, mux, outboundMarshaler, w, req, err)
			return
		}
		forward_AdminService_GetRoundDetails_0(annotatedContext, mux, outboundMarshaler, w, req, resp, mux.GetForwardResponseOptions()...)
	})
	mux.Handle(http.MethodPost, pattern_AdminService_GetRounds_0, func(w http.ResponseWriter, req *http.Request, pathParams map[string]string) {
		ctx, cancel := context.WithCancel(req.Context())
		defer cancel()
		inboundMarshaler, outboundMarshaler := runtime.MarshalerForRequest(mux, req)
		annotatedContext, err := runtime.AnnotateContext(ctx, mux, req, "/ark.v1.AdminService/GetRounds", runtime.WithHTTPPathPattern("/v1/admin/rounds"))
		if err != nil {
			runtime.HTTPError(ctx, mux, outboundMarshaler, w, req, err)
			return
		}
		resp, md, err := request_AdminService_GetRounds_0(annotatedContext, inboundMarshaler, client, req, pathParams)
		annotatedContext = runtime.NewServerMetadataContext(annotatedContext, md)
		if err != nil {
			runtime.HTTPError(annotatedContext, mux, outboundMarshaler, w, req, err)
			return
		}
		forward_AdminService_GetRounds_0(annotatedContext, mux, outboundMarshaler, w, req, resp, mux.GetForwardResponseOptions()...)
	})
	mux.Handle(http.MethodPost, pattern_AdminService_CreateNote_0, func(w http.ResponseWriter, req *http.Request, pathParams map[string]string) {
		ctx, cancel := context.WithCancel(req.Context())
		defer cancel()
		inboundMarshaler, outboundMarshaler := runtime.MarshalerForRequest(mux, req)
		annotatedContext, err := runtime.AnnotateContext(ctx, mux, req, "/ark.v1.AdminService/CreateNote", runtime.WithHTTPPathPattern("/v1/admin/note"))
		if err != nil {
			runtime.HTTPError(ctx, mux, outboundMarshaler, w, req, err)
			return
		}
		resp, md, err := request_AdminService_CreateNote_0(annotatedContext, inboundMarshaler, client, req, pathParams)
		annotatedContext = runtime.NewServerMetadataContext(annotatedContext, md)
		if err != nil {
			runtime.HTTPError(annotatedContext, mux, outboundMarshaler, w, req, err)
			return
		}
		forward_AdminService_CreateNote_0(annotatedContext, mux, outboundMarshaler, w, req, resp, mux.GetForwardResponseOptions()...)
	})
	mux.Handle(http.MethodGet, pattern_AdminService_GetMarketHourConfig_0, func(w http.ResponseWriter, req *http.Request, pathParams map[string]string) {
		ctx, cancel := context.WithCancel(req.Context())
		defer cancel()
		inboundMarshaler, outboundMarshaler := runtime.MarshalerForRequest(mux, req)
		annotatedContext, err := runtime.AnnotateContext(ctx, mux, req, "/ark.v1.AdminService/GetMarketHourConfig", runtime.WithHTTPPathPattern("/v1/admin/marketHour"))
		if err != nil {
			runtime.HTTPError(ctx, mux, outboundMarshaler, w, req, err)
			return
		}
		resp, md, err := request_AdminService_GetMarketHourConfig_0(annotatedContext, inboundMarshaler, client, req, pathParams)
		annotatedContext = runtime.NewServerMetadataContext(annotatedContext, md)
		if err != nil {
			runtime.HTTPError(annotatedContext, mux, outboundMarshaler, w, req, err)
			return
		}
		forward_AdminService_GetMarketHourConfig_0(annotatedContext, mux, outboundMarshaler, w, req, resp, mux.GetForwardResponseOptions()...)
	})
	mux.Handle(http.MethodPost, pattern_AdminService_UpdateMarketHourConfig_0, func(w http.ResponseWriter, req *http.Request, pathParams map[string]string) {
		ctx, cancel := context.WithCancel(req.Context())
		defer cancel()
		inboundMarshaler, outboundMarshaler := runtime.MarshalerForRequest(mux, req)
		annotatedContext, err := runtime.AnnotateContext(ctx, mux, req, "/ark.v1.AdminService/UpdateMarketHourConfig", runtime.WithHTTPPathPattern("/v1/admin/marketHour"))
		if err != nil {
			runtime.HTTPError(ctx, mux, outboundMarshaler, w, req, err)
			return
		}
		resp, md, err := request_AdminService_UpdateMarketHourConfig_0(annotatedContext, inboundMarshaler, client, req, pathParams)
		annotatedContext = runtime.NewServerMetadataContext(annotatedContext, md)
		if err != nil {
			runtime.HTTPError(annotatedContext, mux, outboundMarshaler, w, req, err)
			return
		}
		forward_AdminService_UpdateMarketHourConfig_0(annotatedContext, mux, outboundMarshaler, w, req, resp, mux.GetForwardResponseOptions()...)
	})
	mux.Handle(http.MethodGet, pattern_AdminService_ListIntents_0, func(w http.ResponseWriter, req *http.Request, pathParams map[string]string) {
		ctx, cancel := context.WithCancel(req.Context())
		defer cancel()
		inboundMarshaler, outboundMarshaler := runtime.MarshalerForRequest(mux, req)
		annotatedContext, err := runtime.AnnotateContext(ctx, mux, req, "/ark.v1.AdminService/ListIntents", runtime.WithHTTPPathPattern("/v1/admin/intents"))
		if err != nil {
			runtime.HTTPError(ctx, mux, outboundMarshaler, w, req, err)
			return
		}
		resp, md, err := request_AdminService_ListIntents_0(annotatedContext, inboundMarshaler, client, req, pathParams)
		annotatedContext = runtime.NewServerMetadataContext(annotatedContext, md)
		if err != nil {
			runtime.HTTPError(annotatedContext, mux, outboundMarshaler, w, req, err)
			return
		}
		forward_AdminService_ListIntents_0(annotatedContext, mux, outboundMarshaler, w, req, resp, mux.GetForwardResponseOptions()...)
	})
	mux.Handle(http.MethodPost, pattern_AdminService_DeleteIntents_0, func(w http.ResponseWriter, req *http.Request, pathParams map[string]string) {
		ctx, cancel := context.WithCancel(req.Context())
		defer cancel()
		inboundMarshaler, outboundMarshaler := runtime.MarshalerForRequest(mux, req)
		annotatedContext, err := runtime.AnnotateContext(ctx, mux, req, "/ark.v1.AdminService/DeleteIntents", runtime.WithHTTPPathPattern("/v1/admin/intents/delete"))
		if err != nil {
			runtime.HTTPError(ctx, mux, outboundMarshaler, w, req, err)
			return
		}
		resp, md, err := request_AdminService_DeleteIntents_0(annotatedContext, inboundMarshaler, client, req, pathParams)
		annotatedContext = runtime.NewServerMetadataContext(annotatedContext, md)
		if err != nil {
			runtime.HTTPError(annotatedContext, mux, outboundMarshaler, w, req, err)
			return
		}
		forward_AdminService_DeleteIntents_0(annotatedContext, mux, outboundMarshaler, w, req, resp, mux.GetForwardResponseOptions()...)
	})
	return nil
}

var (
	pattern_AdminService_GetScheduledSweep_0      = runtime.MustPattern(runtime.NewPattern(1, []int{2, 0, 2, 1, 2, 2}, []string{"v1", "admin", "sweeps"}, ""))
	pattern_AdminService_GetRoundDetails_0        = runtime.MustPattern(runtime.NewPattern(1, []int{2, 0, 2, 1, 2, 2, 1, 0, 4, 1, 5, 3}, []string{"v1", "admin", "round", "round_id"}, ""))
	pattern_AdminService_GetRounds_0              = runtime.MustPattern(runtime.NewPattern(1, []int{2, 0, 2, 1, 2, 2}, []string{"v1", "admin", "rounds"}, ""))
	pattern_AdminService_CreateNote_0             = runtime.MustPattern(runtime.NewPattern(1, []int{2, 0, 2, 1, 2, 2}, []string{"v1", "admin", "note"}, ""))
	pattern_AdminService_GetMarketHourConfig_0    = runtime.MustPattern(runtime.NewPattern(1, []int{2, 0, 2, 1, 2, 2}, []string{"v1", "admin", "marketHour"}, ""))
	pattern_AdminService_UpdateMarketHourConfig_0 = runtime.MustPattern(runtime.NewPattern(1, []int{2, 0, 2, 1, 2, 2}, []string{"v1", "admin", "marketHour"}, ""))
	pattern_AdminService_ListIntents_0            = runtime.MustPattern(runtime.NewPattern(1, []int{2, 0, 2, 1, 2, 2}, []string{"v1", "admin", "intents"}, ""))
	pattern_AdminService_DeleteIntents_0          = runtime.MustPattern(runtime.NewPattern(1, []int{2, 0, 2, 1, 2, 2, 2, 3}, []string{"v1", "admin", "intents", "delete"}, ""))
)

var (
	forward_AdminService_GetScheduledSweep_0      = runtime.ForwardResponseMessage
	forward_AdminService_GetRoundDetails_0        = runtime.ForwardResponseMessage
	forward_AdminService_GetRounds_0              = runtime.ForwardResponseMessage
	forward_AdminService_CreateNote_0             = runtime.ForwardResponseMessage
	forward_AdminService_GetMarketHourConfig_0    = runtime.ForwardResponseMessage
	forward_AdminService_UpdateMarketHourConfig_0 = runtime.ForwardResponseMessage
	forward_AdminService_ListIntents_0            = runtime.ForwardResponseMessage
	forward_AdminService_DeleteIntents_0          = runtime.ForwardResponseMessage
)<|MERGE_RESOLUTION|>--- conflicted
+++ resolved
@@ -240,14 +240,10 @@
 	if err := marshaler.NewDecoder(req.Body).Decode(&protoReq); err != nil && !errors.Is(err, io.EOF) {
 		return nil, metadata, status.Errorf(codes.InvalidArgument, "%v", err)
 	}
-<<<<<<< HEAD
-	if req.Body != nil {
-		_, _ = io.Copy(io.Discard, req.Body)
-	}
-	msg, err := client.DeleteTxRequests(ctx, &protoReq, grpc.Header(&metadata.HeaderMD), grpc.Trailer(&metadata.TrailerMD))
-=======
+	if req.Body != nil {
+		_, _ = io.Copy(io.Discard, req.Body)
+	}
 	msg, err := client.DeleteIntents(ctx, &protoReq, grpc.Header(&metadata.HeaderMD), grpc.Trailer(&metadata.TrailerMD))
->>>>>>> 9fbd6a87
 	return msg, metadata, err
 }
 
@@ -259,38 +255,7 @@
 	if err := marshaler.NewDecoder(req.Body).Decode(&protoReq); err != nil && !errors.Is(err, io.EOF) {
 		return nil, metadata, status.Errorf(codes.InvalidArgument, "%v", err)
 	}
-<<<<<<< HEAD
-	msg, err := server.DeleteTxRequests(ctx, &protoReq)
-	return msg, metadata, err
-}
-
-func request_AdminService_Withdraw_0(ctx context.Context, marshaler runtime.Marshaler, client AdminServiceClient, req *http.Request, pathParams map[string]string) (proto.Message, runtime.ServerMetadata, error) {
-	var (
-		protoReq WithdrawRequest
-		metadata runtime.ServerMetadata
-	)
-	if err := marshaler.NewDecoder(req.Body).Decode(&protoReq); err != nil && !errors.Is(err, io.EOF) {
-		return nil, metadata, status.Errorf(codes.InvalidArgument, "%v", err)
-	}
-	if req.Body != nil {
-		_, _ = io.Copy(io.Discard, req.Body)
-	}
-	msg, err := client.Withdraw(ctx, &protoReq, grpc.Header(&metadata.HeaderMD), grpc.Trailer(&metadata.TrailerMD))
-	return msg, metadata, err
-}
-
-func local_request_AdminService_Withdraw_0(ctx context.Context, marshaler runtime.Marshaler, server AdminServiceServer, req *http.Request, pathParams map[string]string) (proto.Message, runtime.ServerMetadata, error) {
-	var (
-		protoReq WithdrawRequest
-		metadata runtime.ServerMetadata
-	)
-	if err := marshaler.NewDecoder(req.Body).Decode(&protoReq); err != nil && !errors.Is(err, io.EOF) {
-		return nil, metadata, status.Errorf(codes.InvalidArgument, "%v", err)
-	}
-	msg, err := server.Withdraw(ctx, &protoReq)
-=======
 	msg, err := server.DeleteIntents(ctx, &protoReq)
->>>>>>> 9fbd6a87
 	return msg, metadata, err
 }
 
