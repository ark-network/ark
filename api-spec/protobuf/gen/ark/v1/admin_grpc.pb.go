// Code generated by protoc-gen-go-grpc. DO NOT EDIT.

package arkv1

import (
	context "context"
	grpc "google.golang.org/grpc"
	codes "google.golang.org/grpc/codes"
	status "google.golang.org/grpc/status"
)

// This is a compile-time assertion to ensure that this generated file
// is compatible with the grpc package it is being compiled against.
// Requires gRPC-Go v1.32.0 or later.
const _ = grpc.SupportPackageIsVersion7

// AdminServiceClient is the client API for AdminService service.
//
// For semantics around ctx use and closing/ending streaming RPCs, please refer to https://pkg.go.dev/google.golang.org/grpc/?tab=doc#ClientConn.NewStream.
type AdminServiceClient interface {
	GetScheduledSweep(ctx context.Context, in *GetScheduledSweepRequest, opts ...grpc.CallOption) (*GetScheduledSweepResponse, error)
	GetRoundDetails(ctx context.Context, in *GetRoundDetailsRequest, opts ...grpc.CallOption) (*GetRoundDetailsResponse, error)
	GetRounds(ctx context.Context, in *GetRoundsRequest, opts ...grpc.CallOption) (*GetRoundsResponse, error)
	CreateNote(ctx context.Context, in *CreateNoteRequest, opts ...grpc.CallOption) (*CreateNoteResponse, error)
	GetMarketHourConfig(ctx context.Context, in *GetMarketHourConfigRequest, opts ...grpc.CallOption) (*GetMarketHourConfigResponse, error)
	UpdateMarketHourConfig(ctx context.Context, in *UpdateMarketHourConfigRequest, opts ...grpc.CallOption) (*UpdateMarketHourConfigResponse, error)
<<<<<<< HEAD
	SweepEarly(ctx context.Context, in *SweepEarlyRequest, opts ...grpc.CallOption) (*SweepEarlyResponse, error)
	GetSweepableEarlyRounds(ctx context.Context, in *GetSweepableEarlyRoundsRequest, opts ...grpc.CallOption) (*GetSweepableEarlyRoundsResponse, error)
=======
	GetTxRequestQueue(ctx context.Context, in *GetTxRequestQueueRequest, opts ...grpc.CallOption) (*GetTxRequestQueueResponse, error)
	DeleteTxRequests(ctx context.Context, in *DeleteTxRequestsRequest, opts ...grpc.CallOption) (*DeleteTxRequestsResponse, error)
	Withdraw(ctx context.Context, in *WithdrawRequest, opts ...grpc.CallOption) (*WithdrawResponse, error)
>>>>>>> a9b2b184
}

type adminServiceClient struct {
	cc grpc.ClientConnInterface
}

func NewAdminServiceClient(cc grpc.ClientConnInterface) AdminServiceClient {
	return &adminServiceClient{cc}
}

func (c *adminServiceClient) GetScheduledSweep(ctx context.Context, in *GetScheduledSweepRequest, opts ...grpc.CallOption) (*GetScheduledSweepResponse, error) {
	out := new(GetScheduledSweepResponse)
	err := c.cc.Invoke(ctx, "/ark.v1.AdminService/GetScheduledSweep", in, out, opts...)
	if err != nil {
		return nil, err
	}
	return out, nil
}

func (c *adminServiceClient) GetRoundDetails(ctx context.Context, in *GetRoundDetailsRequest, opts ...grpc.CallOption) (*GetRoundDetailsResponse, error) {
	out := new(GetRoundDetailsResponse)
	err := c.cc.Invoke(ctx, "/ark.v1.AdminService/GetRoundDetails", in, out, opts...)
	if err != nil {
		return nil, err
	}
	return out, nil
}

func (c *adminServiceClient) GetRounds(ctx context.Context, in *GetRoundsRequest, opts ...grpc.CallOption) (*GetRoundsResponse, error) {
	out := new(GetRoundsResponse)
	err := c.cc.Invoke(ctx, "/ark.v1.AdminService/GetRounds", in, out, opts...)
	if err != nil {
		return nil, err
	}
	return out, nil
}

func (c *adminServiceClient) CreateNote(ctx context.Context, in *CreateNoteRequest, opts ...grpc.CallOption) (*CreateNoteResponse, error) {
	out := new(CreateNoteResponse)
	err := c.cc.Invoke(ctx, "/ark.v1.AdminService/CreateNote", in, out, opts...)
	if err != nil {
		return nil, err
	}
	return out, nil
}

func (c *adminServiceClient) GetMarketHourConfig(ctx context.Context, in *GetMarketHourConfigRequest, opts ...grpc.CallOption) (*GetMarketHourConfigResponse, error) {
	out := new(GetMarketHourConfigResponse)
	err := c.cc.Invoke(ctx, "/ark.v1.AdminService/GetMarketHourConfig", in, out, opts...)
	if err != nil {
		return nil, err
	}
	return out, nil
}

func (c *adminServiceClient) UpdateMarketHourConfig(ctx context.Context, in *UpdateMarketHourConfigRequest, opts ...grpc.CallOption) (*UpdateMarketHourConfigResponse, error) {
	out := new(UpdateMarketHourConfigResponse)
	err := c.cc.Invoke(ctx, "/ark.v1.AdminService/UpdateMarketHourConfig", in, out, opts...)
	if err != nil {
		return nil, err
	}
	return out, nil
}

<<<<<<< HEAD
func (c *adminServiceClient) SweepEarly(ctx context.Context, in *SweepEarlyRequest, opts ...grpc.CallOption) (*SweepEarlyResponse, error) {
	out := new(SweepEarlyResponse)
	err := c.cc.Invoke(ctx, "/ark.v1.AdminService/SweepEarly", in, out, opts...)
=======
func (c *adminServiceClient) GetTxRequestQueue(ctx context.Context, in *GetTxRequestQueueRequest, opts ...grpc.CallOption) (*GetTxRequestQueueResponse, error) {
	out := new(GetTxRequestQueueResponse)
	err := c.cc.Invoke(ctx, "/ark.v1.AdminService/GetTxRequestQueue", in, out, opts...)
>>>>>>> a9b2b184
	if err != nil {
		return nil, err
	}
	return out, nil
}

<<<<<<< HEAD
func (c *adminServiceClient) GetSweepableEarlyRounds(ctx context.Context, in *GetSweepableEarlyRoundsRequest, opts ...grpc.CallOption) (*GetSweepableEarlyRoundsResponse, error) {
	out := new(GetSweepableEarlyRoundsResponse)
	err := c.cc.Invoke(ctx, "/ark.v1.AdminService/GetSweepableEarlyRounds", in, out, opts...)
=======
func (c *adminServiceClient) DeleteTxRequests(ctx context.Context, in *DeleteTxRequestsRequest, opts ...grpc.CallOption) (*DeleteTxRequestsResponse, error) {
	out := new(DeleteTxRequestsResponse)
	err := c.cc.Invoke(ctx, "/ark.v1.AdminService/DeleteTxRequests", in, out, opts...)
	if err != nil {
		return nil, err
	}
	return out, nil
}

func (c *adminServiceClient) Withdraw(ctx context.Context, in *WithdrawRequest, opts ...grpc.CallOption) (*WithdrawResponse, error) {
	out := new(WithdrawResponse)
	err := c.cc.Invoke(ctx, "/ark.v1.AdminService/Withdraw", in, out, opts...)
>>>>>>> a9b2b184
	if err != nil {
		return nil, err
	}
	return out, nil
}

// AdminServiceServer is the server API for AdminService service.
// All implementations should embed UnimplementedAdminServiceServer
// for forward compatibility
type AdminServiceServer interface {
	GetScheduledSweep(context.Context, *GetScheduledSweepRequest) (*GetScheduledSweepResponse, error)
	GetRoundDetails(context.Context, *GetRoundDetailsRequest) (*GetRoundDetailsResponse, error)
	GetRounds(context.Context, *GetRoundsRequest) (*GetRoundsResponse, error)
	CreateNote(context.Context, *CreateNoteRequest) (*CreateNoteResponse, error)
	GetMarketHourConfig(context.Context, *GetMarketHourConfigRequest) (*GetMarketHourConfigResponse, error)
	UpdateMarketHourConfig(context.Context, *UpdateMarketHourConfigRequest) (*UpdateMarketHourConfigResponse, error)
<<<<<<< HEAD
	SweepEarly(context.Context, *SweepEarlyRequest) (*SweepEarlyResponse, error)
	GetSweepableEarlyRounds(context.Context, *GetSweepableEarlyRoundsRequest) (*GetSweepableEarlyRoundsResponse, error)
=======
	GetTxRequestQueue(context.Context, *GetTxRequestQueueRequest) (*GetTxRequestQueueResponse, error)
	DeleteTxRequests(context.Context, *DeleteTxRequestsRequest) (*DeleteTxRequestsResponse, error)
	Withdraw(context.Context, *WithdrawRequest) (*WithdrawResponse, error)
>>>>>>> a9b2b184
}

// UnimplementedAdminServiceServer should be embedded to have forward compatible implementations.
type UnimplementedAdminServiceServer struct {
}

func (UnimplementedAdminServiceServer) GetScheduledSweep(context.Context, *GetScheduledSweepRequest) (*GetScheduledSweepResponse, error) {
	return nil, status.Errorf(codes.Unimplemented, "method GetScheduledSweep not implemented")
}
func (UnimplementedAdminServiceServer) GetRoundDetails(context.Context, *GetRoundDetailsRequest) (*GetRoundDetailsResponse, error) {
	return nil, status.Errorf(codes.Unimplemented, "method GetRoundDetails not implemented")
}
func (UnimplementedAdminServiceServer) GetRounds(context.Context, *GetRoundsRequest) (*GetRoundsResponse, error) {
	return nil, status.Errorf(codes.Unimplemented, "method GetRounds not implemented")
}
func (UnimplementedAdminServiceServer) CreateNote(context.Context, *CreateNoteRequest) (*CreateNoteResponse, error) {
	return nil, status.Errorf(codes.Unimplemented, "method CreateNote not implemented")
}
func (UnimplementedAdminServiceServer) GetMarketHourConfig(context.Context, *GetMarketHourConfigRequest) (*GetMarketHourConfigResponse, error) {
	return nil, status.Errorf(codes.Unimplemented, "method GetMarketHourConfig not implemented")
}
func (UnimplementedAdminServiceServer) UpdateMarketHourConfig(context.Context, *UpdateMarketHourConfigRequest) (*UpdateMarketHourConfigResponse, error) {
	return nil, status.Errorf(codes.Unimplemented, "method UpdateMarketHourConfig not implemented")
}
<<<<<<< HEAD
func (UnimplementedAdminServiceServer) SweepEarly(context.Context, *SweepEarlyRequest) (*SweepEarlyResponse, error) {
	return nil, status.Errorf(codes.Unimplemented, "method SweepEarly not implemented")
}
func (UnimplementedAdminServiceServer) GetSweepableEarlyRounds(context.Context, *GetSweepableEarlyRoundsRequest) (*GetSweepableEarlyRoundsResponse, error) {
	return nil, status.Errorf(codes.Unimplemented, "method GetSweepableEarlyRounds not implemented")
=======
func (UnimplementedAdminServiceServer) GetTxRequestQueue(context.Context, *GetTxRequestQueueRequest) (*GetTxRequestQueueResponse, error) {
	return nil, status.Errorf(codes.Unimplemented, "method GetTxRequestQueue not implemented")
}
func (UnimplementedAdminServiceServer) DeleteTxRequests(context.Context, *DeleteTxRequestsRequest) (*DeleteTxRequestsResponse, error) {
	return nil, status.Errorf(codes.Unimplemented, "method DeleteTxRequests not implemented")
}
func (UnimplementedAdminServiceServer) Withdraw(context.Context, *WithdrawRequest) (*WithdrawResponse, error) {
	return nil, status.Errorf(codes.Unimplemented, "method Withdraw not implemented")
>>>>>>> a9b2b184
}

// UnsafeAdminServiceServer may be embedded to opt out of forward compatibility for this service.
// Use of this interface is not recommended, as added methods to AdminServiceServer will
// result in compilation errors.
type UnsafeAdminServiceServer interface {
	mustEmbedUnimplementedAdminServiceServer()
}

func RegisterAdminServiceServer(s grpc.ServiceRegistrar, srv AdminServiceServer) {
	s.RegisterService(&AdminService_ServiceDesc, srv)
}

func _AdminService_GetScheduledSweep_Handler(srv interface{}, ctx context.Context, dec func(interface{}) error, interceptor grpc.UnaryServerInterceptor) (interface{}, error) {
	in := new(GetScheduledSweepRequest)
	if err := dec(in); err != nil {
		return nil, err
	}
	if interceptor == nil {
		return srv.(AdminServiceServer).GetScheduledSweep(ctx, in)
	}
	info := &grpc.UnaryServerInfo{
		Server:     srv,
		FullMethod: "/ark.v1.AdminService/GetScheduledSweep",
	}
	handler := func(ctx context.Context, req interface{}) (interface{}, error) {
		return srv.(AdminServiceServer).GetScheduledSweep(ctx, req.(*GetScheduledSweepRequest))
	}
	return interceptor(ctx, in, info, handler)
}

func _AdminService_GetRoundDetails_Handler(srv interface{}, ctx context.Context, dec func(interface{}) error, interceptor grpc.UnaryServerInterceptor) (interface{}, error) {
	in := new(GetRoundDetailsRequest)
	if err := dec(in); err != nil {
		return nil, err
	}
	if interceptor == nil {
		return srv.(AdminServiceServer).GetRoundDetails(ctx, in)
	}
	info := &grpc.UnaryServerInfo{
		Server:     srv,
		FullMethod: "/ark.v1.AdminService/GetRoundDetails",
	}
	handler := func(ctx context.Context, req interface{}) (interface{}, error) {
		return srv.(AdminServiceServer).GetRoundDetails(ctx, req.(*GetRoundDetailsRequest))
	}
	return interceptor(ctx, in, info, handler)
}

func _AdminService_GetRounds_Handler(srv interface{}, ctx context.Context, dec func(interface{}) error, interceptor grpc.UnaryServerInterceptor) (interface{}, error) {
	in := new(GetRoundsRequest)
	if err := dec(in); err != nil {
		return nil, err
	}
	if interceptor == nil {
		return srv.(AdminServiceServer).GetRounds(ctx, in)
	}
	info := &grpc.UnaryServerInfo{
		Server:     srv,
		FullMethod: "/ark.v1.AdminService/GetRounds",
	}
	handler := func(ctx context.Context, req interface{}) (interface{}, error) {
		return srv.(AdminServiceServer).GetRounds(ctx, req.(*GetRoundsRequest))
	}
	return interceptor(ctx, in, info, handler)
}

func _AdminService_CreateNote_Handler(srv interface{}, ctx context.Context, dec func(interface{}) error, interceptor grpc.UnaryServerInterceptor) (interface{}, error) {
	in := new(CreateNoteRequest)
	if err := dec(in); err != nil {
		return nil, err
	}
	if interceptor == nil {
		return srv.(AdminServiceServer).CreateNote(ctx, in)
	}
	info := &grpc.UnaryServerInfo{
		Server:     srv,
		FullMethod: "/ark.v1.AdminService/CreateNote",
	}
	handler := func(ctx context.Context, req interface{}) (interface{}, error) {
		return srv.(AdminServiceServer).CreateNote(ctx, req.(*CreateNoteRequest))
	}
	return interceptor(ctx, in, info, handler)
}

func _AdminService_GetMarketHourConfig_Handler(srv interface{}, ctx context.Context, dec func(interface{}) error, interceptor grpc.UnaryServerInterceptor) (interface{}, error) {
	in := new(GetMarketHourConfigRequest)
	if err := dec(in); err != nil {
		return nil, err
	}
	if interceptor == nil {
		return srv.(AdminServiceServer).GetMarketHourConfig(ctx, in)
	}
	info := &grpc.UnaryServerInfo{
		Server:     srv,
		FullMethod: "/ark.v1.AdminService/GetMarketHourConfig",
	}
	handler := func(ctx context.Context, req interface{}) (interface{}, error) {
		return srv.(AdminServiceServer).GetMarketHourConfig(ctx, req.(*GetMarketHourConfigRequest))
	}
	return interceptor(ctx, in, info, handler)
}

func _AdminService_UpdateMarketHourConfig_Handler(srv interface{}, ctx context.Context, dec func(interface{}) error, interceptor grpc.UnaryServerInterceptor) (interface{}, error) {
	in := new(UpdateMarketHourConfigRequest)
	if err := dec(in); err != nil {
		return nil, err
	}
	if interceptor == nil {
		return srv.(AdminServiceServer).UpdateMarketHourConfig(ctx, in)
	}
	info := &grpc.UnaryServerInfo{
		Server:     srv,
		FullMethod: "/ark.v1.AdminService/UpdateMarketHourConfig",
	}
	handler := func(ctx context.Context, req interface{}) (interface{}, error) {
		return srv.(AdminServiceServer).UpdateMarketHourConfig(ctx, req.(*UpdateMarketHourConfigRequest))
	}
	return interceptor(ctx, in, info, handler)
}

<<<<<<< HEAD
func _AdminService_SweepEarly_Handler(srv interface{}, ctx context.Context, dec func(interface{}) error, interceptor grpc.UnaryServerInterceptor) (interface{}, error) {
	in := new(SweepEarlyRequest)
=======
func _AdminService_GetTxRequestQueue_Handler(srv interface{}, ctx context.Context, dec func(interface{}) error, interceptor grpc.UnaryServerInterceptor) (interface{}, error) {
	in := new(GetTxRequestQueueRequest)
>>>>>>> a9b2b184
	if err := dec(in); err != nil {
		return nil, err
	}
	if interceptor == nil {
<<<<<<< HEAD
		return srv.(AdminServiceServer).SweepEarly(ctx, in)
	}
	info := &grpc.UnaryServerInfo{
		Server:     srv,
		FullMethod: "/ark.v1.AdminService/SweepEarly",
	}
	handler := func(ctx context.Context, req interface{}) (interface{}, error) {
		return srv.(AdminServiceServer).SweepEarly(ctx, req.(*SweepEarlyRequest))
=======
		return srv.(AdminServiceServer).GetTxRequestQueue(ctx, in)
	}
	info := &grpc.UnaryServerInfo{
		Server:     srv,
		FullMethod: "/ark.v1.AdminService/GetTxRequestQueue",
	}
	handler := func(ctx context.Context, req interface{}) (interface{}, error) {
		return srv.(AdminServiceServer).GetTxRequestQueue(ctx, req.(*GetTxRequestQueueRequest))
>>>>>>> a9b2b184
	}
	return interceptor(ctx, in, info, handler)
}

<<<<<<< HEAD
func _AdminService_GetSweepableEarlyRounds_Handler(srv interface{}, ctx context.Context, dec func(interface{}) error, interceptor grpc.UnaryServerInterceptor) (interface{}, error) {
	in := new(GetSweepableEarlyRoundsRequest)
=======
func _AdminService_DeleteTxRequests_Handler(srv interface{}, ctx context.Context, dec func(interface{}) error, interceptor grpc.UnaryServerInterceptor) (interface{}, error) {
	in := new(DeleteTxRequestsRequest)
>>>>>>> a9b2b184
	if err := dec(in); err != nil {
		return nil, err
	}
	if interceptor == nil {
<<<<<<< HEAD
		return srv.(AdminServiceServer).GetSweepableEarlyRounds(ctx, in)
	}
	info := &grpc.UnaryServerInfo{
		Server:     srv,
		FullMethod: "/ark.v1.AdminService/GetSweepableEarlyRounds",
	}
	handler := func(ctx context.Context, req interface{}) (interface{}, error) {
		return srv.(AdminServiceServer).GetSweepableEarlyRounds(ctx, req.(*GetSweepableEarlyRoundsRequest))
=======
		return srv.(AdminServiceServer).DeleteTxRequests(ctx, in)
	}
	info := &grpc.UnaryServerInfo{
		Server:     srv,
		FullMethod: "/ark.v1.AdminService/DeleteTxRequests",
	}
	handler := func(ctx context.Context, req interface{}) (interface{}, error) {
		return srv.(AdminServiceServer).DeleteTxRequests(ctx, req.(*DeleteTxRequestsRequest))
	}
	return interceptor(ctx, in, info, handler)
}

func _AdminService_Withdraw_Handler(srv interface{}, ctx context.Context, dec func(interface{}) error, interceptor grpc.UnaryServerInterceptor) (interface{}, error) {
	in := new(WithdrawRequest)
	if err := dec(in); err != nil {
		return nil, err
	}
	if interceptor == nil {
		return srv.(AdminServiceServer).Withdraw(ctx, in)
	}
	info := &grpc.UnaryServerInfo{
		Server:     srv,
		FullMethod: "/ark.v1.AdminService/Withdraw",
	}
	handler := func(ctx context.Context, req interface{}) (interface{}, error) {
		return srv.(AdminServiceServer).Withdraw(ctx, req.(*WithdrawRequest))
>>>>>>> a9b2b184
	}
	return interceptor(ctx, in, info, handler)
}

// AdminService_ServiceDesc is the grpc.ServiceDesc for AdminService service.
// It's only intended for direct use with grpc.RegisterService,
// and not to be introspected or modified (even as a copy)
var AdminService_ServiceDesc = grpc.ServiceDesc{
	ServiceName: "ark.v1.AdminService",
	HandlerType: (*AdminServiceServer)(nil),
	Methods: []grpc.MethodDesc{
		{
			MethodName: "GetScheduledSweep",
			Handler:    _AdminService_GetScheduledSweep_Handler,
		},
		{
			MethodName: "GetRoundDetails",
			Handler:    _AdminService_GetRoundDetails_Handler,
		},
		{
			MethodName: "GetRounds",
			Handler:    _AdminService_GetRounds_Handler,
		},
		{
			MethodName: "CreateNote",
			Handler:    _AdminService_CreateNote_Handler,
		},
		{
			MethodName: "GetMarketHourConfig",
			Handler:    _AdminService_GetMarketHourConfig_Handler,
		},
		{
			MethodName: "UpdateMarketHourConfig",
			Handler:    _AdminService_UpdateMarketHourConfig_Handler,
		},
		{
<<<<<<< HEAD
			MethodName: "SweepEarly",
			Handler:    _AdminService_SweepEarly_Handler,
		},
		{
			MethodName: "GetSweepableEarlyRounds",
			Handler:    _AdminService_GetSweepableEarlyRounds_Handler,
=======
			MethodName: "GetTxRequestQueue",
			Handler:    _AdminService_GetTxRequestQueue_Handler,
		},
		{
			MethodName: "DeleteTxRequests",
			Handler:    _AdminService_DeleteTxRequests_Handler,
		},
		{
			MethodName: "Withdraw",
			Handler:    _AdminService_Withdraw_Handler,
>>>>>>> a9b2b184
		},
	},
	Streams:  []grpc.StreamDesc{},
	Metadata: "ark/v1/admin.proto",
}<|MERGE_RESOLUTION|>--- conflicted
+++ resolved
@@ -24,14 +24,11 @@
 	CreateNote(ctx context.Context, in *CreateNoteRequest, opts ...grpc.CallOption) (*CreateNoteResponse, error)
 	GetMarketHourConfig(ctx context.Context, in *GetMarketHourConfigRequest, opts ...grpc.CallOption) (*GetMarketHourConfigResponse, error)
 	UpdateMarketHourConfig(ctx context.Context, in *UpdateMarketHourConfigRequest, opts ...grpc.CallOption) (*UpdateMarketHourConfigResponse, error)
-<<<<<<< HEAD
 	SweepEarly(ctx context.Context, in *SweepEarlyRequest, opts ...grpc.CallOption) (*SweepEarlyResponse, error)
 	GetSweepableEarlyRounds(ctx context.Context, in *GetSweepableEarlyRoundsRequest, opts ...grpc.CallOption) (*GetSweepableEarlyRoundsResponse, error)
-=======
 	GetTxRequestQueue(ctx context.Context, in *GetTxRequestQueueRequest, opts ...grpc.CallOption) (*GetTxRequestQueueResponse, error)
 	DeleteTxRequests(ctx context.Context, in *DeleteTxRequestsRequest, opts ...grpc.CallOption) (*DeleteTxRequestsResponse, error)
 	Withdraw(ctx context.Context, in *WithdrawRequest, opts ...grpc.CallOption) (*WithdrawResponse, error)
->>>>>>> a9b2b184
 }
 
 type adminServiceClient struct {
@@ -96,26 +93,33 @@
 	return out, nil
 }
 
-<<<<<<< HEAD
 func (c *adminServiceClient) SweepEarly(ctx context.Context, in *SweepEarlyRequest, opts ...grpc.CallOption) (*SweepEarlyResponse, error) {
 	out := new(SweepEarlyResponse)
 	err := c.cc.Invoke(ctx, "/ark.v1.AdminService/SweepEarly", in, out, opts...)
-=======
+	if err != nil {
+		return nil, err
+	}
+	return out, nil
+}
+
+func (c *adminServiceClient) GetSweepableEarlyRounds(ctx context.Context, in *GetSweepableEarlyRoundsRequest, opts ...grpc.CallOption) (*GetSweepableEarlyRoundsResponse, error) {
+	out := new(GetSweepableEarlyRoundsResponse)
+	err := c.cc.Invoke(ctx, "/ark.v1.AdminService/GetSweepableEarlyRounds", in, out, opts...)
+	if err != nil {
+		return nil, err
+	}
+	return out, nil
+}
+
 func (c *adminServiceClient) GetTxRequestQueue(ctx context.Context, in *GetTxRequestQueueRequest, opts ...grpc.CallOption) (*GetTxRequestQueueResponse, error) {
 	out := new(GetTxRequestQueueResponse)
 	err := c.cc.Invoke(ctx, "/ark.v1.AdminService/GetTxRequestQueue", in, out, opts...)
->>>>>>> a9b2b184
-	if err != nil {
-		return nil, err
-	}
-	return out, nil
-}
-
-<<<<<<< HEAD
-func (c *adminServiceClient) GetSweepableEarlyRounds(ctx context.Context, in *GetSweepableEarlyRoundsRequest, opts ...grpc.CallOption) (*GetSweepableEarlyRoundsResponse, error) {
-	out := new(GetSweepableEarlyRoundsResponse)
-	err := c.cc.Invoke(ctx, "/ark.v1.AdminService/GetSweepableEarlyRounds", in, out, opts...)
-=======
+	if err != nil {
+		return nil, err
+	}
+	return out, nil
+}
+
 func (c *adminServiceClient) DeleteTxRequests(ctx context.Context, in *DeleteTxRequestsRequest, opts ...grpc.CallOption) (*DeleteTxRequestsResponse, error) {
 	out := new(DeleteTxRequestsResponse)
 	err := c.cc.Invoke(ctx, "/ark.v1.AdminService/DeleteTxRequests", in, out, opts...)
@@ -128,7 +132,6 @@
 func (c *adminServiceClient) Withdraw(ctx context.Context, in *WithdrawRequest, opts ...grpc.CallOption) (*WithdrawResponse, error) {
 	out := new(WithdrawResponse)
 	err := c.cc.Invoke(ctx, "/ark.v1.AdminService/Withdraw", in, out, opts...)
->>>>>>> a9b2b184
 	if err != nil {
 		return nil, err
 	}
@@ -145,14 +148,11 @@
 	CreateNote(context.Context, *CreateNoteRequest) (*CreateNoteResponse, error)
 	GetMarketHourConfig(context.Context, *GetMarketHourConfigRequest) (*GetMarketHourConfigResponse, error)
 	UpdateMarketHourConfig(context.Context, *UpdateMarketHourConfigRequest) (*UpdateMarketHourConfigResponse, error)
-<<<<<<< HEAD
 	SweepEarly(context.Context, *SweepEarlyRequest) (*SweepEarlyResponse, error)
 	GetSweepableEarlyRounds(context.Context, *GetSweepableEarlyRoundsRequest) (*GetSweepableEarlyRoundsResponse, error)
-=======
 	GetTxRequestQueue(context.Context, *GetTxRequestQueueRequest) (*GetTxRequestQueueResponse, error)
 	DeleteTxRequests(context.Context, *DeleteTxRequestsRequest) (*DeleteTxRequestsResponse, error)
 	Withdraw(context.Context, *WithdrawRequest) (*WithdrawResponse, error)
->>>>>>> a9b2b184
 }
 
 // UnimplementedAdminServiceServer should be embedded to have forward compatible implementations.
@@ -177,13 +177,12 @@
 func (UnimplementedAdminServiceServer) UpdateMarketHourConfig(context.Context, *UpdateMarketHourConfigRequest) (*UpdateMarketHourConfigResponse, error) {
 	return nil, status.Errorf(codes.Unimplemented, "method UpdateMarketHourConfig not implemented")
 }
-<<<<<<< HEAD
 func (UnimplementedAdminServiceServer) SweepEarly(context.Context, *SweepEarlyRequest) (*SweepEarlyResponse, error) {
 	return nil, status.Errorf(codes.Unimplemented, "method SweepEarly not implemented")
 }
 func (UnimplementedAdminServiceServer) GetSweepableEarlyRounds(context.Context, *GetSweepableEarlyRoundsRequest) (*GetSweepableEarlyRoundsResponse, error) {
 	return nil, status.Errorf(codes.Unimplemented, "method GetSweepableEarlyRounds not implemented")
-=======
+}
 func (UnimplementedAdminServiceServer) GetTxRequestQueue(context.Context, *GetTxRequestQueueRequest) (*GetTxRequestQueueResponse, error) {
 	return nil, status.Errorf(codes.Unimplemented, "method GetTxRequestQueue not implemented")
 }
@@ -192,7 +191,6 @@
 }
 func (UnimplementedAdminServiceServer) Withdraw(context.Context, *WithdrawRequest) (*WithdrawResponse, error) {
 	return nil, status.Errorf(codes.Unimplemented, "method Withdraw not implemented")
->>>>>>> a9b2b184
 }
 
 // UnsafeAdminServiceServer may be embedded to opt out of forward compatibility for this service.
@@ -314,27 +312,48 @@
 	return interceptor(ctx, in, info, handler)
 }
 
-<<<<<<< HEAD
 func _AdminService_SweepEarly_Handler(srv interface{}, ctx context.Context, dec func(interface{}) error, interceptor grpc.UnaryServerInterceptor) (interface{}, error) {
 	in := new(SweepEarlyRequest)
-=======
+	if err := dec(in); err != nil {
+		return nil, err
+	}
+	if interceptor == nil {
+		return srv.(AdminServiceServer).SweepEarly(ctx, in)
+	}
+	info := &grpc.UnaryServerInfo{
+		Server:     srv,
+		FullMethod: "/ark.v1.AdminService/SweepEarly",
+	}
+	handler := func(ctx context.Context, req interface{}) (interface{}, error) {
+		return srv.(AdminServiceServer).SweepEarly(ctx, req.(*SweepEarlyRequest))
+	}
+	return interceptor(ctx, in, info, handler)
+}
+
+func _AdminService_GetSweepableEarlyRounds_Handler(srv interface{}, ctx context.Context, dec func(interface{}) error, interceptor grpc.UnaryServerInterceptor) (interface{}, error) {
+	in := new(GetSweepableEarlyRoundsRequest)
+	if err := dec(in); err != nil {
+		return nil, err
+	}
+	if interceptor == nil {
+		return srv.(AdminServiceServer).GetSweepableEarlyRounds(ctx, in)
+	}
+	info := &grpc.UnaryServerInfo{
+		Server:     srv,
+		FullMethod: "/ark.v1.AdminService/GetSweepableEarlyRounds",
+	}
+	handler := func(ctx context.Context, req interface{}) (interface{}, error) {
+		return srv.(AdminServiceServer).GetSweepableEarlyRounds(ctx, req.(*GetSweepableEarlyRoundsRequest))
+	}
+	return interceptor(ctx, in, info, handler)
+}
+
 func _AdminService_GetTxRequestQueue_Handler(srv interface{}, ctx context.Context, dec func(interface{}) error, interceptor grpc.UnaryServerInterceptor) (interface{}, error) {
 	in := new(GetTxRequestQueueRequest)
->>>>>>> a9b2b184
-	if err := dec(in); err != nil {
-		return nil, err
-	}
-	if interceptor == nil {
-<<<<<<< HEAD
-		return srv.(AdminServiceServer).SweepEarly(ctx, in)
-	}
-	info := &grpc.UnaryServerInfo{
-		Server:     srv,
-		FullMethod: "/ark.v1.AdminService/SweepEarly",
-	}
-	handler := func(ctx context.Context, req interface{}) (interface{}, error) {
-		return srv.(AdminServiceServer).SweepEarly(ctx, req.(*SweepEarlyRequest))
-=======
+	if err := dec(in); err != nil {
+		return nil, err
+	}
+	if interceptor == nil {
 		return srv.(AdminServiceServer).GetTxRequestQueue(ctx, in)
 	}
 	info := &grpc.UnaryServerInfo{
@@ -343,32 +362,16 @@
 	}
 	handler := func(ctx context.Context, req interface{}) (interface{}, error) {
 		return srv.(AdminServiceServer).GetTxRequestQueue(ctx, req.(*GetTxRequestQueueRequest))
->>>>>>> a9b2b184
-	}
-	return interceptor(ctx, in, info, handler)
-}
-
-<<<<<<< HEAD
-func _AdminService_GetSweepableEarlyRounds_Handler(srv interface{}, ctx context.Context, dec func(interface{}) error, interceptor grpc.UnaryServerInterceptor) (interface{}, error) {
-	in := new(GetSweepableEarlyRoundsRequest)
-=======
+	}
+	return interceptor(ctx, in, info, handler)
+}
+
 func _AdminService_DeleteTxRequests_Handler(srv interface{}, ctx context.Context, dec func(interface{}) error, interceptor grpc.UnaryServerInterceptor) (interface{}, error) {
 	in := new(DeleteTxRequestsRequest)
->>>>>>> a9b2b184
-	if err := dec(in); err != nil {
-		return nil, err
-	}
-	if interceptor == nil {
-<<<<<<< HEAD
-		return srv.(AdminServiceServer).GetSweepableEarlyRounds(ctx, in)
-	}
-	info := &grpc.UnaryServerInfo{
-		Server:     srv,
-		FullMethod: "/ark.v1.AdminService/GetSweepableEarlyRounds",
-	}
-	handler := func(ctx context.Context, req interface{}) (interface{}, error) {
-		return srv.(AdminServiceServer).GetSweepableEarlyRounds(ctx, req.(*GetSweepableEarlyRoundsRequest))
-=======
+	if err := dec(in); err != nil {
+		return nil, err
+	}
+	if interceptor == nil {
 		return srv.(AdminServiceServer).DeleteTxRequests(ctx, in)
 	}
 	info := &grpc.UnaryServerInfo{
@@ -395,7 +398,6 @@
 	}
 	handler := func(ctx context.Context, req interface{}) (interface{}, error) {
 		return srv.(AdminServiceServer).Withdraw(ctx, req.(*WithdrawRequest))
->>>>>>> a9b2b184
 	}
 	return interceptor(ctx, in, info, handler)
 }
@@ -432,14 +434,14 @@
 			Handler:    _AdminService_UpdateMarketHourConfig_Handler,
 		},
 		{
-<<<<<<< HEAD
 			MethodName: "SweepEarly",
 			Handler:    _AdminService_SweepEarly_Handler,
 		},
 		{
 			MethodName: "GetSweepableEarlyRounds",
 			Handler:    _AdminService_GetSweepableEarlyRounds_Handler,
-=======
+		},
+		{
 			MethodName: "GetTxRequestQueue",
 			Handler:    _AdminService_GetTxRequestQueue_Handler,
 		},
@@ -450,7 +452,6 @@
 		{
 			MethodName: "Withdraw",
 			Handler:    _AdminService_Withdraw_Handler,
->>>>>>> a9b2b184
 		},
 	},
 	Streams:  []grpc.StreamDesc{},
