--- conflicted
+++ resolved
@@ -26,13 +26,9 @@
 	ins := make([]*wire.OutPoint, 0, len(vtxos))
 	sequences := make([]uint32, 0, len(vtxos))
 	witnessUtxos := make(map[int]*wire.TxOut)
-<<<<<<< HEAD
-	tapscripts := make(map[int]*psbt.TaprootTapLeafScript)
-	arkscripts := make(map[int][]byte)
-=======
 	signingTapLeaves := make(map[int]*psbt.TaprootTapLeafScript)
 	tapscripts := make(map[int][]string)
->>>>>>> d88707b0
+	arkscripts := make(map[int][]byte)
 
 	txLocktime := common.AbsoluteLocktime(0)
 
@@ -113,15 +109,12 @@
 
 	for i := range redeemPtx.Inputs {
 		redeemPtx.Inputs[i].WitnessUtxo = witnessUtxos[i]
-<<<<<<< HEAD
-		redeemPtx.Inputs[i].TaprootLeafScript = []*psbt.TaprootTapLeafScript{tapscripts[i]}
-		if arkscript, ok := arkscripts[i]; ok {
-			AddArkScript(i, redeemPtx, arkscript)
-=======
 		redeemPtx.Inputs[i].TaprootLeafScript = []*psbt.TaprootTapLeafScript{signingTapLeaves[i]}
 		if err := AddTaprootTree(i, redeemPtx, tapscripts[i]); err != nil {
 			return "", err
->>>>>>> d88707b0
+		}
+		if arkscript, ok := arkscripts[i]; ok {
+			AddArkScript(i, redeemPtx, arkscript)
 		}
 	}
 
