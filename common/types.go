--- conflicted
+++ resolved
@@ -6,17 +6,10 @@
 )
 
 type VtxoInput struct {
-<<<<<<< HEAD
-	Outpoint    *wire.OutPoint
-	Amount      int64
-	Tapscript   *waddrmgr.Tapscript
-	WitnessSize int
-	ArkScript   []byte
-=======
 	Outpoint           *wire.OutPoint
 	Amount             int64
 	Tapscript          *waddrmgr.Tapscript
 	WitnessSize        int
 	RevealedTapscripts []string
->>>>>>> d88707b0
+	ArkScript          []byte
 }