--- conflicted
+++ resolved
@@ -167,12 +167,6 @@
 ## Repository Structure
 
 - [`api-spec`](./api-spec/): Ark Protocol Buffer API specification
-<<<<<<< HEAD
-- [`client`](./client/): `ark` Single-key wallet CLI for interacting with the server
-- [`common`](./common/): Shared code between the server and client
-- [`pkg/client-sdk`](./pkg/client-sdk/): Go SDK for interacting with servers running the Ark protocol
-=======
->>>>>>> 241d3e1e
 - [`server`](./server/): `arkd` Ark server - the always-on daemon
 
 *Note: This repository now focuses only on the server component (`arkd`). The client, common, and pkg directories are currently maintained but not actively developed in this repository.*
@@ -185,15 +179,8 @@
 
 To compile the `arkd` binary from source, you can use the following Make commands from the root of the repository:
 
-<<<<<<< HEAD
-- `make build-server`: Builds the `arkd` binary (Ark Service Provider)
-- `make build-client`: Builds the `ark` binary (Single-key wallet CLI)
-- `make build`: Builds all components for the current architecture (server, client, and WebAssembly SDK)
-- `make build-all`: Cross-compile all components for all supported architectures
-=======
 - `make build-server`: Builds the `arkd` binary
 - `make build`: Alias for `make build-server`
->>>>>>> 241d3e1e
 
 For example, to build the server binary, run:
 
