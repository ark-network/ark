package main

import (
	"fmt"
	"strings"
	"time"

	arkv1 "github.com/ark-network/ark/api-spec/protobuf/gen/ark/v1"
	"github.com/urfave/cli/v2"
	"google.golang.org/grpc"
	"google.golang.org/grpc/credentials"
	"google.golang.org/grpc/credentials/insecure"
)

type vtxo struct {
	amount   uint64
	txid     string
	vout     uint32
	poolTxid string
	expireAt *time.Time
}

func getVtxos(
<<<<<<< HEAD
	ctx context.Context, explorer Explorer, client arkv1.ArkServiceClient,
	addr string, computeExpiration bool,
=======
	ctx *cli.Context, explorer Explorer, client arkv1.ArkServiceClient,
	addr string, withExpiration bool,
>>>>>>> 02ff7c7e
) ([]vtxo, error) {
	response, err := client.ListVtxos(ctx.Context, &arkv1.ListVtxosRequest{
		Address: addr,
	})
	if err != nil {
		return nil, err
	}

	vtxos := make([]vtxo, 0, len(response.GetSpendableVtxos()))
	for _, v := range response.GetSpendableVtxos() {
		var expireAt *time.Time
		if v.ExpireAt > 0 {
			t := time.Unix(v.ExpireAt, 0)
			expireAt = &t
		}
		vtxos = append(vtxos, vtxo{
			amount:   v.Receiver.Amount,
			txid:     v.Outpoint.Txid,
			vout:     v.Outpoint.Vout,
			poolTxid: v.PoolTxid,
			expireAt: expireAt,
		})
	}

	if !computeExpiration {
		return vtxos, nil
	}

	redeemBranches, err := getRedeemBranches(ctx.Context, explorer, client, vtxos)
	if err != nil {
		return nil, err
	}

	for vtxoTxid, branch := range redeemBranches {
		expiration, err := branch.expireAt(ctx)
		if err != nil {
			return nil, err
		}

		for i, vtxo := range vtxos {
			if vtxo.txid == vtxoTxid {
				vtxos[i].expireAt = expiration
				break
			}
		}
	}

	return vtxos, nil
}

func getClientFromState(ctx *cli.Context) (arkv1.ArkServiceClient, func(), error) {
	state, err := getState(ctx)
	if err != nil {
		return nil, nil, err
	}
	addr := state[ASP_URL]
	if len(addr) <= 0 {
		return nil, nil, fmt.Errorf("missing asp url")
	}
	return getClient(addr)
}

func getClient(addr string) (arkv1.ArkServiceClient, func(), error) {
	creds := insecure.NewCredentials()
	port := 80
	if strings.HasPrefix(addr, "https://") {
		addr = strings.TrimPrefix(addr, "https://")
		creds = credentials.NewTLS(nil)
		port = 443
	}
	if !strings.Contains(addr, ":") {
		addr = fmt.Sprintf("%s:%d", addr, port)
	}
	conn, err := grpc.Dial(addr, grpc.WithTransportCredentials(creds))
	if err != nil {
		return nil, nil, err
	}

	client := arkv1.NewArkServiceClient(conn)

	closeFn := func() {
		err := conn.Close()
		if err != nil {
			fmt.Printf("error closing connection: %s\n", err)
		}
	}

	return client, closeFn, nil
}<|MERGE_RESOLUTION|>--- conflicted
+++ resolved
@@ -21,13 +21,8 @@
 }
 
 func getVtxos(
-<<<<<<< HEAD
-	ctx context.Context, explorer Explorer, client arkv1.ArkServiceClient,
+	ctx *cli.Context, explorer Explorer, client arkv1.ArkServiceClient,
 	addr string, computeExpiration bool,
-=======
-	ctx *cli.Context, explorer Explorer, client arkv1.ArkServiceClient,
-	addr string, withExpiration bool,
->>>>>>> 02ff7c7e
 ) ([]vtxo, error) {
 	response, err := client.ListVtxos(ctx.Context, &arkv1.ListVtxosRequest{
 		Address: addr,
