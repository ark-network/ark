package main

import (
	"context"
	"encoding/hex"
	"encoding/json"
	"errors"
	"fmt"
	"os"
	"strings"
	"syscall"

	"github.com/ark-network/ark/common"
	arksdk "github.com/ark-network/ark/pkg/client-sdk"
	"github.com/ark-network/ark/pkg/client-sdk/store"
	"github.com/ark-network/ark/pkg/client-sdk/types"
	"github.com/btcsuite/btcd/btcutil/psbt"
	"github.com/urfave/cli/v2"
	"golang.org/x/term"
)

const (
	DatadirEnvVar = "ARK_WALLET_DATADIR"
)

var (
	Version      string
	arkSdkClient arksdk.ArkClient
)

func main() {
	app := cli.NewApp()
	app.Version = Version
	app.Name = "Ark CLI"
	app.Usage = "ark wallet command line interface"
	app.Commands = append(
		app.Commands,
		&initCommand,
		&configCommand,
		&dumpCommand,
		&receiveCommand,
		&settleCmd,
		&sendCommand,
		&balanceCommand,
		&redeemCommand,
		&notesCommand,
		&registerNostrCommand,
	)
	app.Flags = []cli.Flag{
		datadirFlag,
		networkFlag,
	}
	app.Before = func(ctx *cli.Context) error {
		sdk, err := getArkSdkClient(ctx)
		if err != nil {
			return fmt.Errorf("error initializing ark sdk client: %v", err)
		}
		arkSdkClient = sdk

		return nil
	}

	err := app.Run(os.Args)
	if err != nil {
		fmt.Println(fmt.Errorf("error: %v", err))
		os.Exit(1)
	}
}

var (
	datadirFlag = &cli.StringFlag{
		Name:     "datadir",
		Usage:    "Specify the data directory",
		Required: false,
		Value:    common.AppDataDir("ark-cli", false),
		EnvVars:  []string{DatadirEnvVar},
	}
	networkFlag = &cli.StringFlag{
		Name:  "network",
		Usage: "network to use liquid, testnet, regtest, signet for bitcoin, or liquid, liquidtestnet, liquidregtest for liquid)",
		Value: "liquid",
	}
	explorerFlag = &cli.StringFlag{
		Name:  "explorer",
		Usage: "the url of the explorer to use",
	}
	passwordFlag = &cli.StringFlag{
		Name:  "password",
		Usage: "password to unlock the wallet",
	}
	expiryDetailsFlag = &cli.BoolFlag{
		Name:  "compute-expiry-details",
		Usage: "compute client-side VTXOs expiry time",
	}
	privateKeyFlag = &cli.StringFlag{
		Name:  "prvkey",
		Usage: "optional private key to encrypt",
	}
	urlFlag = &cli.StringFlag{
		Name:     "asp-url",
		Usage:    "the url of the ASP to connect to",
		Required: true,
	}
	receiversFlag = &cli.StringFlag{
		Name:  "receivers",
		Usage: "JSON encoded receivers of the send transaction",
	}
	toFlag = &cli.StringFlag{
		Name:  "to",
		Usage: "recipient address",
	}
	amountFlag = &cli.Uint64Flag{
		Name:  "amount",
		Usage: "amount to send in sats",
	}
	enableExpiryCoinselectFlag = &cli.BoolFlag{
		Name:  "enable-expiry-coinselect",
		Usage: "select VTXOs about to expire first",
	}
	addressFlag = &cli.StringFlag{
		Name:  "address",
		Usage: "main chain address receiving the redeemed VTXO",
	}
	amountToRedeemFlag = &cli.Uint64Flag{
		Name:  "amount",
		Usage: "amount to redeem",
	}
	forceFlag = &cli.BoolFlag{
		Name:  "force",
		Usage: "force redemption without collaboration",
	}
<<<<<<< HEAD
	notesFlag = &cli.StringSliceFlag{
		Name:    "notes",
		Aliases: []string{"n"},
		Usage:   "notes to redeem",
	}
	nostrProfileFlag = &cli.StringFlag{
		Name:    "profile",
		Aliases: []string{"p"},
		Usage:   "nostr profile to register",
=======
	restFlag = &cli.BoolFlag{
		Name:        "rest",
		Usage:       "use REST client instead of gRPC",
		Value:       false,
		DefaultText: "false",
>>>>>>> 04e57f81
	}
)

var (
	initCommand = cli.Command{
		Name:  "init",
		Usage: "Initialize Ark wallet with encryption password, connect to ASP",
		Action: func(ctx *cli.Context) error {
			return initArkSdk(ctx)
		},
		Flags: []cli.Flag{networkFlag, passwordFlag, privateKeyFlag, urlFlag, explorerFlag, restFlag},
	}
	configCommand = cli.Command{
		Name:  "config",
		Usage: "Shows Ark wallet configuration",
		Action: func(ctx *cli.Context) error {
			return config(ctx)
		},
	}
	dumpCommand = cli.Command{
		Name:  "dump-privkey",
		Usage: "Dumps private key of the Ark wallet",
		Action: func(ctx *cli.Context) error {
			return dumpPrivKey(ctx)
		},
		Flags: []cli.Flag{passwordFlag},
	}
	receiveCommand = cli.Command{
		Name:  "receive",
		Usage: "Shows boarding and offchain addresses",
		Action: func(ctx *cli.Context) error {
			return receive(ctx)
		},
	}
	settleCmd = cli.Command{
		Name:  "settle",
		Usage: "Settle onboarding funds or oor payments",
		Action: func(ctx *cli.Context) error {
			return settle(ctx)
		},
		Flags: []cli.Flag{passwordFlag},
	}
	balanceCommand = cli.Command{
		Name:  "balance",
		Usage: "Shows onchain and offchain Ark wallet balance",
		Action: func(ctx *cli.Context) error {
			return balance(ctx)
		},
		Flags: []cli.Flag{expiryDetailsFlag},
	}
	sendCommand = cli.Command{
		Name:  "send",
		Usage: "Send funds onchain, offchain, or asynchronously",
		Action: func(ctx *cli.Context) error {
			return send(ctx)
		},
		Flags: []cli.Flag{receiversFlag, toFlag, amountFlag, enableExpiryCoinselectFlag, passwordFlag},
	}
	redeemCommand = cli.Command{
		Name:  "redeem",
		Usage: "Redeem offchain funds, collaboratively or unilaterally",
		Flags: []cli.Flag{addressFlag, amountToRedeemFlag, forceFlag, passwordFlag},
		Action: func(ctx *cli.Context) error {
			return redeem(ctx)
		},
	}
	notesCommand = cli.Command{
		Name:  "redeem-notes",
		Usage: "Redeem offchain notes",
		Flags: []cli.Flag{notesFlag},
		Action: func(ctx *cli.Context) error {
			return redeemNotes(ctx)
		},
	}
	registerNostrCommand = cli.Command{
		Name:  "register-nostr",
		Usage: "Register Nostr profile",
		Flags: []cli.Flag{nostrProfileFlag, passwordFlag},
		Action: func(ctx *cli.Context) error {
			return registerNostrProfile(ctx)
		},
	}
)

func initArkSdk(ctx *cli.Context) error {
	password, err := readPassword(ctx)
	if err != nil {
		return err
	}

	clientType := arksdk.GrpcClient
	if ctx.Bool(restFlag.Name) {
		clientType = arksdk.RestClient
	}

	return arkSdkClient.Init(
		ctx.Context, arksdk.InitArgs{
			ClientType:  clientType,
			WalletType:  arksdk.SingleKeyWallet,
			AspUrl:      ctx.String(urlFlag.Name),
			Seed:        ctx.String(privateKeyFlag.Name),
			Password:    string(password),
			ExplorerURL: ctx.String(explorerFlag.Name),
		},
	)
}

func config(ctx *cli.Context) error {
	cfgData, err := arkSdkClient.GetConfigData(ctx.Context)
	if err != nil {
		return err
	}

	cfg := map[string]interface{}{
		"asp_url":                      cfgData.AspUrl,
		"asp_pubkey":                   hex.EncodeToString(cfgData.AspPubkey.SerializeCompressed()),
		"wallet_type":                  cfgData.WalletType,
		"client_tyep":                  cfgData.ClientType,
		"network":                      cfgData.Network.Name,
		"round_lifetime":               cfgData.RoundLifetime,
		"unilateral_exit_delay":        cfgData.UnilateralExitDelay,
		"dust":                         cfgData.Dust,
		"boarding_descriptor_template": cfgData.BoardingDescriptorTemplate,
		"explorer_url":                 cfgData.ExplorerURL,
		"forfeit_address":              cfgData.ForfeitAddress,
		"with_transaction_feed":        cfgData.WithTransactionFeed,
	}

	return printJSON(cfg)
}

func dumpPrivKey(ctx *cli.Context) error {
	password, err := readPassword(ctx)
	if err != nil {
		return err
	}
	if err := arkSdkClient.Unlock(ctx.Context, string(password)); err != nil {
		return err
	}

	privateKey, err := arkSdkClient.Dump(ctx.Context)
	if err != nil {
		return err
	}

	return printJSON(map[string]interface{}{
		"private_key": privateKey,
	})
}

func receive(ctx *cli.Context) error {
	offchainAddr, boardingAddr, err := arkSdkClient.Receive(ctx.Context)
	if err != nil {
		return err
	}
	return printJSON(map[string]interface{}{
		"boarding_address": boardingAddr,
		"offchain_address": offchainAddr,
	})
}

func settle(ctx *cli.Context) error {
	password, err := readPassword(ctx)
	if err != nil {
		return err
	}
	if err := arkSdkClient.Unlock(ctx.Context, string(password)); err != nil {
		return err
	}

	txID, err := arkSdkClient.Settle(ctx.Context)
	if err != nil {
		return err
	}
	return printJSON(map[string]interface{}{
		"txid": txID,
	})
}

func send(ctx *cli.Context) error {
	receiversJSON := ctx.String(receiversFlag.Name)
	to := ctx.String(toFlag.Name)
	amount := ctx.Uint64(amountFlag.Name)
	if receiversJSON == "" && to == "" && amount == 0 {
		return fmt.Errorf("missing destination, use --to and --amount or --receivers")
	}

	configData, err := arkSdkClient.GetConfigData(ctx.Context)
	if err != nil {
		return err
	}

	net, err := getNetwork(ctx, configData)
	if err != nil {
		return err
	}

	isBitcoin := isBtcChain(net)

	var receivers []arksdk.Receiver
	if receiversJSON != "" {
		receivers, err = parseReceivers(receiversJSON, isBitcoin)
		if err != nil {
			return err
		}
	} else {
		if isBitcoin {
			receivers = []arksdk.Receiver{arksdk.NewBitcoinReceiver(to, amount)}
		} else {
			receivers = []arksdk.Receiver{arksdk.NewLiquidReceiver(to, amount)}
		}
	}

	password, err := readPassword(ctx)
	if err != nil {
		return err
	}
	if err := arkSdkClient.Unlock(ctx.Context, string(password)); err != nil {
		return err
	}

	if isBitcoin {
		return sendCovenantLess(ctx, receivers)
	}
	return sendCovenant(ctx.Context, receivers)
}

func balance(ctx *cli.Context) error {
	computeExpiration := ctx.Bool(expiryDetailsFlag.Name)
	bal, err := arkSdkClient.Balance(ctx.Context, computeExpiration)
	if err != nil {
		return err
	}
	return printJSON(bal)
}

func redeem(ctx *cli.Context) error {
	password, err := readPassword(ctx)
	if err != nil {
		return err
	}
	if err := arkSdkClient.Unlock(ctx.Context, string(password)); err != nil {
		return err
	}

	force := ctx.Bool(forceFlag.Name)
	address := ctx.String(addressFlag.Name)
	amount := ctx.Uint64(amountToRedeemFlag.Name)
	computeExpiration := ctx.Bool(expiryDetailsFlag.Name)
	if force {
		err := arkSdkClient.UnilateralRedeem(ctx.Context)
		if err != nil {
			return err
		}
		return nil
	}

	txID, err := arkSdkClient.CollaborativeRedeem(
		ctx.Context, address, amount, computeExpiration,
	)
	if err != nil {
		return err
	}
	return printJSON(map[string]interface{}{
		"txid": txID,
	})
}

func registerNostrProfile(ctx *cli.Context) error {
	profile := ctx.String(nostrProfileFlag.Name)

	password, err := readPassword(ctx)
	if err != nil {
		return err
	}
	if err := arkSdkClient.Unlock(ctx.Context, string(password)); err != nil {
		return err
	}

	return arkSdkClient.SetNostrNotificationRecipient(ctx.Context, profile)
}

func redeemNotes(ctx *cli.Context) error {
	notes := ctx.StringSlice(notesFlag.Name)
	txID, err := arkSdkClient.RedeemNotes(ctx.Context, notes)
	if err != nil {
		return err
	}
	return printJSON(map[string]interface{}{
		"txid": txID,
	})
}

func getArkSdkClient(ctx *cli.Context) (arksdk.ArkClient, error) {
	dataDir := ctx.String(datadirFlag.Name)
	sdkRepository, err := store.NewStore(store.Config{
		ConfigStoreType: types.FileStore,
		BaseDir:         dataDir,
	})
	if err != nil {
		return nil, err
	}

	cfgData, err := sdkRepository.ConfigStore().GetData(context.Background())
	if err != nil {
		return nil, err
	}

	commandName := ctx.Args().First()
	if commandName != "init" && cfgData == nil {
		return nil, fmt.Errorf("CLI not initialized, run 'init' cmd to initialize")
	}

	net, err := getNetwork(ctx, cfgData)
	if err != nil {
		return nil, err
	}

	if isBtcChain(net) {
		return loadOrCreateClient(
			arksdk.LoadCovenantlessClient, arksdk.NewCovenantlessClient, sdkRepository,
		)
	}
	return loadOrCreateClient(
		arksdk.LoadCovenantClient, arksdk.NewCovenantClient, sdkRepository,
	)
}

func loadOrCreateClient(
	loadFunc, newFunc func(types.Store) (arksdk.ArkClient, error),
	sdkRepository types.Store,
) (arksdk.ArkClient, error) {
	client, err := loadFunc(sdkRepository)
	if err != nil {
		if errors.Is(err, arksdk.ErrNotInitialized) {
			return newFunc(sdkRepository)
		}
		return nil, err
	}
	return client, err
}

func getNetwork(ctx *cli.Context, cfgData *types.Config) (string, error) {
	if cfgData == nil {
		return ctx.String(networkFlag.Name), nil
	}

	return cfgData.Network.Name, nil
}

func isBtcChain(network string) bool {
	return network == common.Bitcoin.Name ||
		network == common.BitcoinTestNet.Name ||
		network == common.BitcoinSigNet.Name ||
		network == common.BitcoinRegTest.Name
}

func parseReceivers(receveirsJSON string, isBitcoin bool) ([]arksdk.Receiver, error) {
	list := make([]map[string]interface{}, 0)
	if err := json.Unmarshal([]byte(receveirsJSON), &list); err != nil {
		return nil, err
	}
	receivers := make([]arksdk.Receiver, 0, len(list))
	if isBitcoin {
		for _, v := range list {
			receivers = append(receivers, arksdk.NewBitcoinReceiver(
				v["to"].(string), uint64(v["amount"].(float64)),
			))
		}
		return receivers, nil
	}

	for _, v := range list {
		receivers = append(receivers, arksdk.NewLiquidReceiver(
			v["to"].(string), uint64(v["amount"].(float64)),
		))
	}
	return receivers, nil
}

func sendCovenantLess(ctx *cli.Context, receivers []arksdk.Receiver) error {
	computeExpiration := ctx.Bool(enableExpiryCoinselectFlag.Name)
	redeemTx, err := arkSdkClient.SendAsync(
		ctx.Context, computeExpiration, receivers,
	)
	if err != nil {
		return err
	}
	ptx, err := psbt.NewFromRawBytes(strings.NewReader(redeemTx), true)
	if err != nil {
		fmt.Println("WARN: failed to parse the redeem tx, returning the full psbt")
		return printJSON(map[string]string{"redeem_tx": redeemTx})
	}
	return printJSON(map[string]string{"txid": ptx.UnsignedTx.TxHash().String()})
}

func sendCovenant(ctx context.Context, receivers []arksdk.Receiver) error {
	var onchainReceivers, offchainReceivers []arksdk.Receiver

	for _, receiver := range receivers {
		if receiver.IsOnchain() {
			onchainReceivers = append(onchainReceivers, receiver)
		} else {
			offchainReceivers = append(offchainReceivers, receiver)
		}
	}

	if len(onchainReceivers) > 0 {
		txID, err := arkSdkClient.SendOnChain(ctx, onchainReceivers)
		if err != nil {
			return err
		}
		return printJSON(map[string]interface{}{"txid": txID})
	}

	if len(offchainReceivers) > 0 {
		txID, err := arkSdkClient.SendOffChain(ctx, false, offchainReceivers)
		if err != nil {
			return err
		}
		return printJSON(map[string]interface{}{"txid": txID})
	}

	return nil
}

func readPassword(ctx *cli.Context) ([]byte, error) {
	password := []byte(ctx.String("password"))
	if len(password) == 0 {
		fmt.Print("unlock your wallet with password: ")
		var err error
		password, err = term.ReadPassword(syscall.Stdin)
		fmt.Println()
		if err != nil {
			return nil, err
		}
	}
	return password, nil
}

func printJSON(resp interface{}) error {
	jsonBytes, err := json.MarshalIndent(resp, "", "\t")
	if err != nil {
		return err
	}
	fmt.Println(string(jsonBytes))
	return nil
}<|MERGE_RESOLUTION|>--- conflicted
+++ resolved
@@ -129,7 +129,6 @@
 		Name:  "force",
 		Usage: "force redemption without collaboration",
 	}
-<<<<<<< HEAD
 	notesFlag = &cli.StringSliceFlag{
 		Name:    "notes",
 		Aliases: []string{"n"},
@@ -139,13 +138,12 @@
 		Name:    "profile",
 		Aliases: []string{"p"},
 		Usage:   "nostr profile to register",
-=======
+	}
 	restFlag = &cli.BoolFlag{
 		Name:        "rest",
 		Usage:       "use REST client instead of gRPC",
 		Value:       false,
 		DefaultText: "false",
->>>>>>> 04e57f81
 	}
 )
 
