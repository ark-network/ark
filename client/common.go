--- conflicted
+++ resolved
@@ -934,11 +934,7 @@
 		return err
 	}
 
-<<<<<<< HEAD
-	for _, coin := range selected {
-=======
 	for _, utxo := range utxos {
->>>>>>> 6d0d03e3
 		if err := updater.AddInputs([]psetv2.InputArgs{
 			{
 				Txid:    utxo.Txid,
