--- conflicted
+++ resolved
@@ -198,13 +198,9 @@
 
 func handleRoundStream(
 	ctx *cli.Context, client arkv1.ArkServiceClient, paymentID string,
-<<<<<<< HEAD
 	vtxosToSign []vtxo, mustSignRoundTx bool,
 	secKey *secp256k1.PrivateKey, receivers []*arkv1.Output,
-=======
-	vtxosToSign []vtxo, secKey *secp256k1.PrivateKey, receivers []*arkv1.Output,
 	ephemeralKey *secp256k1.PrivateKey,
->>>>>>> c183f992
 ) (poolTxID string, err error) {
 	stream, err := client.GetEventStream(ctx.Context, &arkv1.GetEventStreamRequest{})
 	if err != nil {
