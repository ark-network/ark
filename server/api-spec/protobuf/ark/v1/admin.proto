--- conflicted
+++ resolved
@@ -20,33 +20,7 @@
       post: "/v1/admin/rounds"
       body: "*"
     };
-<<<<<<< HEAD
-  }
-  rpc GetWalletAddress(GetWalletAddressRequest) returns (GetWalletAddressResponse) {
-    option (google.api.http) = {
-      get: "/v1/admin/address"
-    };
-  }
-  rpc GetWalletStatus(GetWalletStatusRequest) returns (GetWalletStatusResponse) {
-    option (google.api.http) = {
-      get: "/v1/admin/status"
-    }; 
-  }
-}
-
-message GetBalanceRequest {}
-
-message Balance {
-  string locked = 1;
-  string available = 2;
-}
-
-message GetBalanceResponse {
-  Balance main_account = 1;
-  Balance connectors_account = 2;
-=======
   } 
->>>>>>> a8ed0bf6
 }
 
 message GetScheduledSweepRequest {}
@@ -89,21 +63,4 @@
 
 message GetRoundsResponse {
   repeated string rounds = 1;
-}
-
-message GetWalletAddressRequest {}
-message GetWalletAddressResponse {
-  string address = 1;
-}
-
-message GetWalletBalanceRequest {}
-message GetWalletBalanceResponse {
-  uint64 balance = 1;
-}
-
-message GetWalletStatusRequest {}
-message GetWalletStatusResponse {
-  bool initialized = 1;
-  bool unlocked = 2;
-  bool synced = 3;
 }