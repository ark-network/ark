--- conflicted
+++ resolved
@@ -202,9 +202,6 @@
   Output receiver = 2;
   bool spent = 3;
   string pool_txid = 4;
-<<<<<<< HEAD
-  int64 expire_at = 5;
-=======
   string spent_by = 5;
->>>>>>> 9e42c7f9
+  int64 expire_at = 6;
 }