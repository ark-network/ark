--- conflicted
+++ resolved
@@ -35,13 +35,8 @@
 	@echo "Running arkd in dev mode..."
 	@export ARK_WALLET_ADDR=localhost:18000; \
 	export ARK_ROUND_INTERVAL=10; \
-<<<<<<< HEAD
-	export ARK_NETWORK=regtest; \
-	export ARK_PORT=8000; \
-=======
 	export ARK_LOG_LEVEL=5; \
 	export ARK_NETWORK=regtest; \
->>>>>>> c274d670
 	go run ./cmd/arkd
 
 ## test: runs unit and component tests
