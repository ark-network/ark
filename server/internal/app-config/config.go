--- conflicted
+++ resolved
@@ -325,13 +325,8 @@
 func (c *Config) appService() error {
 	if common.IsLiquid(c.Network) {
 		svc, err := application.NewCovenantService(
-<<<<<<< HEAD
-			c.Network, c.RoundInterval, c.RoundLifetime, c.UnilateralExitDelay,
+			c.Network, c.RoundInterval, c.RoundLifetime, c.UnilateralExitDelay, c.BoardingExitDelay,
 			c.wallet, c.repo, c.txBuilder, c.scanner, c.scheduler,
-=======
-			c.Network, c.RoundInterval, c.RoundLifetime, c.UnilateralExitDelay, c.BoardingExitDelay,
-			c.MinRelayFee, c.wallet, c.repo, c.txBuilder, c.scanner, c.scheduler,
->>>>>>> 4da76ec8
 		)
 		if err != nil {
 			return err
@@ -342,13 +337,8 @@
 	}
 
 	svc, err := application.NewCovenantlessService(
-<<<<<<< HEAD
-		c.Network, c.RoundInterval, c.RoundLifetime, c.UnilateralExitDelay,
+		c.Network, c.RoundInterval, c.RoundLifetime, c.UnilateralExitDelay, c.BoardingExitDelay,
 		c.wallet, c.repo, c.txBuilder, c.scanner, c.scheduler,
-=======
-		c.Network, c.RoundInterval, c.RoundLifetime, c.UnilateralExitDelay, c.BoardingExitDelay,
-		c.MinRelayFee, c.wallet, c.repo, c.txBuilder, c.scanner, c.scheduler,
->>>>>>> 4da76ec8
 	)
 	if err != nil {
 		return err
