--- conflicted
+++ resolved
@@ -221,7 +221,6 @@
 			Entity: EntityManager,
 			Action: "write",
 		}},
-<<<<<<< HEAD
 		fmt.Sprintf("/%s/SweepEarly", arkv1.AdminService_ServiceDesc.ServiceName): {{
 			Entity: EntityManager,
 			Action: "write",
@@ -230,7 +229,6 @@
 			Entity: EntityManager,
 			Action: "read",
 		}},
-=======
 		fmt.Sprintf("/%s/DeleteTxRequests", arkv1.AdminService_ServiceDesc.ServiceName): {{
 			Entity: EntityManager,
 			Action: "write",
@@ -243,6 +241,5 @@
 			Entity: EntityManager,
 			Action: "write",
 		}},
->>>>>>> a9b2b184
 	}
 }