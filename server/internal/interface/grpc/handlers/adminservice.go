package handlers

import (
	"context"
	"fmt"

	"google.golang.org/protobuf/types/known/durationpb"
	"google.golang.org/protobuf/types/known/timestamppb"

	arkv1 "github.com/ark-network/ark/api-spec/protobuf/gen/ark/v1"
	"github.com/ark-network/ark/server/internal/core/application"
	"google.golang.org/grpc/codes"
	"google.golang.org/grpc/status"
)

type adminHandler struct {
	adminService application.AdminService
	arkService   application.Service

	noteUriPrefix string
}

func NewAdminHandler(
	adminService application.AdminService, arkService application.Service, noteUriPrefix string,
) arkv1.AdminServiceServer {
	return &adminHandler{adminService, arkService, noteUriPrefix}
}

func (a *adminHandler) GetRoundDetails(ctx context.Context, req *arkv1.GetRoundDetailsRequest) (*arkv1.GetRoundDetailsResponse, error) {
	id := req.GetRoundId()
	if len(id) == 0 {
		return nil, status.Error(codes.InvalidArgument, "missing round id")
	}

	details, err := a.adminService.GetRoundDetails(ctx, id)
	if err != nil {
		return nil, err
	}

	return &arkv1.GetRoundDetailsResponse{
		RoundId:          details.RoundId,
		Txid:             details.TxId,
		ForfeitedAmount:  convertSatsToBTCStr(details.ForfeitedAmount),
		TotalVtxosAmount: convertSatsToBTCStr(details.TotalVtxosAmount),
		TotalExitAmount:  convertSatsToBTCStr(details.TotalExitAmount),
		FeesAmount:       convertSatsToBTCStr(details.FeesAmount),
		InputsVtxos:      details.InputsVtxos,
		OutputsVtxos:     details.OutputsVtxos,
		ExitAddresses:    details.ExitAddresses,
	}, nil
}

func (a *adminHandler) GetRounds(ctx context.Context, req *arkv1.GetRoundsRequest) (*arkv1.GetRoundsResponse, error) {
	startAfter := req.GetAfter()
	startBefore := req.GetBefore()

	if startAfter < 0 {
		return nil, status.Error(codes.InvalidArgument, "invalid after (must be >= 0)")
	}

	if startBefore < 0 {
		return nil, status.Error(codes.InvalidArgument, "invalid before (must be >= 0)")
	}

	if startAfter >= startBefore {
		return nil, status.Error(codes.InvalidArgument, "invalid range")
	}

	rounds, err := a.adminService.GetRounds(ctx, startAfter, startBefore)
	if err != nil {
		return nil, err
	}

	return &arkv1.GetRoundsResponse{Rounds: rounds}, nil
}

func (a *adminHandler) GetScheduledSweep(ctx context.Context, _ *arkv1.GetScheduledSweepRequest) (*arkv1.GetScheduledSweepResponse, error) {
	scheduledSweeps, err := a.adminService.GetScheduledSweeps(ctx)
	if err != nil {
		return nil, err
	}

	sweeps := make([]*arkv1.ScheduledSweep, 0)

	for _, sweep := range scheduledSweeps {
		outputs := make([]*arkv1.SweepableOutput, 0)

		for _, output := range sweep.SweepableOutputs {
			outputs = append(outputs, &arkv1.SweepableOutput{
				Txid:        output.TxId,
				Vout:        output.Vout,
				ScheduledAt: output.ScheduledAt,
				Amount:      convertSatsToBTCStr(output.Amount),
			})
		}

		sweeps = append(sweeps, &arkv1.ScheduledSweep{
			RoundId: sweep.RoundId,
			Outputs: outputs,
		})
	}

	return &arkv1.GetScheduledSweepResponse{Sweeps: sweeps}, nil
}

func (a *adminHandler) CreateNote(ctx context.Context, req *arkv1.CreateNoteRequest) (*arkv1.CreateNoteResponse, error) {
	amount := req.GetAmount()
	quantity := req.GetQuantity()
	if quantity == 0 {
		quantity = 1
	}

	if amount == 0 {
		return nil, status.Error(codes.InvalidArgument, "amount must be greater than 0")
	}

	notes, err := a.adminService.CreateNotes(ctx, amount, int(quantity))
	if err != nil {
		return nil, err
	}

	if len(a.noteUriPrefix) > 0 {
		notesWithURI := make([]string, 0, len(notes))
		for _, note := range notes {
			notesWithURI = append(notesWithURI, fmt.Sprintf("%s://%s", a.noteUriPrefix, note))
		}

		return &arkv1.CreateNoteResponse{Notes: notesWithURI}, nil
	}

	return &arkv1.CreateNoteResponse{Notes: notes}, nil
}

func (a *adminHandler) GetMarketHourConfig(
	ctx context.Context,
	request *arkv1.GetMarketHourConfigRequest,
) (*arkv1.GetMarketHourConfigResponse, error) {
	config, err := a.arkService.GetMarketHourConfig(ctx)
	if err != nil {
		return nil, status.Error(codes.Internal, err.Error())
	}

	return &arkv1.GetMarketHourConfigResponse{
		Config: &arkv1.MarketHourConfig{
			StartTime:     timestamppb.New(config.StartTime),
			EndTime:       timestamppb.New(config.EndTime),
			Period:        durationpb.New(config.Period),
			RoundInterval: durationpb.New(config.RoundInterval),
		},
	}, nil
}

func (a *adminHandler) UpdateMarketHourConfig(
	ctx context.Context,
	req *arkv1.UpdateMarketHourConfigRequest,
) (*arkv1.UpdateMarketHourConfigResponse, error) {
	if err := a.arkService.UpdateMarketHourConfig(
		ctx,
		req.GetConfig().GetStartTime().AsTime(),
		req.GetConfig().GetEndTime().AsTime(),
		req.GetConfig().GetPeriod().AsDuration(),
		req.GetConfig().GetRoundInterval().AsDuration(),
	); err != nil {
		return nil, status.Error(codes.Internal, err.Error())
	}

	return &arkv1.UpdateMarketHourConfigResponse{}, nil
}

<<<<<<< HEAD
func (a *adminHandler) GetTxRequestQueue(
	ctx context.Context, req *arkv1.GetTxRequestQueueRequest,
) (*arkv1.GetTxRequestQueueResponse, error) {
	requestIds := req.GetRequestIds()
	requests, err := a.arkService.GetTxRequestQueue(ctx, requestIds...)
	if err != nil {
		return nil, err
	}

	return &arkv1.GetTxRequestQueueResponse{Requests: txReqsInfo(requests).toProto()}, nil
}

func (a *adminHandler) DeleteTxRequests(
	ctx context.Context, req *arkv1.DeleteTxRequestsRequest,
) (*arkv1.DeleteTxRequestsResponse, error) {
	requestIds := req.GetRequestIds()
	if err := a.arkService.DeleteTxRequests(ctx, requestIds...); err != nil {
		return nil, err
	}

	return &arkv1.DeleteTxRequestsResponse{}, nil
=======
func (a *adminHandler) Withdraw(ctx context.Context, req *arkv1.WithdrawRequest) (*arkv1.WithdrawResponse, error) {
	if req.GetAmount() <= 0 {
		return nil, status.Error(codes.InvalidArgument, "amount must be greater than 0")
	}

	if req.GetAddress() == "" {
		return nil, status.Error(codes.InvalidArgument, "address is required")
	}

	txid, err := a.adminService.Wallet().Withdraw(ctx, req.GetAddress(), req.GetAmount())
	if err != nil {
		return nil, err
	}

	return &arkv1.WithdrawResponse{Txid: txid}, nil
}

// convert sats to string BTC
func convertSatoshis(sats uint64) string {
	btc := float64(sats) * 1e-8
	return fmt.Sprintf("%.8f", btc)
>>>>>>> 3e481d5a
}<|MERGE_RESOLUTION|>--- conflicted
+++ resolved
@@ -167,7 +167,6 @@
 	return &arkv1.UpdateMarketHourConfigResponse{}, nil
 }
 
-<<<<<<< HEAD
 func (a *adminHandler) GetTxRequestQueue(
 	ctx context.Context, req *arkv1.GetTxRequestQueueRequest,
 ) (*arkv1.GetTxRequestQueueResponse, error) {
@@ -180,6 +179,22 @@
 	return &arkv1.GetTxRequestQueueResponse{Requests: txReqsInfo(requests).toProto()}, nil
 }
 
+func (a *adminHandler) Withdraw(ctx context.Context, req *arkv1.WithdrawRequest) (*arkv1.WithdrawResponse, error) {
+	if req.GetAmount() <= 0 {
+		return nil, status.Error(codes.InvalidArgument, "amount must be greater than 0")
+	}
+
+	if req.GetAddress() == "" {
+		return nil, status.Error(codes.InvalidArgument, "address is required")
+	}
+
+	txid, err := a.adminService.Wallet().Withdraw(ctx, req.GetAddress(), req.GetAmount())
+	if err != nil {
+		return nil, err
+	}
+	return &arkv1.WithdrawResponse{Txid: txid}, nil
+}
+
 func (a *adminHandler) DeleteTxRequests(
 	ctx context.Context, req *arkv1.DeleteTxRequestsRequest,
 ) (*arkv1.DeleteTxRequestsResponse, error) {
@@ -189,27 +204,4 @@
 	}
 
 	return &arkv1.DeleteTxRequestsResponse{}, nil
-=======
-func (a *adminHandler) Withdraw(ctx context.Context, req *arkv1.WithdrawRequest) (*arkv1.WithdrawResponse, error) {
-	if req.GetAmount() <= 0 {
-		return nil, status.Error(codes.InvalidArgument, "amount must be greater than 0")
-	}
-
-	if req.GetAddress() == "" {
-		return nil, status.Error(codes.InvalidArgument, "address is required")
-	}
-
-	txid, err := a.adminService.Wallet().Withdraw(ctx, req.GetAddress(), req.GetAmount())
-	if err != nil {
-		return nil, err
-	}
-
-	return &arkv1.WithdrawResponse{Txid: txid}, nil
-}
-
-// convert sats to string BTC
-func convertSatoshis(sats uint64) string {
-	btc := float64(sats) * 1e-8
-	return fmt.Sprintf("%.8f", btc)
->>>>>>> 3e481d5a
 }