package handlers

import (
	"context"
	"fmt"

	"google.golang.org/protobuf/types/known/durationpb"
	"google.golang.org/protobuf/types/known/timestamppb"

	arkv1 "github.com/ark-network/ark/api-spec/protobuf/gen/ark/v1"
	"github.com/ark-network/ark/server/internal/core/application"
	"google.golang.org/grpc/codes"
	"google.golang.org/grpc/status"
)

type adminHandler struct {
	adminService application.AdminService
	arkService   application.Service

	noteUriPrefix string
}

func NewAdminHandler(
	adminService application.AdminService, arkService application.Service, noteUriPrefix string,
) arkv1.AdminServiceServer {
	return &adminHandler{adminService, arkService, noteUriPrefix}
}

func (a *adminHandler) GetRoundDetails(ctx context.Context, req *arkv1.GetRoundDetailsRequest) (*arkv1.GetRoundDetailsResponse, error) {
	id := req.GetRoundId()
	if len(id) == 0 {
		return nil, status.Error(codes.InvalidArgument, "missing round id")
	}

	details, err := a.adminService.GetRoundDetails(ctx, id)
	if err != nil {
		return nil, err
	}

	return &arkv1.GetRoundDetailsResponse{
		RoundId:          details.RoundId,
		Txid:             details.TxId,
		ForfeitedAmount:  convertSatsToBTCStr(details.ForfeitedAmount),
		TotalVtxosAmount: convertSatsToBTCStr(details.TotalVtxosAmount),
		TotalExitAmount:  convertSatsToBTCStr(details.TotalExitAmount),
		FeesAmount:       convertSatsToBTCStr(details.FeesAmount),
		InputsVtxos:      details.InputsVtxos,
		OutputsVtxos:     details.OutputsVtxos,
		ExitAddresses:    details.ExitAddresses,
	}, nil
}

func (a *adminHandler) GetRounds(ctx context.Context, req *arkv1.GetRoundsRequest) (*arkv1.GetRoundsResponse, error) {
	startAfter := req.GetAfter()
	startBefore := req.GetBefore()

	if startAfter < 0 {
		return nil, status.Error(codes.InvalidArgument, "invalid after (must be >= 0)")
	}

	if startBefore < 0 {
		return nil, status.Error(codes.InvalidArgument, "invalid before (must be >= 0)")
	}

	if startAfter >= startBefore {
		return nil, status.Error(codes.InvalidArgument, "invalid range")
	}

	rounds, err := a.adminService.GetRounds(ctx, startAfter, startBefore)
	if err != nil {
		return nil, err
	}

	return &arkv1.GetRoundsResponse{Rounds: rounds}, nil
}

func (a *adminHandler) GetScheduledSweep(ctx context.Context, _ *arkv1.GetScheduledSweepRequest) (*arkv1.GetScheduledSweepResponse, error) {
	scheduledSweeps, err := a.adminService.GetScheduledSweeps(ctx)
	if err != nil {
		return nil, err
	}

	sweeps := make([]*arkv1.ScheduledSweep, 0)

	for _, sweep := range scheduledSweeps {
		outputs := make([]*arkv1.SweepableOutput, 0)

		for _, output := range sweep.SweepableOutputs {
			outputs = append(outputs, &arkv1.SweepableOutput{
				Txid:        output.TxId,
				Vout:        output.Vout,
				ScheduledAt: output.ScheduledAt,
				Amount:      convertSatsToBTCStr(output.Amount),
			})
		}

		sweeps = append(sweeps, &arkv1.ScheduledSweep{
			RoundId: sweep.RoundId,
			Outputs: outputs,
		})
	}

	return &arkv1.GetScheduledSweepResponse{Sweeps: sweeps}, nil
}

func (a *adminHandler) CreateNote(ctx context.Context, req *arkv1.CreateNoteRequest) (*arkv1.CreateNoteResponse, error) {
	amount := req.GetAmount()
	quantity := req.GetQuantity()
	if quantity == 0 {
		quantity = 1
	}

	if amount == 0 {
		return nil, status.Error(codes.InvalidArgument, "amount must be greater than 0")
	}

	notes, err := a.adminService.CreateNotes(ctx, amount, int(quantity))
	if err != nil {
		return nil, err
	}

	if len(a.noteUriPrefix) > 0 {
		notesWithURI := make([]string, 0, len(notes))
		for _, note := range notes {
			notesWithURI = append(notesWithURI, fmt.Sprintf("%s://%s", a.noteUriPrefix, note))
		}

		return &arkv1.CreateNoteResponse{Notes: notesWithURI}, nil
	}

	return &arkv1.CreateNoteResponse{Notes: notes}, nil
}

func (a *adminHandler) GetMarketHourConfig(
	ctx context.Context,
	request *arkv1.GetMarketHourConfigRequest,
) (*arkv1.GetMarketHourConfigResponse, error) {
	config, err := a.arkService.GetMarketHourConfig(ctx)
	if err != nil {
		return nil, status.Error(codes.Internal, err.Error())
	}

	return &arkv1.GetMarketHourConfigResponse{
		Config: &arkv1.MarketHourConfig{
			StartTime:     timestamppb.New(config.StartTime),
			EndTime:       timestamppb.New(config.EndTime),
			Period:        durationpb.New(config.Period),
			RoundInterval: durationpb.New(config.RoundInterval),
		},
	}, nil
}

func (a *adminHandler) UpdateMarketHourConfig(
	ctx context.Context,
	req *arkv1.UpdateMarketHourConfigRequest,
) (*arkv1.UpdateMarketHourConfigResponse, error) {
	if err := a.arkService.UpdateMarketHourConfig(
		ctx,
		req.GetConfig().GetStartTime().AsTime(),
		req.GetConfig().GetEndTime().AsTime(),
		req.GetConfig().GetPeriod().AsDuration(),
		req.GetConfig().GetRoundInterval().AsDuration(),
	); err != nil {
		return nil, status.Error(codes.Internal, err.Error())
	}

	return &arkv1.UpdateMarketHourConfigResponse{}, nil
}

<<<<<<< HEAD
func (a *adminHandler) GetSweepableEarlyRounds(ctx context.Context, req *arkv1.GetSweepableEarlyRoundsRequest) (*arkv1.GetSweepableEarlyRoundsResponse, error) {
	rounds, err := a.adminService.GetSweepableEarlyRounds(ctx)
=======
func (a *adminHandler) GetTxRequestQueue(
	ctx context.Context, req *arkv1.GetTxRequestQueueRequest,
) (*arkv1.GetTxRequestQueueResponse, error) {
	requestIds := req.GetRequestIds()
	requests, err := a.arkService.GetTxRequestQueue(ctx, requestIds...)
>>>>>>> a9b2b184
	if err != nil {
		return nil, err
	}

<<<<<<< HEAD
	return &arkv1.GetSweepableEarlyRoundsResponse{RoundIds: rounds}, nil
}

func (a *adminHandler) SweepEarly(ctx context.Context, req *arkv1.SweepEarlyRequest) (*arkv1.SweepEarlyResponse, error) {
	roundId := req.GetRoundId()
	if len(roundId) == 0 {
		return nil, status.Error(codes.InvalidArgument, "missing round id")
	}

	txid, err := a.adminService.SweepEarly(ctx, roundId)
	if err != nil {
		return nil, err
	}

	return &arkv1.SweepEarlyResponse{Txid: txid}, nil
}

// convert sats to string BTC
func convertSatoshis(sats uint64) string {
	btc := float64(sats) * 1e-8
	return fmt.Sprintf("%.8f", btc)
=======
	return &arkv1.GetTxRequestQueueResponse{Requests: txReqsInfo(requests).toProto()}, nil
}

func (a *adminHandler) Withdraw(ctx context.Context, req *arkv1.WithdrawRequest) (*arkv1.WithdrawResponse, error) {
	if req.GetAmount() <= 0 {
		return nil, status.Error(codes.InvalidArgument, "amount must be greater than 0")
	}

	if req.GetAddress() == "" {
		return nil, status.Error(codes.InvalidArgument, "address is required")
	}

	txid, err := a.adminService.Wallet().Withdraw(ctx, req.GetAddress(), req.GetAmount())
	if err != nil {
		return nil, err
	}
	return &arkv1.WithdrawResponse{Txid: txid}, nil
}

func (a *adminHandler) DeleteTxRequests(
	ctx context.Context, req *arkv1.DeleteTxRequestsRequest,
) (*arkv1.DeleteTxRequestsResponse, error) {
	requestIds := req.GetRequestIds()
	if err := a.arkService.DeleteTxRequests(ctx, requestIds...); err != nil {
		return nil, err
	}

	return &arkv1.DeleteTxRequestsResponse{}, nil
>>>>>>> a9b2b184
}<|MERGE_RESOLUTION|>--- conflicted
+++ resolved
@@ -167,22 +167,25 @@
 	return &arkv1.UpdateMarketHourConfigResponse{}, nil
 }
 
-<<<<<<< HEAD
 func (a *adminHandler) GetSweepableEarlyRounds(ctx context.Context, req *arkv1.GetSweepableEarlyRoundsRequest) (*arkv1.GetSweepableEarlyRoundsResponse, error) {
 	rounds, err := a.adminService.GetSweepableEarlyRounds(ctx)
-=======
+	if err != nil {
+		return nil, err
+	}
+
+	return &arkv1.GetSweepableEarlyRoundsResponse{RoundIds: rounds}, nil
+}
+
 func (a *adminHandler) GetTxRequestQueue(
 	ctx context.Context, req *arkv1.GetTxRequestQueueRequest,
 ) (*arkv1.GetTxRequestQueueResponse, error) {
 	requestIds := req.GetRequestIds()
 	requests, err := a.arkService.GetTxRequestQueue(ctx, requestIds...)
->>>>>>> a9b2b184
-	if err != nil {
-		return nil, err
-	}
-
-<<<<<<< HEAD
-	return &arkv1.GetSweepableEarlyRoundsResponse{RoundIds: rounds}, nil
+	if err != nil {
+		return nil, err
+	}
+
+	return &arkv1.GetTxRequestQueueResponse{Requests: txReqsInfo(requests).toProto()}, nil
 }
 
 func (a *adminHandler) SweepEarly(ctx context.Context, req *arkv1.SweepEarlyRequest) (*arkv1.SweepEarlyResponse, error) {
@@ -197,14 +200,6 @@
 	}
 
 	return &arkv1.SweepEarlyResponse{Txid: txid}, nil
-}
-
-// convert sats to string BTC
-func convertSatoshis(sats uint64) string {
-	btc := float64(sats) * 1e-8
-	return fmt.Sprintf("%.8f", btc)
-=======
-	return &arkv1.GetTxRequestQueueResponse{Requests: txReqsInfo(requests).toProto()}, nil
 }
 
 func (a *adminHandler) Withdraw(ctx context.Context, req *arkv1.WithdrawRequest) (*arkv1.WithdrawResponse, error) {
@@ -232,5 +227,4 @@
 	}
 
 	return &arkv1.DeleteTxRequestsResponse{}, nil
->>>>>>> a9b2b184
 }