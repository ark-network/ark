package handlers

import (
	"context"
	"encoding/hex"
	"fmt"
	"strings"
	"sync"

	arkv1 "github.com/ark-network/ark/api-spec/protobuf/gen/ark/v1"
	"github.com/ark-network/ark/common/bip322"
	"github.com/ark-network/ark/common/bitcointree"
	"github.com/ark-network/ark/common/descriptor"
	"github.com/ark-network/ark/common/tree"
	"github.com/ark-network/ark/server/internal/core/application"
	"github.com/ark-network/ark/server/internal/core/domain"
	"github.com/decred/dcrd/dcrec/secp256k1/v4"
	"github.com/google/uuid"
	"github.com/sirupsen/logrus"
	"google.golang.org/grpc/codes"
	"google.golang.org/grpc/status"
)

type service interface {
	arkv1.ArkServiceServer
	arkv1.ExplorerServiceServer
}

type handler struct {
	version string

	svc application.Service

	eventsListenerHandler       *listenerHanlder[*arkv1.GetEventStreamResponse]
	transactionsListenerHandler *listenerHanlder[*arkv1.GetTransactionsStreamResponse]
	addressSubsHandler          *listenerHanlder[*arkv1.SubscribeForAddressResponse]

	stopCh                  <-chan struct{}
	stopRoundEventsCh       chan struct{}
	stopTransactionEventsCh chan struct{}
	stopAddressEventsCh     chan struct{}
}

func NewHandler(version string, service application.Service, stopCh <-chan struct{}) service {
	h := &handler{
		version:                     version,
		svc:                         service,
		eventsListenerHandler:       newListenerHandler[*arkv1.GetEventStreamResponse](),
		transactionsListenerHandler: newListenerHandler[*arkv1.GetTransactionsStreamResponse](),
		addressSubsHandler:          newListenerHandler[*arkv1.SubscribeForAddressResponse](),
		stopCh:                      stopCh,
		stopRoundEventsCh:           make(chan struct{}, 1),
		stopTransactionEventsCh:     make(chan struct{}, 1),
		stopAddressEventsCh:         make(chan struct{}, 1),
	}

	go h.listenToStop()
	go h.listenToEvents()
	go h.listenToTxEvents()

	return h
}

func (h *handler) GetInfo(
	ctx context.Context, req *arkv1.GetInfoRequest,
) (*arkv1.GetInfoResponse, error) {
	info, err := h.svc.GetInfo(ctx)
	if err != nil {
		return nil, status.Error(codes.Internal, err.Error())
	}

	desc := fmt.Sprintf(
		descriptor.DefaultVtxoDescriptorTemplate,
		hex.EncodeToString(bitcointree.UnspendableKey().SerializeCompressed()),
		"USER",
		info.PubKey,
		info.UnilateralExitDelay,
		info.PubKey,
	)

	return &arkv1.GetInfoResponse{
<<<<<<< HEAD
		Pubkey:                  info.PubKey,
		VtxoTreeExpiry:          info.VtxoTreeExpiry,
		UnilateralExitDelay:     info.UnilateralExitDelay,
		BoardingExitDelay:       info.BoardingExitDelay,
		RoundInterval:           info.RoundInterval,
		Network:                 info.Network,
		Dust:                    int64(info.Dust),
		ForfeitAddress:          info.ForfeitAddress,
		VtxoDescriptorTemplates: []string{desc},
=======
		Pubkey:                     info.PubKey,
		VtxoTreeExpiry:             info.VtxoTreeExpiry,
		UnilateralExitDelay:        info.UnilateralExitDelay,
		BoardingExitDelay:          info.BoardingExitDelay,
		RoundInterval:              info.RoundInterval,
		Network:                    info.Network,
		Dust:                       int64(info.Dust),
		ForfeitAddress:             info.ForfeitAddress,
		BoardingDescriptorTemplate: desc,
		VtxoDescriptorTemplates:    []string{desc},
>>>>>>> 437c6a5a
		MarketHour: &arkv1.MarketHour{
			NextStartTime: info.NextMarketHour.StartTime.Unix(),
			NextEndTime:   info.NextMarketHour.EndTime.Unix(),
			Period:        int64(info.NextMarketHour.Period.Seconds()),
			RoundInterval: int64(info.NextMarketHour.RoundInterval.Seconds()),
		},
		Version:       h.version,
		UtxoMinAmount: info.UtxoMinAmount,
		UtxoMaxAmount: info.UtxoMaxAmount,
		VtxoMinAmount: info.VtxoMinAmount,
		VtxoMaxAmount: info.VtxoMaxAmount,
	}, nil
}

func (h *handler) GetBoardingAddress(
	ctx context.Context, req *arkv1.GetBoardingAddressRequest,
) (*arkv1.GetBoardingAddressResponse, error) {
	pubkey := req.GetPubkey()
	if pubkey == "" {
		return nil, status.Error(codes.InvalidArgument, "missing pubkey")
	}

	pubkeyBytes, err := hex.DecodeString(pubkey)
	if err != nil {
		return nil, status.Error(codes.InvalidArgument, "invalid pubkey (invalid hex)")
	}

	userPubkey, err := secp256k1.ParsePubKey(pubkeyBytes)
	if err != nil {
		return nil, status.Error(codes.InvalidArgument, "invalid pubkey (parse error)")
	}

	addr, tapscripts, err := h.svc.GetBoardingAddress(ctx, userPubkey)
	if err != nil {
		return nil, err
	}

	return &arkv1.GetBoardingAddressResponse{
		Address: addr,
		TaprootTree: &arkv1.GetBoardingAddressResponse_Tapscripts{
			Tapscripts: &arkv1.Tapscripts{
				Scripts: tapscripts,
			},
		},
	}, nil
}

func (h *handler) RegisterIntent(
	ctx context.Context, req *arkv1.RegisterIntentRequest,
) (*arkv1.RegisterIntentResponse, error) {
	notesInputs := req.GetNotes()
	bip322Signature := req.GetBip322Signature()

	if len(notesInputs) <= 0 && bip322Signature == nil {
		return nil, status.Error(codes.InvalidArgument, "missing inputs")
	}

	if bip322Signature != nil && len(notesInputs) > 0 {
		return nil, status.Error(codes.InvalidArgument, "cannot mix vtxos and notes")
	}

	requestID := ""

	if bip322Signature != nil {
		signature, err := bip322.DecodeSignature(bip322Signature.Signature)
		if err != nil {
			return nil, status.Error(codes.InvalidArgument, "invalid BIP0322 signature")
		}

		if len(bip322Signature.Message) <= 0 {
			return nil, status.Error(codes.InvalidArgument, "missing message")
		}

		var message tree.IntentMessage
		if err := message.Decode(bip322Signature.Message); err != nil {
			return nil, status.Error(codes.InvalidArgument, "invalid BIP0322 message")
		}

		requestID, err = h.svc.RegisterIntent(ctx, *signature, message)
		if err != nil {
			return nil, err
		}
	}

	if len(notesInputs) > 0 {
		notes, err := parseNotes(notesInputs)
		if err != nil {
			return nil, status.Error(codes.InvalidArgument, err.Error())
		}
		requestID, err = h.svc.SpendNotes(ctx, notes)
		if err != nil {
			return nil, err
		}
	}

	return &arkv1.RegisterIntentResponse{
		RequestId: requestID,
	}, nil
}

func (h *handler) RegisterOutputsForNextRound(
	ctx context.Context, req *arkv1.RegisterOutputsForNextRoundRequest,
) (*arkv1.RegisterOutputsForNextRoundResponse, error) {
	receivers, err := parseReceivers(req.GetOutputs())
	if err != nil {
		return nil, status.Error(codes.InvalidArgument, err.Error())
	}

	musig2Data := req.GetMusig2()
	var musig2 *tree.Musig2
	if musig2Data != nil {
		signingType := tree.SignBranch
		if musig2Data.SigningAll {
			signingType = tree.SignAll
		}
		musig2 = &tree.Musig2{
			CosignersPublicKeys: musig2Data.GetCosignersPublicKeys(),
			SigningType:         signingType,
		}
	}

	if err := h.svc.ClaimVtxos(ctx, req.GetRequestId(), receivers, musig2); err != nil {
		return nil, err
	}

	return &arkv1.RegisterOutputsForNextRoundResponse{}, nil
}

func (h *handler) SubmitTreeNonces(
	ctx context.Context, req *arkv1.SubmitTreeNoncesRequest,
) (*arkv1.SubmitTreeNoncesResponse, error) {
	pubkey := req.GetPubkey()
	encodedNonces := req.GetTreeNonces()
	roundID := req.GetRoundId()

	if len(pubkey) <= 0 {
		return nil, status.Error(codes.InvalidArgument, "missing cosigner public key")
	}

	if len(encodedNonces) <= 0 {
		return nil, status.Error(codes.InvalidArgument, "missing tree nonces")
	}

	if len(roundID) <= 0 {
		return nil, status.Error(codes.InvalidArgument, "missing round id")
	}

	pubkeyBytes, err := hex.DecodeString(pubkey)
	if err != nil {
		return nil, status.Error(codes.InvalidArgument, "invalid cosigner public key")
	}

	cosignerPubkey, err := secp256k1.ParsePubKey(pubkeyBytes)
	if err != nil {
		return nil, status.Error(codes.InvalidArgument, "invalid cosigner public key")
	}

	if err := h.svc.RegisterCosignerNonces(
		ctx, roundID, cosignerPubkey, encodedNonces,
	); err != nil {
		return nil, err
	}

	return &arkv1.SubmitTreeNoncesResponse{}, nil
}

func (h *handler) SubmitTreeSignatures(
	ctx context.Context, req *arkv1.SubmitTreeSignaturesRequest,
) (*arkv1.SubmitTreeSignaturesResponse, error) {
	roundID := req.GetRoundId()
	pubkey := req.GetPubkey()
	encodedSignatures := req.GetTreeSignatures()

	if len(pubkey) <= 0 {
		return nil, status.Error(codes.InvalidArgument, "missing cosigner public key")
	}

	if len(encodedSignatures) <= 0 {
		return nil, status.Error(codes.InvalidArgument, "missing tree signatures")
	}

	if len(roundID) <= 0 {
		return nil, status.Error(codes.InvalidArgument, "missing round id")
	}

	pubkeyBytes, err := hex.DecodeString(pubkey)
	if err != nil {
		return nil, status.Error(codes.InvalidArgument, "invalid cosigner public key")
	}

	cosignerPubkey, err := secp256k1.ParsePubKey(pubkeyBytes)
	if err != nil {
		return nil, status.Error(codes.InvalidArgument, "invalid cosigner public key")
	}

	if err := h.svc.RegisterCosignerSignatures(
		ctx, roundID, cosignerPubkey, encodedSignatures,
	); err != nil {
		return nil, err
	}

	return &arkv1.SubmitTreeSignaturesResponse{}, nil
}

func (h *handler) SubmitSignedForfeitTxs(
	ctx context.Context, req *arkv1.SubmitSignedForfeitTxsRequest,
) (*arkv1.SubmitSignedForfeitTxsResponse, error) {
	forfeitTxs := req.GetSignedForfeitTxs()
	roundTx := req.GetSignedRoundTx()

	if len(forfeitTxs) > 0 {
		if err := h.svc.SignVtxos(ctx, forfeitTxs); err != nil {
			return nil, err
		}
	}

	if len(roundTx) > 0 {
		if err := h.svc.SignRoundTx(ctx, roundTx); err != nil {
			return nil, err
		}
	}

	return &arkv1.SubmitSignedForfeitTxsResponse{}, nil
}

func (h *handler) GetEventStream(
	_ *arkv1.GetEventStreamRequest, stream arkv1.ArkService_GetEventStreamServer,
) error {
	listener := &listener[*arkv1.GetEventStreamResponse]{
		id: uuid.NewString(),
		ch: make(chan *arkv1.GetEventStreamResponse),
	}

	h.eventsListenerHandler.pushListener(listener)
	defer h.eventsListenerHandler.removeListener(listener.id)
	defer close(listener.ch)

	for {
		select {
		case <-h.stopRoundEventsCh:
			return nil
		case <-stream.Context().Done():
			return nil
		case ev := <-listener.ch:
			if err := stream.Send(ev); err != nil {
				return err
			}
		}
	}
}

func (h *handler) Ping(
	ctx context.Context, req *arkv1.PingRequest,
) (*arkv1.PingResponse, error) {
	if req.GetRequestId() == "" {
		return nil, status.Error(codes.InvalidArgument, "missing request id")
	}

	if err := h.svc.UpdateTxRequestStatus(ctx, req.GetRequestId()); err != nil {
		return nil, err
	}

	return &arkv1.PingResponse{}, nil
}

func (h *handler) SubmitRedeemTx(
	ctx context.Context, req *arkv1.SubmitRedeemTxRequest,
) (*arkv1.SubmitRedeemTxResponse, error) {
	if req.GetRedeemTx() == "" {
		return nil, status.Error(codes.InvalidArgument, "missing redeem tx")
	}

	signedRedeemTx, redeemTxid, err := h.svc.SubmitRedeemTx(
		ctx, req.GetRedeemTx(),
	)
	if err != nil {
		return nil, err
	}

	return &arkv1.SubmitRedeemTxResponse{
		SignedRedeemTx: signedRedeemTx,
		Txid:           redeemTxid,
	}, nil
}

func (h *handler) GetRound(
	ctx context.Context, req *arkv1.GetRoundRequest,
) (*arkv1.GetRoundResponse, error) {
	if len(req.GetTxid()) <= 0 {
		round, err := h.svc.GetCurrentRound(ctx)
		if err != nil {
			return nil, err
		}

		return &arkv1.GetRoundResponse{
			Round: &arkv1.Round{
				Id:         round.Id,
				Start:      round.StartingTimestamp,
				End:        round.EndingTimestamp,
				RoundTx:    round.UnsignedTx,
				VtxoTree:   vtxoTree(round.VtxoTree).toProto(),
				ForfeitTxs: forfeitTxs(round.ForfeitTxs).toProto(),
				Connectors: vtxoTree(round.Connectors).toProto(),
				Stage:      stage(round.Stage).toProto(),
			},
		}, nil
	}

	round, err := h.svc.GetRoundByTxid(ctx, req.GetTxid())
	if err != nil {
		return nil, err
	}

	return &arkv1.GetRoundResponse{
		Round: &arkv1.Round{
			Id:         round.Id,
			Start:      round.StartingTimestamp,
			End:        round.EndingTimestamp,
			RoundTx:    round.UnsignedTx,
			VtxoTree:   vtxoTree(round.VtxoTree).toProto(),
			ForfeitTxs: forfeitTxs(round.ForfeitTxs).toProto(),
			Connectors: vtxoTree(round.Connectors).toProto(),
			Stage:      stage(round.Stage).toProto(),
		},
	}, nil
}

func (h *handler) GetRoundById(
	ctx context.Context, req *arkv1.GetRoundByIdRequest,
) (*arkv1.GetRoundByIdResponse, error) {
	id := req.GetId()
	if len(id) <= 0 {
		return nil, status.Error(codes.InvalidArgument, "missing round id")
	}

	round, err := h.svc.GetRoundById(ctx, id)
	if err != nil {
		return nil, err
	}

	return &arkv1.GetRoundByIdResponse{
		Round: &arkv1.Round{
			Id:         round.Id,
			Start:      round.StartingTimestamp,
			End:        round.EndingTimestamp,
			RoundTx:    round.UnsignedTx,
			VtxoTree:   vtxoTree(round.VtxoTree).toProto(),
			ForfeitTxs: forfeitTxs(round.ForfeitTxs).toProto(),
			Connectors: vtxoTree(round.Connectors).toProto(),
			Stage:      stage(round.Stage).toProto(),
		},
	}, nil
}

func (h *handler) ListVtxos(
	ctx context.Context, req *arkv1.ListVtxosRequest,
) (*arkv1.ListVtxosResponse, error) {
	_, err := parseAddress(req.GetAddress())
	if err != nil {
		return nil, status.Error(codes.InvalidArgument, err.Error())
	}

	spendableVtxos, spentVtxos, err := h.svc.ListVtxos(ctx, req.GetAddress())
	if err != nil {
		return nil, err
	}

	return &arkv1.ListVtxosResponse{
		SpendableVtxos: vtxoList(spendableVtxos).toProto(),
		SpentVtxos:     vtxoList(spentVtxos).toProto(),
	}, nil
}

func (h *handler) GetTransactionsStream(
	_ *arkv1.GetTransactionsStreamRequest,
	stream arkv1.ArkService_GetTransactionsStreamServer,
) error {
	listener := &listener[*arkv1.GetTransactionsStreamResponse]{
		id: uuid.NewString(),
		ch: make(chan *arkv1.GetTransactionsStreamResponse),
	}

	h.transactionsListenerHandler.pushListener(listener)

	defer func() {
		h.transactionsListenerHandler.removeListener(listener.id)
		close(listener.ch)
	}()

	for {
		select {
		case <-h.stopTransactionEventsCh:
			return nil
		case <-stream.Context().Done():
			return nil
		case ev := <-listener.ch:
			if err := stream.Send(ev); err != nil {
				return err
			}
		}
	}
}

func (h *handler) SubscribeForAddress(
	req *arkv1.SubscribeForAddressRequest, stream arkv1.ExplorerService_SubscribeForAddressServer,
) error {
	vtxoScript, err := parseArkAddress(req.GetAddress())
	if err != nil {
		return status.Error(codes.InvalidArgument, err.Error())
	}

	listener := &listener[*arkv1.SubscribeForAddressResponse]{
		id: fmt.Sprintf("%s:%s", uuid.NewString(), vtxoScript),
		ch: make(chan *arkv1.SubscribeForAddressResponse),
	}

	h.addressSubsHandler.pushListener(listener)

	defer func() {
		h.addressSubsHandler.removeListener(listener.id)
		close(listener.ch)
	}()

	for {
		select {
		case <-h.stopAddressEventsCh:
			return nil
		case <-stream.Context().Done():
			return nil
		case ev := <-listener.ch:
			if err := stream.Send(ev); err != nil {
				return err
			}
		}
	}
}

func (h *handler) listenToStop() {
	<-h.stopCh
	h.stopRoundEventsCh <- struct{}{}
	h.stopTransactionEventsCh <- struct{}{}
	h.stopAddressEventsCh <- struct{}{}

}

// listenToEvents forwards events from the application layer to the set of listeners
func (h *handler) listenToEvents() {
	channel := h.svc.GetEventsChannel(context.Background())
	for event := range channel {
		var ev *arkv1.GetEventStreamResponse

		switch e := event.(type) {
		case domain.RoundFinalizationStarted:
			ev = &arkv1.GetEventStreamResponse{
				Event: &arkv1.GetEventStreamResponse_RoundFinalization{
					RoundFinalization: &arkv1.RoundFinalizationEvent{
						Id:              e.Id,
						RoundTx:         e.RoundTx,
						VtxoTree:        vtxoTree(e.VtxoTree).toProto(),
						Connectors:      vtxoTree(e.Connectors).toProto(),
						MinRelayFeeRate: e.MinRelayFeeRate,
						ConnectorsIndex: connectorsIndex(e.ConnectorsIndex).toProto(),
					},
				},
			}
		case domain.RoundFinalized:
			ev = &arkv1.GetEventStreamResponse{
				Event: &arkv1.GetEventStreamResponse_RoundFinalized{
					RoundFinalized: &arkv1.RoundFinalizedEvent{
						Id:        e.Id,
						RoundTxid: e.Txid,
					},
				},
			}
		case domain.RoundFailed:
			ev = &arkv1.GetEventStreamResponse{
				Event: &arkv1.GetEventStreamResponse_RoundFailed{
					RoundFailed: &arkv1.RoundFailed{
						Id:     e.Id,
						Reason: e.Err,
					},
				},
			}
		case application.RoundSigningStarted:
			ev = &arkv1.GetEventStreamResponse{
				Event: &arkv1.GetEventStreamResponse_RoundSigning{
					RoundSigning: &arkv1.RoundSigningEvent{
						Id:               e.Id,
						UnsignedVtxoTree: vtxoTree(e.UnsignedVtxoTree).toProto(),
						UnsignedRoundTx:  e.UnsignedRoundTx,
						CosignersPubkeys: e.CosignersPubkeys,
					},
				},
			}
		case application.RoundSigningNoncesGenerated:
			serialized, err := e.SerializeNonces()
			if err != nil {
				logrus.WithError(err).Error("failed to serialize nonces")
				continue
			}

			ev = &arkv1.GetEventStreamResponse{
				Event: &arkv1.GetEventStreamResponse_RoundSigningNoncesGenerated{
					RoundSigningNoncesGenerated: &arkv1.RoundSigningNoncesGeneratedEvent{
						Id:         e.Id,
						TreeNonces: serialized,
					},
				},
			}
		}

		if ev != nil {
			logrus.Debugf("forwarding event to %d listeners", len(h.eventsListenerHandler.listeners))
			for _, l := range h.eventsListenerHandler.listeners {
				go func(l *listener[*arkv1.GetEventStreamResponse]) {
					l.ch <- ev
				}(l)
			}
		}
	}
}

func (h *handler) listenToTxEvents() {
	eventsCh := h.svc.GetTransactionEventsChannel(context.Background())
	for event := range eventsCh {
		var txEvent *arkv1.GetTransactionsStreamResponse

		switch event.Type() {
		case application.RoundTransaction:
			txEvent = &arkv1.GetTransactionsStreamResponse{
				Tx: &arkv1.GetTransactionsStreamResponse_Round{
					Round: roundTxEvent(event.(application.RoundTransactionEvent)).toProto(),
				},
			}
		case application.RedeemTransaction:
			txEvent = &arkv1.GetTransactionsStreamResponse{
				Tx: &arkv1.GetTransactionsStreamResponse_Redeem{
					Redeem: redeemTxEvent(event.(application.RedeemTransactionEvent)).toProto(),
				},
			}
		}

		if txEvent != nil {
			logrus.Debugf("forwarding event to %d listeners", len(h.transactionsListenerHandler.listeners))
			for _, l := range h.transactionsListenerHandler.listeners {
				go func(l *listener[*arkv1.GetTransactionsStreamResponse]) {
					l.ch <- txEvent
				}(l)
			}

			if len(h.addressSubsHandler.listeners) > 0 {
				allSpendableVtxos := make(map[string][]*arkv1.Vtxo)
				allSpentVtxos := make(map[string][]*arkv1.Vtxo)
				if txEvent.GetRedeem() != nil {
					for _, vtxo := range txEvent.GetRedeem().GetSpendableVtxos() {
						allSpendableVtxos[vtxo.Pubkey] = append(allSpendableVtxos[vtxo.Pubkey], vtxo)
					}
					for _, vtxo := range txEvent.GetRedeem().GetSpentVtxos() {
						allSpentVtxos[vtxo.Pubkey] = append(allSpentVtxos[vtxo.Pubkey], vtxo)
					}
				} else {
					for _, vtxo := range txEvent.GetRound().GetSpendableVtxos() {
						allSpendableVtxos[vtxo.Pubkey] = append(allSpendableVtxos[vtxo.Pubkey], vtxo)
					}
					for _, vtxo := range txEvent.GetRound().GetSpentVtxos() {
						allSpentVtxos[vtxo.Pubkey] = append(allSpentVtxos[vtxo.Pubkey], vtxo)
					}
				}

				for _, l := range h.addressSubsHandler.listeners {
					vtxoScript := strings.Split(l.id, ":")[1]
					spendableVtxos := allSpendableVtxos[vtxoScript]
					spentVtxos := allSpentVtxos[vtxoScript]
					if len(spendableVtxos) > 0 || len(spentVtxos) > 0 {
						l.ch <- &arkv1.SubscribeForAddressResponse{
							NewVtxos:   spendableVtxos,
							SpentVtxos: spentVtxos,
						}
					}
				}
			}
		}
	}
}

type listener[T any] struct {
	id string
	ch chan T
}

type listenerHanlder[T any] struct {
	lock      *sync.Mutex
	listeners []*listener[T]
}

func newListenerHandler[T any]() *listenerHanlder[T] {
	return &listenerHanlder[T]{
		lock:      &sync.Mutex{},
		listeners: make([]*listener[T], 0),
	}
}

func (h *listenerHanlder[T]) pushListener(l *listener[T]) {
	h.lock.Lock()
	defer h.lock.Unlock()

	h.listeners = append(h.listeners, l)
}

func (h *listenerHanlder[T]) removeListener(id string) {
	h.lock.Lock()
	defer h.lock.Unlock()

	for i, listener := range h.listeners {
		if listener.id == id {
			h.listeners = append(h.listeners[:i], h.listeners[i+1:]...)
			return
		}
	}
}<|MERGE_RESOLUTION|>--- conflicted
+++ resolved
@@ -79,17 +79,6 @@
 	)
 
 	return &arkv1.GetInfoResponse{
-<<<<<<< HEAD
-		Pubkey:                  info.PubKey,
-		VtxoTreeExpiry:          info.VtxoTreeExpiry,
-		UnilateralExitDelay:     info.UnilateralExitDelay,
-		BoardingExitDelay:       info.BoardingExitDelay,
-		RoundInterval:           info.RoundInterval,
-		Network:                 info.Network,
-		Dust:                    int64(info.Dust),
-		ForfeitAddress:          info.ForfeitAddress,
-		VtxoDescriptorTemplates: []string{desc},
-=======
 		Pubkey:                     info.PubKey,
 		VtxoTreeExpiry:             info.VtxoTreeExpiry,
 		UnilateralExitDelay:        info.UnilateralExitDelay,
@@ -100,7 +89,6 @@
 		ForfeitAddress:             info.ForfeitAddress,
 		BoardingDescriptorTemplate: desc,
 		VtxoDescriptorTemplates:    []string{desc},
->>>>>>> 437c6a5a
 		MarketHour: &arkv1.MarketHour{
 			NextStartTime: info.NextMarketHour.StartTime.Unix(),
 			NextEndTime:   info.NextMarketHour.EndTime.Unix(),
