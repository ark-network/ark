--- conflicted
+++ resolved
@@ -317,27 +317,8 @@
 		return nil, status.Error(codes.InvalidArgument, "missing redeem tx")
 	}
 
-<<<<<<< HEAD
-	for _, receiver := range receivers {
-		if receiver.Amount <= 0 {
-			return nil, status.Error(codes.InvalidArgument, "output amount must be greater than 0")
-		}
-
-		if len(receiver.OnchainAddress) <= 0 && len(receiver.PubKey) <= 0 {
-			return nil, status.Error(codes.InvalidArgument, "missing address")
-		}
-
-		if receiver.IsOnchain() {
-			return nil, status.Error(codes.InvalidArgument, "onchain outputs are not supported as async payment destination")
-		}
-	}
-
-	redeemTx, err := h.svc.CreateAsyncPayment(
-		ctx, inputs, receivers,
-=======
 	signedRedeemTx, err := h.svc.SubmitRedeemTx(
 		ctx, req.GetRedeemTx(),
->>>>>>> 12d666bf
 	)
 	if err != nil {
 		return nil, err
