--- conflicted
+++ resolved
@@ -622,7 +622,22 @@
 							Reason: e.Err,
 						},
 					},
-<<<<<<< HEAD
+				})
+			case application.BatchStarted:
+				hashes := make([]string, 0, len(e.IntentIdsHashes))
+				for _, hash := range e.IntentIdsHashes {
+					hashes = append(hashes, hex.EncodeToString(hash[:]))
+				}
+
+				evs = append(evs, &arkv1.GetEventStreamResponse{
+					Event: &arkv1.GetEventStreamResponse_BatchStarted{
+						BatchStarted: &arkv1.BatchStartedEvent{
+							Id:             e.Id,
+							IntentIdHashes: hashes,
+							BatchExpiry:    int64(e.BatchExpiry),
+							ForfeitAddress: e.ForfeitAddress,
+						},
+					},
 				})
 			case application.RoundSigningStarted:
 				evs = append(evs, &arkv1.GetEventStreamResponse{
@@ -632,34 +647,6 @@
 							UnsignedRoundTx:  e.UnsignedRoundTx,
 							CosignersPubkeys: e.CosignersPubkeys,
 						},
-=======
-				},
-			}
-		case application.BatchStarted:
-			hashes := make([]string, 0, len(e.IntentIdsHashes))
-			for _, hash := range e.IntentIdsHashes {
-				hashes = append(hashes, hex.EncodeToString(hash[:]))
-			}
-
-			ev = &arkv1.GetEventStreamResponse{
-				Event: &arkv1.GetEventStreamResponse_BatchStarted{
-					BatchStarted: &arkv1.BatchStartedEvent{
-						Id:             e.Id,
-						IntentIdHashes: hashes,
-						BatchExpiry:    int64(e.BatchExpiry),
-						ForfeitAddress: e.ForfeitAddress,
-					},
-				},
-			}
-		case application.RoundSigningStarted:
-			ev = &arkv1.GetEventStreamResponse{
-				Event: &arkv1.GetEventStreamResponse_RoundSigning{
-					RoundSigning: &arkv1.RoundSigningEvent{
-						Id:               e.Id,
-						UnsignedVtxoTree: vtxoTree(e.UnsignedVtxoTree).toProto(),
-						UnsignedRoundTx:  e.UnsignedRoundTx,
-						CosignersPubkeys: e.CosignersPubkeys,
->>>>>>> e9c987df
 					},
 				})
 			case application.RoundSigningNoncesGenerated:
