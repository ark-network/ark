--- conflicted
+++ resolved
@@ -349,11 +349,8 @@
 			},
 			PoolTxid: vv.PoolTx,
 			Spent:    vv.Spent,
-<<<<<<< HEAD
 			ExpireAt: vv.ExpireAt,
-=======
 			SpentBy:  vv.SpentBy,
->>>>>>> 9e42c7f9
 		})
 	}
 	return list
