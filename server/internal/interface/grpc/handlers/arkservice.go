package handlers

import (
	"context"
	"encoding/hex"
	"encoding/json"
	"fmt"
	"strings"

	arkv1 "github.com/ark-network/ark/api-spec/protobuf/gen/ark/v1"
	"github.com/ark-network/ark/common/bip322"
	"github.com/ark-network/ark/common/tree"
	"github.com/ark-network/ark/server/internal/core/application"
	"github.com/ark-network/ark/server/internal/core/domain"
	"github.com/decred/dcrd/dcrec/secp256k1/v4"
	"github.com/google/uuid"
	"github.com/sirupsen/logrus"
	"google.golang.org/grpc/codes"
	"google.golang.org/grpc/status"
)

type service interface {
	arkv1.ArkServiceServer
}

type handler struct {
	version string

	svc application.Service

	eventsListenerHandler       *broker[*arkv1.GetEventStreamResponse]
	transactionsListenerHandler *broker[*arkv1.GetTransactionsStreamResponse]
}

func NewHandler(version string, service application.Service) service {
	h := &handler{
		version:                     version,
		svc:                         service,
		eventsListenerHandler:       newBroker[*arkv1.GetEventStreamResponse](),
		transactionsListenerHandler: newBroker[*arkv1.GetTransactionsStreamResponse](),
	}

	go h.listenToEvents()
	go h.listenToTxEvents()

	return h
}

func (h *handler) GetInfo(
	ctx context.Context, req *arkv1.GetInfoRequest,
) (*arkv1.GetInfoResponse, error) {
	info, err := h.svc.GetInfo(ctx)
	if err != nil {
		return nil, status.Error(codes.Internal, err.Error())
	}

	return &arkv1.GetInfoResponse{
		Pubkey:              info.PubKey,
		VtxoTreeExpiry:      info.VtxoTreeExpiry,
		UnilateralExitDelay: info.UnilateralExitDelay,
		BoardingExitDelay:   info.BoardingExitDelay,
		RoundInterval:       info.RoundInterval,
		Network:             info.Network,
		Dust:                int64(info.Dust),
		ForfeitAddress:      info.ForfeitAddress,
		MarketHour: &arkv1.MarketHour{
			NextStartTime: info.NextMarketHour.StartTime.Unix(),
			NextEndTime:   info.NextMarketHour.EndTime.Unix(),
			Period:        int64(info.NextMarketHour.Period.Seconds()),
			RoundInterval: int64(info.NextMarketHour.RoundInterval.Seconds()),
		},
		Version:       h.version,
		UtxoMinAmount: info.UtxoMinAmount,
		UtxoMaxAmount: info.UtxoMaxAmount,
		VtxoMinAmount: info.VtxoMinAmount,
		VtxoMaxAmount: info.VtxoMaxAmount,
	}, nil
}

func (h *handler) RegisterIntent(
	ctx context.Context, req *arkv1.RegisterIntentRequest,
) (*arkv1.RegisterIntentResponse, error) {
	bip322Signature := req.GetIntent()

	if bip322Signature == nil {
		return nil, status.Error(codes.InvalidArgument, "missing intent")
	}

	signature, err := bip322.DecodeSignature(bip322Signature.GetSignature())
	if err != nil {
		return nil, status.Error(codes.InvalidArgument, "invalid BIP0322 signature")
	}

	intentMessage := bip322Signature.GetMessage()

	if len(intentMessage) <= 0 {
		return nil, status.Error(codes.InvalidArgument, "missing message")
	}

	var message tree.IntentMessage
	if err := message.Decode(intentMessage); err != nil {
		return nil, status.Error(codes.InvalidArgument, "invalid BIP0322 message")
	}

	intentId, err := h.svc.RegisterIntent(ctx, *signature, message)
	if err != nil {
		return nil, err
	}

	return &arkv1.RegisterIntentResponse{IntentId: intentId}, nil
}

func (h *handler) DeleteIntent(
	ctx context.Context, req *arkv1.DeleteIntentRequest,
) (*arkv1.DeleteIntentResponse, error) {
	proof := req.GetProof()

	if proof == nil {
		return nil, status.Error(codes.InvalidArgument, "missing request id or bip322 signature")
	}

	signature, err := bip322.DecodeSignature(proof.GetSignature())
	if err != nil {
		return nil, status.Error(codes.InvalidArgument, "invalid BIP0322 signature")
	}

	intentMessage := proof.GetMessage()
	if len(intentMessage) == 0 {
		return nil, status.Error(codes.InvalidArgument, "missing BIP0322 message")
	}

	var message tree.DeleteIntentMessage
	if err := message.Decode(intentMessage); err != nil {
		return nil, status.Error(codes.InvalidArgument, "invalid BIP0322 message")
	}

	if err := h.svc.DeleteTxRequestsByProof(ctx, *signature, message); err != nil {
		return nil, err
	}

	return &arkv1.DeleteIntentResponse{}, nil
}

func (h *handler) ConfirmRegistration(
	ctx context.Context, req *arkv1.ConfirmRegistrationRequest,
) (*arkv1.ConfirmRegistrationResponse, error) {
	intentId := req.GetIntentId()
	if len(intentId) <= 0 {
		return nil, status.Error(codes.InvalidArgument, "missing intent id")
	}

	if err := h.svc.ConfirmRegistration(ctx, intentId); err != nil {
		return nil, err
	}

	return &arkv1.ConfirmRegistrationResponse{}, nil
}

func (h *handler) SubmitTreeNonces(
	ctx context.Context, req *arkv1.SubmitTreeNoncesRequest,
) (*arkv1.SubmitTreeNoncesResponse, error) {
	pubkey := req.GetPubkey()
	encodedNonces := req.GetTreeNonces()
	batchId := req.GetBatchId()

	if len(pubkey) <= 0 {
		return nil, status.Error(codes.InvalidArgument, "missing cosigner public key")
	}

	if len(encodedNonces) <= 0 {
		return nil, status.Error(codes.InvalidArgument, "missing tree nonces")
	}

	if len(batchId) <= 0 {
		return nil, status.Error(codes.InvalidArgument, "missing batch id")
	}

	pubkeyBytes, err := hex.DecodeString(pubkey)
	if err != nil {
		return nil, status.Error(codes.InvalidArgument, "invalid cosigner public key format, expected hex")
	}
	if len(pubkeyBytes) != 33 {
		return nil, status.Error(codes.InvalidArgument, "invalid cosigner public key length, expected 33 bytes")
	}
	if _, err := secp256k1.ParsePubKey(pubkeyBytes); err != nil {
		return nil, status.Error(codes.InvalidArgument, fmt.Sprintf("invalid cosigner public key %s", err))
	}

	nonces := make(tree.TreeNonces)
	if err := json.Unmarshal([]byte(encodedNonces), &nonces); err != nil {
		return nil, status.Error(codes.InvalidArgument, fmt.Sprintf("invalid tree nonces %s", err))
	}

	if err := h.svc.RegisterCosignerNonces(ctx, batchId, pubkey, nonces); err != nil {
		return nil, err
	}

	return &arkv1.SubmitTreeNoncesResponse{}, nil
}

func (h *handler) SubmitTreeSignatures(
	ctx context.Context, req *arkv1.SubmitTreeSignaturesRequest,
) (*arkv1.SubmitTreeSignaturesResponse, error) {
	batchId := req.GetBatchId()
	pubkey := req.GetPubkey()
	encodedSignatures := req.GetTreeSignatures()

	if len(pubkey) <= 0 {
		return nil, status.Error(codes.InvalidArgument, "missing cosigner public key")
	}

	if len(encodedSignatures) <= 0 {
		return nil, status.Error(codes.InvalidArgument, "missing tree signatures")
	}

	if len(batchId) <= 0 {
		return nil, status.Error(codes.InvalidArgument, "missing round id")
	}

	pubkeyBytes, err := hex.DecodeString(pubkey)
	if err != nil {
		return nil, status.Error(codes.InvalidArgument, "invalid cosigner public key format, expected hex")
	}
	if len(pubkeyBytes) != 33 {
		return nil, status.Error(codes.InvalidArgument, "invalid cosigner public key length, expected 33 bytes")
	}
	if _, err := secp256k1.ParsePubKey(pubkeyBytes); err != nil {
		return nil, status.Error(codes.InvalidArgument, "invalid cosigner public key length, expected 33 bytes")
	}

	signatures := make(tree.TreePartialSigs)
	if err := json.Unmarshal([]byte(encodedSignatures), &signatures); err != nil {
		return nil, status.Error(codes.InvalidArgument, fmt.Sprintf("invalid tree signatures %s", err))
	}

	if err := h.svc.RegisterCosignerSignatures(ctx, batchId, pubkey, signatures); err != nil {
		return nil, err
	}

	return &arkv1.SubmitTreeSignaturesResponse{}, nil
}

func (h *handler) SubmitSignedForfeitTxs(
	ctx context.Context, req *arkv1.SubmitSignedForfeitTxsRequest,
) (*arkv1.SubmitSignedForfeitTxsResponse, error) {
	forfeitTxs := req.GetSignedForfeitTxs()
	commitmentTx := req.GetSignedCommitmentTx()

	if len(forfeitTxs) > 0 {
		if err := h.svc.SignVtxos(ctx, forfeitTxs); err != nil {
			return nil, err
		}
	}

	if len(commitmentTx) > 0 {
		if err := h.svc.SignRoundTx(ctx, commitmentTx); err != nil {
			return nil, err
		}
	}

	return &arkv1.SubmitSignedForfeitTxsResponse{}, nil
}

func (h *handler) GetEventStream(
	_ *arkv1.GetEventStreamRequest, stream arkv1.ArkService_GetEventStreamServer,
) error {
	listener := &listener[*arkv1.GetEventStreamResponse]{
		id: uuid.NewString(),
		ch: make(chan *arkv1.GetEventStreamResponse),
	}

	h.eventsListenerHandler.pushListener(listener)
	defer h.eventsListenerHandler.removeListener(listener.id)
	defer close(listener.ch)

	for {
		select {
		case <-stream.Context().Done():
			return nil
		case ev := <-listener.ch:
			if err := stream.Send(ev); err != nil {
				return err
			}
		}
	}
}

func (h *handler) SubmitTx(
	ctx context.Context, req *arkv1.SubmitTxRequest,
) (*arkv1.SubmitTxResponse, error) {
	if req.GetSignedArkTx() == "" {
		return nil, status.Error(codes.InvalidArgument, "missing signed ark tx")
	}

	if len(req.GetCheckpointTxs()) <= 0 {
		return nil, status.Error(codes.InvalidArgument, "missing checkpoint txs")
	}

	signedCheckpoints, signedVirtualTx, virtualTxid, err := h.svc.SubmitOffchainTx(
		ctx, req.GetCheckpointTxs(), req.GetSignedArkTx(),
	)
	if err != nil {
		return nil, err
	}

	return &arkv1.SubmitTxResponse{
		FinalArkTx:          signedVirtualTx,
		ArkTxid:             virtualTxid,
		SignedCheckpointTxs: signedCheckpoints,
	}, nil
}

<<<<<<< HEAD
func (h *handler) FinalizeOffchainTx(
	ctx context.Context, req *arkv1.FinalizeOffchainTxRequest,
) (*arkv1.FinalizeOffchainTxResponse, error) {
	if req.GetTxid() == "" {
		return nil, status.Error(codes.InvalidArgument, "missing txid")
	}

	if len(req.GetCheckpointTxs()) <= 0 {
		return nil, status.Error(codes.InvalidArgument, "missing checkpoint txs")
	}

	if err := h.svc.FinalizeOffchainTx(ctx, req.GetTxid(), req.GetCheckpointTxs()); err != nil {
		return nil, err
	}

	return &arkv1.FinalizeOffchainTxResponse{}, nil
}

func (h *handler) GetRound(
	ctx context.Context, req *arkv1.GetRoundRequest,
) (*arkv1.GetRoundResponse, error) {
	if len(req.GetTxid()) <= 0 {
		round, err := h.svc.GetCurrentRound(ctx)
		if err != nil {
			return nil, err
		}

		return &arkv1.GetRoundResponse{
			Round: &arkv1.Round{
				Id:         round.Id,
				Start:      round.StartingTimestamp,
				End:        round.EndingTimestamp,
				RoundTx:    round.CommitmentTx,
				VtxoTree:   txGraphChunks(round.VtxoTree).toProto(),
				ForfeitTxs: forfeitTxs(round.ForfeitTxs).toProto(),
				Connectors: txGraphChunks(round.Connectors).toProto(),
				Stage:      stage(round.Stage).toProto(),
			},
		}, nil
	}

	round, err := h.svc.GetRoundByTxid(ctx, req.GetTxid())
	if err != nil {
		return nil, err
	}

	return &arkv1.GetRoundResponse{
		Round: &arkv1.Round{
			Id:         round.Id,
			Start:      round.StartingTimestamp,
			End:        round.EndingTimestamp,
			RoundTx:    round.CommitmentTx,
			VtxoTree:   txGraphChunks(round.VtxoTree).toProto(),
			ForfeitTxs: forfeitTxs(round.ForfeitTxs).toProto(),
			Connectors: txGraphChunks(round.Connectors).toProto(),
			Stage:      stage(round.Stage).toProto(),
		},
	}, nil
}

func (h *handler) GetRoundById(
	ctx context.Context, req *arkv1.GetRoundByIdRequest,
) (*arkv1.GetRoundByIdResponse, error) {
	id := req.GetId()
	if len(id) <= 0 {
		return nil, status.Error(codes.InvalidArgument, "missing round id")
	}

	round, err := h.svc.GetRoundById(ctx, id)
	if err != nil {
		return nil, err
	}

	return &arkv1.GetRoundByIdResponse{
		Round: &arkv1.Round{
			Id:         round.Id,
			Start:      round.StartingTimestamp,
			End:        round.EndingTimestamp,
			RoundTx:    round.CommitmentTx,
			VtxoTree:   txGraphChunks(round.VtxoTree).toProto(),
			ForfeitTxs: forfeitTxs(round.ForfeitTxs).toProto(),
			Connectors: txGraphChunks(round.Connectors).toProto(),
			Stage:      stage(round.Stage).toProto(),
		},
	}, nil
}

func (h *handler) ListVtxos(
	ctx context.Context, req *arkv1.ListVtxosRequest,
) (*arkv1.ListVtxosResponse, error) {
	_, err := parseAddress(req.GetAddress())
	if err != nil {
		return nil, status.Error(codes.InvalidArgument, err.Error())
=======
func (h *handler) FinalizeTx(
	ctx context.Context, req *arkv1.FinalizeTxRequest,
) (*arkv1.FinalizeTxResponse, error) {
	if req.GetArkTxid() == "" {
		return nil, status.Error(codes.InvalidArgument, "missing ark txid")
	}

	if len(req.GetFinalCheckpointTxs()) <= 0 {
		return nil, status.Error(codes.InvalidArgument, "missing final checkpoint txs")
>>>>>>> 9fbd6a87
	}

	if err := h.svc.FinalizeOffchainTx(ctx, req.GetArkTxid(), req.GetFinalCheckpointTxs()); err != nil {
		return nil, err
	}

	return &arkv1.FinalizeTxResponse{}, nil
}

func (h *handler) GetTransactionsStream(
	_ *arkv1.GetTransactionsStreamRequest,
	stream arkv1.ArkService_GetTransactionsStreamServer,
) error {
	listener := &listener[*arkv1.GetTransactionsStreamResponse]{
		id: uuid.NewString(),
		ch: make(chan *arkv1.GetTransactionsStreamResponse),
	}

	h.transactionsListenerHandler.pushListener(listener)

	defer func() {
		h.transactionsListenerHandler.removeListener(listener.id)
		close(listener.ch)
	}()

	for {
		select {
		// case <-h.stopTransactionEventsCh:
		// 	return nil
		case <-stream.Context().Done():
			return nil
		case ev := <-listener.ch:
			if err := stream.Send(ev); err != nil {
				return err
			}
		}
	}
}

// listenToEvents forwards events from the application layer to the set of listeners
func (h *handler) listenToEvents() {
	channel := h.svc.GetEventsChannel(context.Background())
	for events := range channel {
		evs := make([]*arkv1.GetEventStreamResponse, 0, len(events))

		for _, event := range events {
			switch e := event.(type) {
			case domain.RoundFinalizationStarted:
				evs = append(evs, &arkv1.GetEventStreamResponse{
					Event: &arkv1.GetEventStreamResponse_BatchFinalization{
						BatchFinalization: &arkv1.BatchFinalizationEvent{
							Id:              e.Id,
							CommitmentTx:    e.RoundTx,
							ConnectorsIndex: connectorsIndex(e.ConnectorsIndex).toProto(),
						},
					},
				})
			case application.RoundFinalized:
				evs = append(evs, &arkv1.GetEventStreamResponse{
					Event: &arkv1.GetEventStreamResponse_BatchFinalized{
						BatchFinalized: &arkv1.BatchFinalizedEvent{
							Id:             e.Id,
							CommitmentTxid: e.Txid,
						},
					},
				})
			case domain.RoundFailed:
				evs = append(evs, &arkv1.GetEventStreamResponse{
					Event: &arkv1.GetEventStreamResponse_BatchFailed{
						BatchFailed: &arkv1.BatchFailed{
							Id:     e.Id,
							Reason: e.Err,
						},
					},
				})
			case application.BatchStarted:
				hashes := make([]string, 0, len(e.IntentIdsHashes))
				for _, hash := range e.IntentIdsHashes {
					hashes = append(hashes, hex.EncodeToString(hash[:]))
				}

				evs = append(evs, &arkv1.GetEventStreamResponse{
					Event: &arkv1.GetEventStreamResponse_BatchStarted{
						BatchStarted: &arkv1.BatchStartedEvent{
							Id:             e.Id,
							IntentIdHashes: hashes,
							BatchExpiry:    int64(e.BatchExpiry),
						},
					},
				})
			case application.RoundSigningStarted:
				evs = append(evs, &arkv1.GetEventStreamResponse{
					Event: &arkv1.GetEventStreamResponse_TreeSigningStarted{
						TreeSigningStarted: &arkv1.TreeSigningStartedEvent{
							Id:                   e.Id,
							UnsignedCommitmentTx: e.UnsignedRoundTx,
							CosignersPubkeys:     e.CosignersPubkeys,
						},
					},
				})
			case application.RoundSigningNoncesGenerated:
				serialized, err := json.Marshal(e.Nonces)
				if err != nil {
					logrus.WithError(err).Error("failed to serialize nonces")
					continue
				}

				evs = append(evs, &arkv1.GetEventStreamResponse{
					Event: &arkv1.GetEventStreamResponse_TreeNoncesAggregated{
						TreeNoncesAggregated: &arkv1.TreeNoncesAggregatedEvent{
							Id:         e.Id,
							TreeNonces: string(serialized),
						},
					},
				})
			case application.BatchTree:
				evs = append(evs, &arkv1.GetEventStreamResponse{
					Event: &arkv1.GetEventStreamResponse_TreeTx{
						TreeTx: &arkv1.TreeTxEvent{
							Id:         e.Id,
							Topic:      e.Topic,
							BatchIndex: e.BatchIndex,
							Tx:         e.Chunk.Tx,
							Children:   e.Chunk.Children,
						},
					},
				})
			case application.BatchTreeSignature:
				evs = append(evs, &arkv1.GetEventStreamResponse{
					Event: &arkv1.GetEventStreamResponse_TreeSignature{
						TreeSignature: &arkv1.TreeSignatureEvent{
							Id:         e.Id,
							Topic:      e.Topic,
							BatchIndex: e.BatchIndex,
							Txid:       e.Txid,
							Signature:  e.Signature,
						},
					},
				})
			}
		}

		// forward all events in the same routine in order to preserve the ordering
		if len(evs) > 0 {
			logrus.Debugf("forwarding event to %d listeners", len(h.eventsListenerHandler.listeners))
			for _, l := range h.eventsListenerHandler.listeners {
				go func(l *listener[*arkv1.GetEventStreamResponse]) {
					for _, ev := range evs {
						l.ch <- ev
					}
				}(l)
			}
		}
	}

}

func (h *handler) listenToTxEvents() {
	eventsCh := h.svc.GetTransactionEventsChannel(context.Background())
	for event := range eventsCh {
		var msg *arkv1.GetTransactionsStreamResponse

		switch event.Type {
		case application.CommitmentTxType:
			msg = &arkv1.GetTransactionsStreamResponse{
				Tx: &arkv1.GetTransactionsStreamResponse_CommitmentTx{
					CommitmentTx: txEvent(event).toProto(),
				},
			}
		case application.ArkTxType:
			msg = &arkv1.GetTransactionsStreamResponse{
				Tx: &arkv1.GetTransactionsStreamResponse_ArkTx{
					ArkTx: txEvent(event).toProto(),
				},
			}
		}

		if msg != nil {
			logrus.Debugf("forwarding event to %d listeners", len(h.transactionsListenerHandler.listeners))
			for _, l := range h.transactionsListenerHandler.listeners {
				go func(l *listener[*arkv1.GetTransactionsStreamResponse]) {
					l.ch <- msg
				}(l)
			}
		}
	}
}<|MERGE_RESOLUTION|>--- conflicted
+++ resolved
@@ -5,7 +5,6 @@
 	"encoding/hex"
 	"encoding/json"
 	"fmt"
-	"strings"
 
 	arkv1 "github.com/ark-network/ark/api-spec/protobuf/gen/ark/v1"
 	"github.com/ark-network/ark/common/bip322"
@@ -310,101 +309,6 @@
 	}, nil
 }
 
-<<<<<<< HEAD
-func (h *handler) FinalizeOffchainTx(
-	ctx context.Context, req *arkv1.FinalizeOffchainTxRequest,
-) (*arkv1.FinalizeOffchainTxResponse, error) {
-	if req.GetTxid() == "" {
-		return nil, status.Error(codes.InvalidArgument, "missing txid")
-	}
-
-	if len(req.GetCheckpointTxs()) <= 0 {
-		return nil, status.Error(codes.InvalidArgument, "missing checkpoint txs")
-	}
-
-	if err := h.svc.FinalizeOffchainTx(ctx, req.GetTxid(), req.GetCheckpointTxs()); err != nil {
-		return nil, err
-	}
-
-	return &arkv1.FinalizeOffchainTxResponse{}, nil
-}
-
-func (h *handler) GetRound(
-	ctx context.Context, req *arkv1.GetRoundRequest,
-) (*arkv1.GetRoundResponse, error) {
-	if len(req.GetTxid()) <= 0 {
-		round, err := h.svc.GetCurrentRound(ctx)
-		if err != nil {
-			return nil, err
-		}
-
-		return &arkv1.GetRoundResponse{
-			Round: &arkv1.Round{
-				Id:         round.Id,
-				Start:      round.StartingTimestamp,
-				End:        round.EndingTimestamp,
-				RoundTx:    round.CommitmentTx,
-				VtxoTree:   txGraphChunks(round.VtxoTree).toProto(),
-				ForfeitTxs: forfeitTxs(round.ForfeitTxs).toProto(),
-				Connectors: txGraphChunks(round.Connectors).toProto(),
-				Stage:      stage(round.Stage).toProto(),
-			},
-		}, nil
-	}
-
-	round, err := h.svc.GetRoundByTxid(ctx, req.GetTxid())
-	if err != nil {
-		return nil, err
-	}
-
-	return &arkv1.GetRoundResponse{
-		Round: &arkv1.Round{
-			Id:         round.Id,
-			Start:      round.StartingTimestamp,
-			End:        round.EndingTimestamp,
-			RoundTx:    round.CommitmentTx,
-			VtxoTree:   txGraphChunks(round.VtxoTree).toProto(),
-			ForfeitTxs: forfeitTxs(round.ForfeitTxs).toProto(),
-			Connectors: txGraphChunks(round.Connectors).toProto(),
-			Stage:      stage(round.Stage).toProto(),
-		},
-	}, nil
-}
-
-func (h *handler) GetRoundById(
-	ctx context.Context, req *arkv1.GetRoundByIdRequest,
-) (*arkv1.GetRoundByIdResponse, error) {
-	id := req.GetId()
-	if len(id) <= 0 {
-		return nil, status.Error(codes.InvalidArgument, "missing round id")
-	}
-
-	round, err := h.svc.GetRoundById(ctx, id)
-	if err != nil {
-		return nil, err
-	}
-
-	return &arkv1.GetRoundByIdResponse{
-		Round: &arkv1.Round{
-			Id:         round.Id,
-			Start:      round.StartingTimestamp,
-			End:        round.EndingTimestamp,
-			RoundTx:    round.CommitmentTx,
-			VtxoTree:   txGraphChunks(round.VtxoTree).toProto(),
-			ForfeitTxs: forfeitTxs(round.ForfeitTxs).toProto(),
-			Connectors: txGraphChunks(round.Connectors).toProto(),
-			Stage:      stage(round.Stage).toProto(),
-		},
-	}, nil
-}
-
-func (h *handler) ListVtxos(
-	ctx context.Context, req *arkv1.ListVtxosRequest,
-) (*arkv1.ListVtxosResponse, error) {
-	_, err := parseAddress(req.GetAddress())
-	if err != nil {
-		return nil, status.Error(codes.InvalidArgument, err.Error())
-=======
 func (h *handler) FinalizeTx(
 	ctx context.Context, req *arkv1.FinalizeTxRequest,
 ) (*arkv1.FinalizeTxResponse, error) {
@@ -414,7 +318,6 @@
 
 	if len(req.GetFinalCheckpointTxs()) <= 0 {
 		return nil, status.Error(codes.InvalidArgument, "missing final checkpoint txs")
->>>>>>> 9fbd6a87
 	}
 
 	if err := h.svc.FinalizeOffchainTx(ctx, req.GetArkTxid(), req.GetFinalCheckpointTxs()); err != nil {
