--- conflicted
+++ resolved
@@ -29,6 +29,7 @@
 	"github.com/decred/dcrd/dcrec/secp256k1/v4"
 	"github.com/lightninglabs/neutrino"
 	"github.com/lightningnetwork/lnd/blockcache"
+	"github.com/lightningnetwork/lnd/lnwallet"
 	"github.com/lightningnetwork/lnd/lnwallet/btcwallet"
 	log "github.com/sirupsen/logrus"
 )
@@ -64,15 +65,14 @@
 )
 
 var (
-	keyScope           = waddrmgr.KeyScopeBIP0084
-	keyScopeASPKey     = waddrmgr.KeyScopeBIP0086
+	p2wpkhKeyScope     = waddrmgr.KeyScopeBIP0084
+	p2trKeyScope       = waddrmgr.KeyScopeBIP0086
 	outputLockDuration = time.Minute
 )
 
 type service struct {
-	wallet   *btcwallet.BtcWallet
-	accounts map[accountName]uint32
-	cfg      WalletConfig
+	wallet *btcwallet.BtcWallet
+	cfg    WalletConfig
 
 	chainSource chain.Interface
 
@@ -122,6 +122,7 @@
 		}
 
 		neutrino.UseLogger(logger("neutrino"))
+		btcwallet.UseLogger(logger("btcwallet"))
 
 		neutrinoSvc, err := neutrino.NewChainService(config)
 		if err != nil {
@@ -148,7 +149,6 @@
 	wallet.UseLogger(logger("wallet"))
 
 	svc := &service{
-		accounts:           make(map[accountName]uint32),
 		cfg:                cfg,
 		esploraClient:      &esploraClient{url: cfg.EsploraURL},
 		watchedScriptsLock: sync.RWMutex{},
@@ -159,22 +159,6 @@
 		option(svc)
 	}
 
-<<<<<<< HEAD
-	if svc.chainSource == nil {
-		return nil, errors.New("chain source not provided, please use WalletOption to set it")
-	}
-
-	if err := svc.setWalletLoader(); err != nil {
-		return nil, err
-	}
-
-	// verify that the wallet has been correctly loaded
-	_, isLoaded := svc.loader.LoadedWallet()
-	if !isLoaded {
-		return nil, errors.New("wallet not loaded")
-	}
-
-=======
 	opt := btcwallet.LoaderWithLocalWalletDB(cfg.Datadir, false, time.Minute)
 	config := btcwallet.Config{
 		LogDir:                cfg.Datadir,
@@ -212,17 +196,14 @@
 	}
 	log.Debugf("chain synced")
 
->>>>>>> a9481b7d
 	return svc, nil
 }
 
 // setWalletLoader init the wallet db and configure the wallet accounts
 func (s *service) initWallet() error {
-	accounts := make(map[accountName]uint32)
-
 	w := s.wallet.InternalWallet()
 
-	walletAccounts, err := w.Accounts(keyScope)
+	walletAccounts, err := w.Accounts(p2wpkhKeyScope)
 	if err != nil {
 		return fmt.Errorf("failed to list wallet accounts: %s", err)
 	}
@@ -244,86 +225,84 @@
 
 	if mainAccountNumber == 0 && connectorAccountNumber == 0 && aspKeyAccountNumber == 0 {
 		log.Debug("creating default accounts for ark wallet...")
-		mainAccountNumber, err = w.NextAccount(keyScope, string(mainAccount))
+		mainAccountNumber, err = w.NextAccount(p2wpkhKeyScope, string(mainAccount))
 		if err != nil {
 			return fmt.Errorf("failed to create %s: %s", mainAccount, err)
 		}
 
-		connectorAccountNumber, err = w.NextAccount(keyScope, string(connectorAccount))
+		connectorAccountNumber, err = w.NextAccount(p2wpkhKeyScope, string(connectorAccount))
 		if err != nil {
 			return fmt.Errorf("failed to create %s: %s", connectorAccount, err)
 		}
 
-		aspKeyAccountNumber, err = w.NextAccount(keyScopeASPKey, string(aspKeyAccount))
+		aspKeyAccountNumber, err = w.NextAccount(p2trKeyScope, string(aspKeyAccount))
 		if err != nil {
 			return fmt.Errorf("failed to create %s: %s", aspKeyAccount, err)
 		}
 	}
-<<<<<<< HEAD
-
-	// generate the main ASP key
-
-	w, _ := loader.LoadedWallet()
-
-	w.SynchronizeRPC(s.chainSource)
-=======
-	accounts[mainAccount] = mainAccountNumber
-	accounts[connectorAccount] = connectorAccountNumber
-	accounts[aspKeyAccount] = aspKeyAccountNumber
->>>>>>> a9481b7d
-
-	addrs, err := w.AccountAddresses(accounts[aspKeyAccount])
+
+	log.Debugf("main account number: %d", mainAccountNumber)
+	log.Debugf("connector account number: %d", connectorAccountNumber)
+	log.Debugf("asp key account number: %d", aspKeyAccountNumber)
+
+	addrs, err := s.wallet.ListAddresses(string(aspKeyAccount), false)
 	if err != nil {
 		return err
 	}
 
-	logrus.Infof("found %d addresses for asp key", len(addrs))
-
 	if len(addrs) == 0 {
-		logrus.Info("no address found for asp key, generating new address")
-		addr, err := w.NewAddress(accounts[aspKeyAccount], keyScopeASPKey)
+		aspKeyAddr, err := s.wallet.NewAddress(lnwallet.TaprootPubkey, false, string(aspKeyAccount))
 		if err != nil {
 			return err
 		}
 
-		addrs = []btcutil.Address{addr}
-	}
-
-	var firstAddr waddrmgr.ManagedPubKeyAddress
-
-	for _, addr := range addrs {
-		managedAddr, err := w.AddressInfo(addr)
+		addrInfos, err := s.wallet.AddressInfo(aspKeyAddr)
 		if err != nil {
 			return err
 		}
 
-		pkAddr, ok := managedAddr.(waddrmgr.ManagedPubKeyAddress)
+		managedAddr, ok := addrInfos.(waddrmgr.ManagedPubKeyAddress)
 		if !ok {
-			continue
-		}
-
-		_, path, _ := pkAddr.DerivationInfo()
-
-		if path.Index == 0 && path.Branch == 0 {
-			logrus.Infof("found asp key address (path: %s)", fmt.Sprintf("%d/%d/%d/%d", path.MasterKeyFingerprint, path.Account, path.Branch, path.Index))
-			firstAddr = pkAddr
-			break
-		}
-	}
-
-	if firstAddr == nil {
-		return errors.New("no address found for asp key")
-	}
-
-<<<<<<< HEAD
-	s.aspTaprootAddr = firstAddr
-
-	fmt.Println("aspTaprootAddr: ", hex.EncodeToString(s.aspTaprootAddr.PubKey().SerializeCompressed()))
-
-	s.loader = loader
-=======
->>>>>>> a9481b7d
-	s.accounts = accounts
+			return errors.New("failed to cast address to managed pubkey address")
+		}
+
+		s.aspTaprootAddr = managedAddr
+	} else {
+		for info, addrs := range addrs {
+			if info.AccountName != string(aspKeyAccount) {
+				continue
+			}
+
+			for _, addr := range addrs {
+				fmt.Println(addr.DerivationPath)
+				if addr.Internal {
+					continue
+				}
+
+				splittedPath := strings.Split(addr.DerivationPath, "/")
+				last := splittedPath[len(splittedPath)-1]
+				if last == "0" {
+					decoded, err := btcutil.DecodeAddress(addr.Address, s.cfg.chainParams())
+					if err != nil {
+						return err
+					}
+
+					infos, err := s.wallet.AddressInfo(decoded)
+					if err != nil {
+						return err
+					}
+
+					managedPubkeyAddr, ok := infos.(waddrmgr.ManagedPubKeyAddress)
+					if !ok {
+						return errors.New("failed to cast address to managed pubkey address")
+					}
+
+					s.aspTaprootAddr = managedPubkeyAddr
+					break
+				}
+			}
+		}
+	}
 
 	return nil
 }
@@ -344,14 +323,7 @@
 		return "", err
 	}
 
-<<<<<<< HEAD
-	w, _ := s.loader.LoadedWallet()
-
-	if err := w.PublishTransaction(&tx, ""); err != nil {
-=======
-	// TODO min-relay-fee not met errors are not handled (important)
-	if err := s.wallet.PublishTransaction(&tx, ""); err != nil {
->>>>>>> a9481b7d
+	if err := s.wallet.InternalWallet().PublishTransaction(&tx, ""); err != nil {
 		return "", err
 	}
 
@@ -421,8 +393,13 @@
 		return nil, err
 	}
 
+	connectorAccountNumber, err := w.AccountNumber(p2wpkhKeyScope, string(connectorAccount))
+	if err != nil {
+		return nil, err
+	}
+
 	utxos, err := w.UnspentOutputs(wallet.OutputSelectionPolicy{
-		Account:               s.accounts[connectorAccount],
+		Account:               connectorAccountNumber,
 		RequiredConfirmations: 0,
 	})
 	if err != nil {
@@ -464,8 +441,13 @@
 func (s *service) SelectUtxos(ctx context.Context, _ string, amount uint64) ([]ports.TxInput, uint64, error) {
 	w := s.wallet.InternalWallet()
 
+	mainAccountNumber, err := w.AccountNumber(p2wpkhKeyScope, string(mainAccount))
+	if err != nil {
+		return nil, 0, err
+	}
+
 	utxos, err := w.UnspentOutputs(wallet.OutputSelectionPolicy{
-		Account:               s.accounts[mainAccount],
+		Account:               mainAccountNumber,
 		RequiredConfirmations: 0, // allow uncomfirmed utxos
 	})
 	if err != nil {
@@ -545,11 +527,6 @@
 }
 
 func (s *service) SignTransactionTapscript(ctx context.Context, partialTx string, inputIndexes []int) (string, error) {
-<<<<<<< HEAD
-=======
-	w := s.wallet.InternalWallet()
-
->>>>>>> a9481b7d
 	partial, err := psbt.NewFromRawBytes(
 		strings.NewReader(partialTx),
 		true,
@@ -748,20 +725,17 @@
 }
 
 func (s *service) getBalance(account accountName) (uint64, error) {
-	w := s.wallet.InternalWallet()
-
-	accountsBalances, err := w.CalculateAccountBalances(s.accounts[account], 0)
+	balance, err := s.wallet.ConfirmedBalance(0, string(account))
 	if err != nil {
 		return 0, err
 	}
 
-	return uint64(accountsBalances.Total), nil
-}
-
+	return uint64(balance), nil
+}
+
+// this only supports deriving segwit v0 accounts
 func (s *service) deriveNextAddress(account accountName) (btcutil.Address, error) {
-	w := s.wallet.InternalWallet()
-
-	return w.NewAddress(s.accounts[account], keyScope)
+	return s.wallet.NewAddress(lnwallet.WitnessPubKey, false, string(account))
 }
 
 // status implements ports.WalletStatus interface
