--- conflicted
+++ resolved
@@ -2,7 +2,6 @@
 
 import (
 	"context"
-	"encoding/hex"
 	"fmt"
 
 	"github.com/ark-network/ark/common"
@@ -34,11 +33,6 @@
 			return nil, err
 		}
 
-<<<<<<< HEAD
-		fmt.Println("sweepClosure.Pubkey", hex.EncodeToString(sweepClosure.Pubkey.SerializeCompressed()))
-
-=======
->>>>>>> a8ed0bf6
 		if !valid {
 			return nil, fmt.Errorf("invalid csv script")
 		}
