--- conflicted
+++ resolved
@@ -871,11 +871,7 @@
 
 			for _, connector := range connectors {
 				txs, err := b.craftForfeitTxs(
-<<<<<<< HEAD
-					connector, vtxo.Vtxo, proof, vtxoScript, aspScript,
-=======
 					connector, connectorAmount, vtxo, *forfeitProof, vtxoScript, aspScript,
->>>>>>> 0fe52386
 				)
 				if err != nil {
 					return nil, err
