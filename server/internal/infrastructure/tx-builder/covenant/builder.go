package txbuilder

import (
	"bytes"
	"context"
	"encoding/hex"
	"fmt"
	"math"

	"github.com/ark-network/ark/common"
	"github.com/ark-network/ark/common/tree"
	"github.com/ark-network/ark/server/internal/core/domain"
	"github.com/ark-network/ark/server/internal/core/ports"
	"github.com/btcsuite/btcd/btcec/v2/schnorr"
	"github.com/btcsuite/btcd/btcutil/psbt"
	"github.com/btcsuite/btcd/chaincfg/chainhash"
	"github.com/btcsuite/btcd/txscript"
	"github.com/btcsuite/btcwallet/waddrmgr"
	"github.com/decred/dcrd/dcrec/secp256k1/v4"
	"github.com/vulpemventures/go-elements/address"
	"github.com/vulpemventures/go-elements/elementsutil"
	"github.com/vulpemventures/go-elements/network"
	"github.com/vulpemventures/go-elements/psetv2"
	"github.com/vulpemventures/go-elements/taproot"
	"github.com/vulpemventures/go-elements/transaction"
)

type txBuilder struct {
	wallet            ports.WalletService
	net               common.Network
	roundLifetime     int64 // in seconds
	boardingExitDelay int64 // in seconds
}

func NewTxBuilder(
	wallet ports.WalletService,
	net common.Network,
	roundLifetime int64,
	boardingExitDelay int64,
) ports.TxBuilder {
	return &txBuilder{wallet, net, roundLifetime, boardingExitDelay}
}

func (b *txBuilder) GetTxID(tx string) (string, error) {
	return getTxid(tx)
}

func (b *txBuilder) BuildSweepTx(inputs []ports.SweepInput) (signedSweepTx string, err error) {
	sweepPset, err := sweepTransaction(
		b.wallet,
		inputs,
		b.onchainNetwork().AssetID,
	)
	if err != nil {
		return "", err
	}

	sweepPsetBase64, err := sweepPset.ToBase64()
	if err != nil {
		return "", err
	}

	ctx := context.Background()
	signedSweepPsetB64, err := b.wallet.SignTransactionTapscript(ctx, sweepPsetBase64, nil)
	if err != nil {
		return "", err
	}

	signedPset, err := psetv2.NewPsetFromBase64(signedSweepPsetB64)
	if err != nil {
		return "", err
	}

	if err := psetv2.FinalizeAll(signedPset); err != nil {
		return "", err
	}

	extractedTx, err := psetv2.Extract(signedPset)
	if err != nil {
		return "", err
	}

	return extractedTx.ToHex()
}

func (b *txBuilder) VerifyForfeitTxs(vtxos []domain.Vtxo, connectors []string, forfeitTxs []string) (map[domain.VtxoKey][]string, error) {
	connectorsPsets := make([]*psetv2.Pset, 0, len(connectors))
	var connectorAmount uint64

	for i, connector := range connectors {
		pset, err := psetv2.NewPsetFromBase64(connector)
		if err != nil {
			return nil, err
		}

		if i == len(connectors)-1 {
			var lastOutput *psetv2.Output
			for i := len(pset.Outputs) - 1; i >= 0; i-- {
				if len(pset.Outputs[i].Script) > 0 {
					lastOutput = &pset.Outputs[i]
					break
				}
			}

			if lastOutput == nil {
				return nil, fmt.Errorf("invalid connector tx")
			}

			connectorAmount = uint64(lastOutput.Value)
		}

		connectorsPsets = append(connectorsPsets, pset)
	}

	// decode forfeit txs, map by vtxo key
	forfeitTxsPsets := make(map[domain.VtxoKey][]*psetv2.Pset)
	for _, forfeitTx := range forfeitTxs {
		pset, err := psetv2.NewPsetFromBase64(forfeitTx)
		if err != nil {
			return nil, err
		}

		if len(pset.Inputs) != 2 {
			return nil, fmt.Errorf("invalid forfeit tx, expect 2 inputs, got %d", len(pset.Inputs))
		}

		valid, err := b.verifyTapscriptPartialSigs(pset)
		if err != nil {
			return nil, err
		}
		if !valid {
			return nil, fmt.Errorf("invalid forfeit tx signature")
		}

		vtxoInput := pset.Inputs[1]

		vtxoKey := domain.VtxoKey{
			Txid: chainhash.Hash(vtxoInput.PreviousTxid).String(),
			VOut: vtxoInput.PreviousTxIndex,
		}
		if _, ok := forfeitTxsPsets[vtxoKey]; !ok {
			forfeitTxsPsets[vtxoKey] = make([]*psetv2.Pset, 0)
		}
		forfeitTxsPsets[vtxoKey] = append(forfeitTxsPsets[vtxoKey], pset)
	}

	forfeitAddress, err := b.wallet.GetForfeitAddress(context.Background())
	if err != nil {
		return nil, err
	}

	forfeitScript, err := address.ToOutputScript(forfeitAddress)
	if err != nil {
		return nil, err
	}

	minRate := b.wallet.MinRelayFeeRate(context.Background())

	validForfeitTxs := make(map[domain.VtxoKey][]string)

	for vtxoKey, psets := range forfeitTxsPsets {
		if len(psets) == 0 {
			continue
		}

		var vtxo *domain.Vtxo
		for _, v := range vtxos {
			if v.VtxoKey == vtxoKey {
				vtxo = &v
				break
			}
		}

		if vtxo == nil {
			return nil, fmt.Errorf("missing vtxo %s", vtxoKey)
		}

		feeAmount := uint64(0)

		// only take the first forfeit tx, as all forfeit must have the same output
		firstForfeit := psets[0]
		for _, output := range firstForfeit.Outputs {
			if len(output.Script) <= 0 {
				feeAmount = output.Value
				break
			}
		}

		if feeAmount == 0 {
			return nil, fmt.Errorf("missing forfeit tx fee output")
		}

		inputAmount := vtxo.Amount + connectorAmount

		if feeAmount > inputAmount {
			return nil, fmt.Errorf("forfeit tx fee is higher than the input amount, %d > %d", feeAmount, inputAmount)
		}

		if len(firstForfeit.Inputs[1].TapLeafScript) <= 0 {
			return nil, fmt.Errorf("missing taproot leaf script for vtxo input, invalid forfeit tx")
		}

		vtxoTapscript := firstForfeit.Inputs[1].TapLeafScript[0]

		minFee, err := common.ComputeForfeitTxFee(
			minRate,
			&waddrmgr.Tapscript{
				RevealedScript: vtxoTapscript.Script,
				ControlBlock:   &vtxoTapscript.ControlBlock.ControlBlock,
			},
			64*2,
			txscript.GetScriptClass(forfeitScript),
		)
		if err != nil {
			return nil, err
		}

		dustAmount, err := b.wallet.GetDustAmount(context.Background())
		if err != nil {
			return nil, err
		}

		if inputAmount-feeAmount < dustAmount {
			return nil, fmt.Errorf("forfeit tx output amount is dust, %d < %d", inputAmount-feeAmount, dustAmount)
		}

		if feeAmount < uint64(minFee) {
			return nil, fmt.Errorf("forfeit tx fee is lower than the min relay fee, %d < %d", feeAmount, minFee)
		}

		feeThreshold := uint64(math.Ceil(float64(minFee) * 1.05))

		if feeAmount > feeThreshold {
			return nil, fmt.Errorf("forfeit tx fee is higher than 5%% of the min relay fee, %d > %d", feeAmount, feeThreshold)
		}

		vtxoInput := psetv2.InputArgs{
			Txid:    vtxoKey.Txid,
			TxIndex: vtxoKey.VOut,
		}

		vtxoTapKey, err := vtxo.TapKey()
		if err != nil {
			return nil, err
		}

		vtxoScript, err := common.P2TRScript(vtxoTapKey)
		if err != nil {
			return nil, err
		}

		rebuiltForfeits := make([]*psetv2.Pset, 0)

		for _, connector := range connectorsPsets {
			forfeits, err := tree.BuildForfeitTxs(
				connector,
				vtxoInput,
				vtxo.Amount,
				connectorAmount,
				feeAmount,
				vtxoScript,
				forfeitScript,
			)
			if err != nil {
				return nil, err
			}

			rebuiltForfeits = append(rebuiltForfeits, forfeits...)
		}

		if len(rebuiltForfeits) != len(psets) {
			return nil, fmt.Errorf("missing forfeits, expect %d, got %d", len(psets), len(rebuiltForfeits))
		}

		for _, forfeit := range rebuiltForfeits {
			found := false
			utx, err := forfeit.UnsignedTx()
			if err != nil {
				return nil, err
			}

			txid := utx.TxHash().String()

			for _, pset := range psets {
				utx, err := pset.UnsignedTx()
				if err != nil {
					return nil, err
				}

				if txid == utx.TxHash().String() {
					found = true
					break
				}
			}

			if !found {
				return nil, fmt.Errorf("missing forfeit tx %s", txid)
			}
		}

		b64Txs := make([]string, 0, len(psets))
		for _, forfeit := range psets {
			b64, err := forfeit.ToBase64()
			if err != nil {
				return nil, err
			}

			b64Txs = append(b64Txs, b64)
		}

		validForfeitTxs[vtxoKey] = b64Txs
	}

	return validForfeitTxs, nil
}

func (b *txBuilder) BuildRoundTx(
	serverPubkey *secp256k1.PublicKey,
	payments []domain.Payment,
	boardingInputs []ports.BoardingInput,
	sweptRounds []domain.Round,
	_ ...*secp256k1.PublicKey, // cosigners are not used in the covenant
) (roundTx string, vtxoTree tree.VtxoTree, connectorAddress string, connectors []string, err error) {
	// The creation of the tree and the round tx are tightly coupled:
	// - building the tree requires knowing the shared outpoint (txid:vout)
	// - building the round tx requires knowing the shared output script and amount
	// The idea here is to first create all the data for the outputs of the txs
	// of the vtxo tree to calculate the shared output script and amount.
	// With these data the round tx can be created, and once the shared utxo
	// outpoint is obtained, the vtxo tree can be finally created.
	// The factory function `treeFactoryFn` returned below holds all outputs data
	// generated in the process and takes the shared utxo outpoint as argument.
	// This is safe as the memory allocated for `craftCongestionTree` is freed
	// only after `BuildRoundTx` returns.

	var sharedOutputScript []byte
	var sharedOutputAmount uint64
	var treeFactoryFn tree.TreeFactory

	if !isOnchainOnly(payments) {
		feeSatsPerNode, err := b.wallet.MinRelayFee(context.Background(), uint64(common.CovenantTreeTxSize))
		if err != nil {
			return "", nil, "", nil, err
		}

		vtxosLeaves, err := getOutputVtxosLeaves(payments)
		if err != nil {
			return "", nil, "", nil, err
		}

		treeFactoryFn, sharedOutputScript, sharedOutputAmount, err = tree.CraftCongestionTree(
			b.onchainNetwork().AssetID, serverPubkey, vtxosLeaves, feeSatsPerNode, b.roundLifetime,
		)
		if err != nil {
			return "", nil, "", nil, err
		}
	}

	connectorAddress, err = b.wallet.DeriveConnectorAddress(context.Background())
	if err != nil {
		return
	}

	ptx, err := b.createRoundTx(
		sharedOutputAmount, sharedOutputScript, payments, boardingInputs, serverPubkey, connectorAddress, sweptRounds,
	)
	if err != nil {
		return
	}

	unsignedTx, err := ptx.UnsignedTx()
	if err != nil {
		return
	}

	if treeFactoryFn != nil {
		vtxoTree, err = treeFactoryFn(psetv2.InputArgs{
			Txid:    unsignedTx.TxHash().String(),
			TxIndex: 0,
		})
		if err != nil {
			return
		}
	}

	roundTx, err = ptx.ToBase64()
	if err != nil {
		return
	}

	if countSpentVtxos(payments) <= 0 {
		return
	}

	connectorFeeAmount, err := b.minRelayFeeConnectorTx()
	if err != nil {
		return "", nil, "", nil, err
	}

	connectorAmount, err := b.wallet.GetDustAmount(context.Background())
	if err != nil {
		return "", nil, "", nil, err
	}

	connectorsPsets, err := b.createConnectors(roundTx, payments, connectorAddress, connectorAmount, connectorFeeAmount)
	if err != nil {
		return "", nil, "", nil, err
	}

	for _, pset := range connectorsPsets {
		b64, err := pset.ToBase64()
		if err != nil {
			return "", nil, "", nil, err
		}
		connectors = append(connectors, b64)
	}

	return
}

func (b *txBuilder) GetSweepInput(node tree.Node) (lifetime int64, sweepInput ports.SweepInput, err error) {
	pset, err := psetv2.NewPsetFromBase64(node.Tx)
	if err != nil {
		return -1, nil, err
	}

	if len(pset.Inputs) != 1 {
		return -1, nil, fmt.Errorf("invalid node pset, expect 1 input, got %d", len(pset.Inputs))
	}

	// if the tx is not onchain, it means that the input is an existing shared output
	input := pset.Inputs[0]
	txid := chainhash.Hash(input.PreviousTxid).String()
	index := input.PreviousTxIndex

	sweepLeaf, lifetime, err := extractSweepLeaf(input)
	if err != nil {
		return -1, nil, err
	}

	txhex, err := b.wallet.GetTransaction(context.Background(), txid)
	if err != nil {
		return -1, nil, err
	}

	tx, err := transaction.NewTxFromHex(txhex)
	if err != nil {
		return -1, nil, err
	}

	inputValue, err := elementsutil.ValueFromBytes(tx.Outputs[index].Value)
	if err != nil {
		return -1, nil, err
	}

	sweepInput = &sweepLiquidInput{
		inputArgs: psetv2.InputArgs{
			Txid:    txid,
			TxIndex: index,
		},
		sweepLeaf: sweepLeaf,
		amount:    inputValue,
	}

	return lifetime, sweepInput, nil
}
func (b *txBuilder) VerifyTapscriptPartialSigs(tx string) (bool, error) {
	pset, err := psetv2.NewPsetFromBase64(tx)
	if err != nil {
		return false, err
	}

	return b.verifyTapscriptPartialSigs(pset)
}

func (b *txBuilder) verifyTapscriptPartialSigs(pset *psetv2.Pset) (bool, error) {
	utx, _ := pset.UnsignedTx()
	txid := utx.TxHash().String()

	serverPubkey, err := b.wallet.GetPubkey(context.Background())
	if err != nil {
		return false, err
	}

	for index, input := range pset.Inputs {
		if len(input.TapLeafScript) == 0 {
			continue
		}
		if input.WitnessUtxo == nil {
			return false, fmt.Errorf("missing witness utxo for input %d, cannot verify signature", index)
		}

		// verify taproot leaf script
		tapLeaf := input.TapLeafScript[0]

		closure, err := tree.DecodeClosure(tapLeaf.Script)
		if err != nil {
			return false, err
		}

		keys := make(map[string]bool)

		switch c := closure.(type) {
		case *tree.MultisigClosure:
			for _, key := range c.PubKeys {
				keys[hex.EncodeToString(schnorr.SerializePubKey(key))] = false
			}
		case *tree.CSVSigClosure:
			for _, key := range c.PubKeys {
				keys[hex.EncodeToString(schnorr.SerializePubKey(key))] = false
			}
		}

		// we don't need to check if server signed
		keys[hex.EncodeToString(schnorr.SerializePubKey(serverPubkey))] = true

		rootHash := tapLeaf.ControlBlock.RootHash(tapLeaf.Script)
		tapKeyFromControlBlock := taproot.ComputeTaprootOutputKey(tree.UnspendableKey(), rootHash[:])

		pkscript, err := common.P2TRScript(tapKeyFromControlBlock)
		if err != nil {
			return false, err
		}

		if !bytes.Equal(pkscript, input.WitnessUtxo.Script) {
			return false, fmt.Errorf("invalid control block for input %d", index)
		}

		leafHash := taproot.NewBaseTapElementsLeaf(tapLeaf.Script).TapHash()

		preimage, err := b.getTaprootPreimage(
			pset,
			index,
			&leafHash,
		)
		if err != nil {
			return false, err
		}

		for _, tapScriptSig := range input.TapScriptSig {
			sig, err := schnorr.ParseSignature(tapScriptSig.Signature)
			if err != nil {
				return false, err
			}

			pubkey, err := schnorr.ParsePubKey(tapScriptSig.PubKey)
			if err != nil {
				return false, err
			}

			if !sig.Verify(preimage, pubkey) {
				return false, fmt.Errorf("invalid signature for tx %s", txid)
			}

			keys[hex.EncodeToString(schnorr.SerializePubKey(pubkey))] = true
		}

		missingSigs := 0
		for key := range keys {
			if !keys[key] {
				missingSigs++
			}
		}

		if missingSigs > 0 {
			return false, fmt.Errorf("missing %d signatures", missingSigs)
		}
	}

	return true, nil
}

func (b *txBuilder) FinalizeAndExtract(tx string) (string, error) {
	ptx, err := psetv2.NewPsetFromBase64(tx)
	if err != nil {
		return "", err
	}

	for i, in := range ptx.Inputs {
		if in.WitnessUtxo == nil {
			return "", fmt.Errorf("missing witness utxo, cannot finalize tx")
		}

		if len(in.TapLeafScript) > 0 {
			tapLeaf := in.TapLeafScript[0]

			closure, err := tree.DecodeClosure(tapLeaf.Script)
			if err != nil {
				return "", err
			}

			signatures := make(map[string][]byte)

			for _, sig := range in.TapScriptSig {
				signatures[hex.EncodeToString(sig.PubKey)] = sig.Signature
			}

			controlBlock, err := tapLeaf.ControlBlock.ToBytes()
			if err != nil {
				return "", err
			}

			witness, err := closure.Witness(controlBlock, signatures)
			if err != nil {
				return "", err
			}

			var witnessBuf bytes.Buffer
			if err := psbt.WriteTxWitness(&witnessBuf, witness); err != nil {
				return "", err
			}

			ptx.Inputs[i].FinalScriptWitness = witnessBuf.Bytes()
			continue
		}

		if err := psetv2.Finalize(ptx, i); err != nil {
			return "", fmt.Errorf("failed to finalize signed pset: %s", err)
		}
	}

	// extract the forfeit tx
	extracted, err := psetv2.Extract(ptx)
	if err != nil {
		return "", err
	}

	return extracted.ToHex()
}

func (b *txBuilder) FindLeaves(
	vtxoTree tree.VtxoTree,
	fromtxid string,
	fromvout uint32,
) ([]tree.Node, error) {
	allLeaves := vtxoTree.Leaves()
	foundLeaves := make([]tree.Node, 0)

	for _, leaf := range allLeaves {
		branch, err := vtxoTree.Branch(leaf.Txid)
		if err != nil {
			return nil, err
		}

		for _, node := range branch {
			ptx, err := psetv2.NewPsetFromBase64(node.Tx)
			if err != nil {
				return nil, err
			}

			if len(ptx.Inputs) <= 0 {
				return nil, fmt.Errorf("no input in the pset")
			}

			parentInput := ptx.Inputs[0]

			hash, err := chainhash.NewHash(parentInput.PreviousTxid)
			if err != nil {
				return nil, err
			}

			if hash.String() == fromtxid && parentInput.PreviousTxIndex == fromvout {
				foundLeaves = append(foundLeaves, leaf)
				break
			}
		}
	}

	return foundLeaves, nil
}

<<<<<<< HEAD
func (b *txBuilder) BuildAsyncPaymentTransactions(
	_ []domain.Vtxo,
	_ map[domain.VtxoKey][]string,
	_ map[domain.VtxoKey]chainhash.Hash,
	_ []domain.Receiver,
) (string, error) {
	return "", fmt.Errorf("not implemented")
}

func (b *txBuilder) createRoundTx(
=======
func (b *txBuilder) createPoolTx(
>>>>>>> 12d666bf
	sharedOutputAmount uint64,
	sharedOutputScript []byte,
	payments []domain.Payment,
	boardingInputs []ports.BoardingInput,
	serverPubkey *secp256k1.PublicKey,
	connectorAddress string,
	sweptRounds []domain.Round,
) (*psetv2.Pset, error) {
	serverScript, err := p2wpkhScript(serverPubkey, b.onchainNetwork())
	if err != nil {
		return nil, err
	}

	connectorScript, err := address.ToOutputScript(connectorAddress)
	if err != nil {
		return nil, err
	}

	connectorMinRelayFee, err := b.minRelayFeeConnectorTx()
	if err != nil {
		return nil, err
	}

	dustAmount, err := b.wallet.GetDustAmount(context.Background())
	if err != nil {
		return nil, err
	}

	nbOfInputs := countSpentVtxos(payments)
	connectorsAmount := (dustAmount + connectorMinRelayFee) * nbOfInputs
	if nbOfInputs > 1 {
		connectorsAmount -= connectorMinRelayFee
	}
	targetAmount := connectorsAmount

	outputs := make([]psetv2.OutputArgs, 0)

	if sharedOutputScript != nil && sharedOutputAmount > 0 {
		targetAmount += sharedOutputAmount

		outputs = append(outputs, psetv2.OutputArgs{
			Asset:  b.onchainNetwork().AssetID,
			Amount: sharedOutputAmount,
			Script: sharedOutputScript,
		})
	}

	if connectorsAmount > 0 {
		outputs = append(outputs, psetv2.OutputArgs{
			Asset:  b.onchainNetwork().AssetID,
			Amount: connectorsAmount,
			Script: connectorScript,
		})
	}

	onchainOutputs, err := getOnchainOutputs(payments, b.onchainNetwork())
	if err != nil {
		return nil, err
	}

	for _, out := range onchainOutputs {
		targetAmount += out.Amount
	}

	outputs = append(outputs, onchainOutputs...)

	for _, in := range boardingInputs {
		targetAmount -= in.Amount
	}
	ctx := context.Background()

	dustLimit, err := b.wallet.GetDustAmount(ctx)
	if err != nil {
		return nil, err
	}

	utxos, change, err := b.selectUtxos(ctx, sweptRounds, targetAmount)
	if err != nil {
		return nil, err
	}

	var dust uint64
	if change > 0 {
		if change < dustLimit {
			dust = change
			change = 0
		} else {
			outputs = append(outputs, psetv2.OutputArgs{
				Asset:  b.onchainNetwork().AssetID,
				Amount: change,
				Script: serverScript,
			})
		}
	}

	ptx, err := psetv2.New(nil, outputs, nil)
	if err != nil {
		return nil, err
	}

	updater, err := psetv2.NewUpdater(ptx)
	if err != nil {
		return nil, err
	}

	for _, in := range boardingInputs {
		if err := updater.AddInputs(
			[]psetv2.InputArgs{
				{
					Txid:    in.Txid,
					TxIndex: in.VtxoKey.VOut,
				},
			},
		); err != nil {
			return nil, err
		}

		index := len(ptx.Inputs) - 1

		assetBytes, err := elementsutil.AssetHashToBytes(b.onchainNetwork().AssetID)
		if err != nil {
			return nil, fmt.Errorf("failed to convert asset to bytes: %s", err)
		}

		valueBytes, err := elementsutil.ValueToBytes(in.Amount)
		if err != nil {
			return nil, fmt.Errorf("failed to convert value to bytes: %s", err)
		}

		boardingVtxoScript, err := tree.ParseVtxoScript(in.Tapscripts)
		if err != nil {
			return nil, err
		}

		boardingTapKey, _, err := boardingVtxoScript.TapTree()
		if err != nil {
			return nil, err
		}

		boardingOutputScript, err := common.P2TRScript(boardingTapKey)
		if err != nil {
			return nil, err
		}

		if err := updater.AddInWitnessUtxo(index, transaction.NewTxOutput(assetBytes, valueBytes, boardingOutputScript)); err != nil {
			return nil, err
		}

		if err := updater.AddInSighashType(index, txscript.SigHashDefault); err != nil {
			return nil, err
		}
	}

	if err := addInputs(updater, utxos); err != nil {
		return nil, err
	}

	b64, err := ptx.ToBase64()
	if err != nil {
		return nil, err
	}

	feeAmount, err := b.wallet.EstimateFees(ctx, b64)
	if err != nil {
		return nil, err
	}

	if dust > feeAmount {
		feeAmount = dust
	} else {
		feeAmount += dust
	}

	if dust == 0 {
		if feeAmount == change {
			// fees = change, remove change output
			ptx.Outputs = ptx.Outputs[:len(ptx.Outputs)-1]
			ptx.Global.OutputCount--
			feeAmount += change
		} else if feeAmount < change {
			// change covers the fees, reduce change amount
			if change-feeAmount < dustLimit {
				ptx.Outputs = ptx.Outputs[:len(ptx.Outputs)-1]
				ptx.Global.OutputCount--
				feeAmount += change
			} else {
				ptx.Outputs[len(ptx.Outputs)-1].Value = change - feeAmount
			}
		} else {
			// change is not enough to cover fees, re-select utxos
			if change > 0 {
				// remove change output if present
				ptx.Outputs = ptx.Outputs[:len(ptx.Outputs)-1]
				ptx.Global.OutputCount--
			}
			newUtxos, change, err := b.selectUtxos(ctx, sweptRounds, feeAmount-change)
			if err != nil {
				return nil, err
			}

			if change > 0 {
				if change < dustLimit {
					feeAmount += change
				} else {
					if err := updater.AddOutputs([]psetv2.OutputArgs{
						{
							Asset:  b.onchainNetwork().AssetID,
							Amount: change,
							Script: serverScript,
						},
					}); err != nil {
						return nil, err
					}
				}
			}

			if err := addInputs(updater, newUtxos); err != nil {
				return nil, err
			}
		}
	} else if feeAmount-dust > 0 {
		newUtxos, change, err := b.selectUtxos(ctx, sweptRounds, feeAmount-dust)
		if err != nil {
			return nil, err
		}

		if change > 0 {
			if change < dustLimit {
				feeAmount += change
			} else {
				if err := updater.AddOutputs([]psetv2.OutputArgs{
					{
						Asset:  b.onchainNetwork().AssetID,
						Amount: change,
						Script: serverScript,
					},
				}); err != nil {
					return nil, err
				}
			}
		}

		if err := addInputs(updater, newUtxos); err != nil {
			return nil, err
		}
	}

	// add fee output
	if err := updater.AddOutputs([]psetv2.OutputArgs{
		{
			Asset:  b.onchainNetwork().AssetID,
			Amount: feeAmount,
		},
	}); err != nil {
		return nil, err
	}

	return ptx, nil
}

func (b *txBuilder) minRelayFeeConnectorTx() (uint64, error) {
	return b.wallet.MinRelayFee(context.Background(), uint64(common.ConnectorTxSize))
}

// This method aims to verify and add partial signature from boarding input
func (b *txBuilder) VerifyAndCombinePartialTx(dest string, src string) (string, error) {
	roundPset, err := psetv2.NewPsetFromBase64(dest)
	if err != nil {
		return "", err
	}

	sourcePset, err := psetv2.NewPsetFromBase64(src)
	if err != nil {
		return "", err
	}

	roundUtx, err := roundPset.UnsignedTx()
	if err != nil {
		return "", err
	}

	sourceUtx, err := sourcePset.UnsignedTx()
	if err != nil {
		return "", err
	}

	if roundUtx.TxHash().String() != sourceUtx.TxHash().String() {
		return "", fmt.Errorf("txid mismatch")
	}

	roundSigner, err := psetv2.NewSigner(roundPset)
	if err != nil {
		return "", err
	}

	for i, input := range sourcePset.Inputs {
		if len(input.TapScriptSig) == 0 || len(input.TapLeafScript) == 0 {
			continue
		}

		partialSig := input.TapScriptSig[0]

		leafHash, err := chainhash.NewHash(partialSig.LeafHash)
		if err != nil {
			return "", err
		}

		preimage, err := b.getTaprootPreimage(sourcePset, i, leafHash)
		if err != nil {
			return "", err
		}

		sig, err := schnorr.ParseSignature(partialSig.Signature)
		if err != nil {
			return "", err
		}

		pubkey, err := schnorr.ParsePubKey(partialSig.PubKey)
		if err != nil {
			return "", err
		}

		if !sig.Verify(preimage, pubkey) {
			return "", fmt.Errorf("invalid signature")
		}

		if err := roundSigner.AddInTapLeafScript(i, input.TapLeafScript[0]); err != nil {
			return "", err
		}

		if err := roundSigner.SignTaprootInputTapscriptSig(i, partialSig); err != nil {
			return "", err
		}
	}

	return roundSigner.Pset.ToBase64()
}

func (b *txBuilder) createConnectors(
	roundTx string, payments []domain.Payment,
	connectorAddress string,
	connectorAmount, feeAmount uint64,
) ([]*psetv2.Pset, error) {
	txid, _ := getTxid(roundTx)

	serverScript, err := address.ToOutputScript(connectorAddress)
	if err != nil {
		return nil, err
	}

	connectorOutput := psetv2.OutputArgs{
		Asset:  b.onchainNetwork().AssetID,
		Script: serverScript,
		Amount: connectorAmount,
	}

	numberOfConnectors := countSpentVtxos(payments)

	previousInput := psetv2.InputArgs{
		Txid:    txid,
		TxIndex: 1,
	}

	if numberOfConnectors == 1 {
		outputs := []psetv2.OutputArgs{connectorOutput}
		connectorTx, err := craftConnectorTx(previousInput, serverScript, outputs, feeAmount)
		if err != nil {
			return nil, err
		}

		return []*psetv2.Pset{connectorTx}, nil
	}

	totalConnectorAmount := (connectorAmount + feeAmount) * numberOfConnectors
	if numberOfConnectors > 1 {
		totalConnectorAmount -= feeAmount
	}

	connectors := make([]*psetv2.Pset, 0, numberOfConnectors-1)
	for i := uint64(0); i < numberOfConnectors-1; i++ {
		outputs := []psetv2.OutputArgs{connectorOutput}
		totalConnectorAmount -= connectorAmount
		totalConnectorAmount -= feeAmount
		if totalConnectorAmount > 0 {
			outputs = append(outputs, psetv2.OutputArgs{
				Asset:  b.onchainNetwork().AssetID,
				Script: serverScript,
				Amount: totalConnectorAmount,
			})
		}
		connectorTx, err := craftConnectorTx(previousInput, serverScript, outputs, feeAmount)
		if err != nil {
			return nil, err
		}

		txid, err := getPsetId(connectorTx)
		if err != nil {
			return nil, err
		}

		previousInput = psetv2.InputArgs{
			Txid:    txid,
			TxIndex: 1,
		}

		connectors = append(connectors, connectorTx)
	}

	return connectors, nil
}

func (b *txBuilder) getTaprootPreimage(pset *psetv2.Pset, inputIndex int, leafHash *chainhash.Hash) ([]byte, error) {
	prevoutScripts := make([][]byte, 0)
	prevoutAssets := make([][]byte, 0)
	prevoutValues := make([][]byte, 0)

	for i, input := range pset.Inputs {
		if input.WitnessUtxo == nil {
			return nil, fmt.Errorf("missing witness utxo on input #%d", i)
		}

		prevoutScripts = append(prevoutScripts, input.WitnessUtxo.Script)
		prevoutAssets = append(prevoutAssets, input.WitnessUtxo.Asset)
		prevoutValues = append(prevoutValues, input.WitnessUtxo.Value)
	}

	utx, err := pset.UnsignedTx()
	if err != nil {
		return nil, err
	}

	genesisHash, _ := chainhash.NewHashFromStr(b.onchainNetwork().GenesisBlockHash)

	preimage := utx.HashForWitnessV1(
		inputIndex, prevoutScripts, prevoutAssets, prevoutValues,
		pset.Inputs[inputIndex].SigHashType, genesisHash, leafHash, nil,
	)
	return preimage[:], nil
}

func (b *txBuilder) onchainNetwork() *network.Network {
	switch b.net.Name {
	case common.Liquid.Name:
		return &network.Liquid
	case common.LiquidTestNet.Name:
		return &network.Testnet
	case common.LiquidRegTest.Name:
		return &network.Regtest
	default:
		return &network.Liquid
	}
}

func extractSweepLeaf(input psetv2.Input) (sweepLeaf *psetv2.TapLeafScript, lifetime int64, err error) {
	for _, leaf := range input.TapLeafScript {
		closure := &tree.CSVSigClosure{}
		valid, err := closure.Decode(leaf.Script)
		if err != nil {
			return nil, 0, err
		}
		if valid && closure.Seconds > uint(lifetime) {
			sweepLeaf = &leaf
			lifetime = int64(closure.Seconds)
		}
	}

	if sweepLeaf == nil {
		return nil, 0, fmt.Errorf("sweep leaf not found")
	}

	return sweepLeaf, lifetime, nil
}

type sweepLiquidInput struct {
	inputArgs psetv2.InputArgs
	sweepLeaf *psetv2.TapLeafScript
	amount    uint64
}

func (s *sweepLiquidInput) GetAmount() uint64 {
	return s.amount
}

func (s *sweepLiquidInput) GetControlBlock() []byte {
	ctrlBlock, _ := s.sweepLeaf.ControlBlock.ToBytes()
	return ctrlBlock
}

func (s *sweepLiquidInput) GetHash() chainhash.Hash {
	h, _ := chainhash.NewHashFromStr(s.inputArgs.Txid)
	return *h
}

func (s *sweepLiquidInput) GetIndex() uint32 {
	return s.inputArgs.TxIndex
}

func (s *sweepLiquidInput) GetInternalKey() *secp256k1.PublicKey {
	return s.sweepLeaf.ControlBlock.InternalKey
}

func (s *sweepLiquidInput) GetLeafScript() []byte {
	return s.sweepLeaf.Script
}<|MERGE_RESOLUTION|>--- conflicted
+++ resolved
@@ -669,20 +669,7 @@
 	return foundLeaves, nil
 }
 
-<<<<<<< HEAD
-func (b *txBuilder) BuildAsyncPaymentTransactions(
-	_ []domain.Vtxo,
-	_ map[domain.VtxoKey][]string,
-	_ map[domain.VtxoKey]chainhash.Hash,
-	_ []domain.Receiver,
-) (string, error) {
-	return "", fmt.Errorf("not implemented")
-}
-
 func (b *txBuilder) createRoundTx(
-=======
-func (b *txBuilder) createPoolTx(
->>>>>>> 12d666bf
 	sharedOutputAmount uint64,
 	sharedOutputScript []byte,
 	payments []domain.Payment,
