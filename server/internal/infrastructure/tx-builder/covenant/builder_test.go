--- conflicted
+++ resolved
@@ -20,18 +20,11 @@
 )
 
 const (
-<<<<<<< HEAD
-	testingKey       = "0218d5ca8b58797b7dbd65c075dd7ba7784b3f38ab71b1a5a8e3f94ba0257654a6"
-	connectorAddress = "tex1qekd5u0qj8jl07vy60830xy7n9qtmcx9u3s0cqc"
-	minRelayFee      = uint64(30)
-	roundLifetime    = int64(1209344)
-	exitDelay        = int64(512)
-=======
 	testingKey          = "0218d5ca8b58797b7dbd65c075dd7ba7784b3f38ab71b1a5a8e3f94ba0257654a6"
+	connectorAddress    = "tex1qekd5u0qj8jl07vy60830xy7n9qtmcx9u3s0cqc"
 	minRelayFee         = uint64(30)
 	roundLifetime       = int64(1209344)
 	unilateralExitDelay = int64(512)
->>>>>>> 6d0d03e3
 )
 
 var (
@@ -66,13 +59,9 @@
 	if len(fixtures.Valid) > 0 {
 		t.Run("valid", func(t *testing.T) {
 			for _, f := range fixtures.Valid {
-<<<<<<< HEAD
-				poolTx, congestionTree, connAddr, err := builder.BuildPoolTx(pubkey, f.Payments, minRelayFee)
-=======
-				poolTx, congestionTree, err := builder.BuildPoolTx(
+				poolTx, congestionTree, connAddr, err := builder.BuildPoolTx(
 					pubkey, f.Payments, minRelayFee,
 				)
->>>>>>> 6d0d03e3
 				require.NoError(t, err)
 				require.NotEmpty(t, poolTx)
 				require.NotEmpty(t, congestionTree)
@@ -91,13 +80,9 @@
 	if len(fixtures.Invalid) > 0 {
 		t.Run("invalid", func(t *testing.T) {
 			for _, f := range fixtures.Invalid {
-<<<<<<< HEAD
-				poolTx, congestionTree, connAddr, err := builder.BuildPoolTx(pubkey, f.Payments, minRelayFee)
-=======
-				poolTx, congestionTree, err := builder.BuildPoolTx(
+				poolTx, congestionTree, connAddr, err := builder.BuildPoolTx(
 					pubkey, f.Payments, minRelayFee,
 				)
->>>>>>> 6d0d03e3
 				require.EqualError(t, err, f.ExpectedErr)
 				require.Empty(t, poolTx)
 				require.Empty(t, connAddr)
