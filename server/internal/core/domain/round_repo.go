--- conflicted
+++ resolved
@@ -15,11 +15,8 @@
 	GetRoundWithId(ctx context.Context, id string) (*Round, error)
 	GetRoundWithTxid(ctx context.Context, txid string) (*Round, error)
 	GetSweepableRounds(ctx context.Context) ([]Round, error)
-<<<<<<< HEAD
 	GetRoundsIds(ctx context.Context, startedAfter int64, startedBefore int64) ([]string, error)
-=======
 	GetSweptRounds(ctx context.Context) ([]Round, error)
->>>>>>> b5bac540
 }
 
 type VtxoRepository interface {
