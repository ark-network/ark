package domain

import (
	"fmt"
	"time"

	"github.com/ark-network/ark/common/tree"
	"github.com/google/uuid"
)

const (
	UndefinedStage RoundStage = iota
	RegistrationStage
	FinalizationStage
)

type RoundStage int

func (s RoundStage) String() string {
	switch s {
	case RegistrationStage:
		return "REGISTRATION_STAGE"
	case FinalizationStage:
		return "FINALIZATION_STAGE"
	default:
		return "UNDEFINED_STAGE"
	}
}

type Stage struct {
	Code   RoundStage
	Ended  bool
	Failed bool
}

type Round struct {
	Id                string
	StartingTimestamp int64
	EndingTimestamp   int64
	Stage             Stage
	Payments          map[string]Payment
	Txid              string
	UnsignedTx        string
	ForfeitTxs        []string
	CongestionTree    tree.CongestionTree
	Connectors        []string
	ConnectorAddress  string
	DustAmount        uint64
	Version           uint
	Swept             bool // true if all the vtxos are vtxo.Swept or vtxo.Redeemed
	changes           []RoundEvent
}

func NewRound(dustAmount uint64) *Round {
	return &Round{
		Id:         uuid.New().String(),
		DustAmount: dustAmount,
		Payments:   make(map[string]Payment),
		changes:    make([]RoundEvent, 0),
	}
}

func NewFinalizedRound(
	dustAmount uint64, userKey, poolTxid, poolTx string,
	congestionTree tree.CongestionTree, payments []Payment,
) *Round {
	r := NewRound(dustAmount)
	events := []RoundEvent{
		RoundStarted{
			Id:        r.Id,
			Timestamp: time.Now().Unix(),
		},
		PaymentsRegistered{
			Id:       r.Id,
			Payments: payments,
		},
		RoundFinalizationStarted{
			Id:             r.Id,
			CongestionTree: congestionTree,
			PoolTx:         poolTx,
		},
		RoundFinalized{
			Id:        r.Id,
			Txid:      poolTxid,
			Timestamp: time.Now().Unix(),
		},
	}

	for _, event := range events {
		r.raise(event)
	}

	return r
}

func NewRoundFromEvents(events []RoundEvent) *Round {
	r := &Round{}

	for _, event := range events {
		r.On(event, true)
	}

	r.changes = append([]RoundEvent{}, events...)

	return r
}

func (r *Round) Events() []RoundEvent {
	return r.changes
}

func (r *Round) On(event RoundEvent, replayed bool) {
	switch e := event.(type) {
	case RoundStarted:
		r.Stage.Code = RegistrationStage
		r.Id = e.Id
		r.StartingTimestamp = e.Timestamp
	case RoundFinalizationStarted:
		r.Stage.Code = FinalizationStage
		r.CongestionTree = e.CongestionTree
		r.Connectors = append([]string{}, e.Connectors...)
		r.ConnectorAddress = e.ConnectorAddress
		r.UnsignedTx = e.PoolTx
	case RoundFinalized:
		r.Stage.Ended = true
		r.Txid = e.Txid
		r.ForfeitTxs = append([]string{}, e.ForfeitTxs...)
		r.EndingTimestamp = e.Timestamp
	case RoundFailed:
		r.Stage.Failed = true
		r.EndingTimestamp = e.Timestamp
	case PaymentsRegistered:
		if r.Payments == nil {
			r.Payments = make(map[string]Payment)
		}
		for _, p := range e.Payments {
			r.Payments[p.Id] = p
		}
	}

	if replayed {
		r.Version++
	}
}

func (r *Round) StartRegistration() ([]RoundEvent, error) {
	empty := Stage{}
	if r.Stage != empty {
		return nil, fmt.Errorf("not in a valid stage to start payment registration")
	}

	event := RoundStarted{
		Id:        r.Id,
		Timestamp: time.Now().Unix(),
	}
	r.raise(event)

	return []RoundEvent{event}, nil
}

func (r *Round) RegisterPayments(payments []Payment) ([]RoundEvent, error) {
	if r.Stage.Code != RegistrationStage || r.IsFailed() {
		return nil, fmt.Errorf("not in a valid stage to register payments")
	}
	if len(payments) <= 0 {
		return nil, fmt.Errorf("missing payments to register")
	}
	for _, p := range payments {
		if err := p.validate(false); err != nil {
			return nil, err
		}
	}

	event := PaymentsRegistered{
		Id:       r.Id,
		Payments: payments,
	}
	r.raise(event)

	return []RoundEvent{event}, nil
}

<<<<<<< HEAD
func (r *Round) StartFinalization(connectors []string, congestionTree tree.CongestionTree, poolTx string) ([]RoundEvent, error) {
=======
func (r *Round) StartFinalization(connectorAddress string, connectors []string, congestionTree tree.CongestionTree, poolTx string) ([]RoundEvent, error) {
	if len(connectors) <= 0 {
		return nil, fmt.Errorf("missing list of connectors")
	}
	if len(congestionTree) <= 0 {
		return nil, fmt.Errorf("missing congestion tree")
	}
>>>>>>> 066e8eea
	if len(poolTx) <= 0 {
		return nil, fmt.Errorf("missing unsigned pool tx")
	}
	if r.Stage.Code != RegistrationStage || r.IsFailed() {
		return nil, fmt.Errorf("not in a valid stage to start payment finalization")
	}
	if len(r.Payments) <= 0 {
		return nil, fmt.Errorf("no payments registered")
	}

	event := RoundFinalizationStarted{
		Id:               r.Id,
		CongestionTree:   congestionTree,
		Connectors:       connectors,
		ConnectorAddress: connectorAddress,
		PoolTx:           poolTx,
	}
	r.raise(event)

	return []RoundEvent{event}, nil
}

func (r *Round) EndFinalization(forfeitTxs []string, txid string) ([]RoundEvent, error) {
	if len(forfeitTxs) <= 0 {
		return nil, fmt.Errorf("missing list of signed forfeit txs")
	}
	if len(txid) <= 0 {
		return nil, fmt.Errorf("missing pool txid")
	}
	if r.Stage.Code != FinalizationStage || r.IsFailed() {
		return nil, fmt.Errorf("not in a valid stage to end payment finalization")
	}
	if r.Stage.Ended {
		return nil, fmt.Errorf("round already finalized")
	}
	event := RoundFinalized{
		Id:         r.Id,
		Txid:       txid,
		ForfeitTxs: forfeitTxs,
		Timestamp:  time.Now().Unix(),
	}
	r.raise(event)

	return []RoundEvent{event}, nil
}

func (r *Round) Fail(err error) []RoundEvent {
	if r.Stage.Failed {
		return nil
	}
	event := RoundFailed{
		Id:        r.Id,
		Err:       err.Error(),
		Timestamp: time.Now().Unix(),
	}
	r.raise(event)

	return []RoundEvent{event}
}

func (r *Round) IsStarted() bool {
	empty := Stage{}
	return !r.IsFailed() && !r.IsEnded() && r.Stage != empty
}

func (r *Round) IsEnded() bool {
	return !r.IsFailed() && r.Stage.Code == FinalizationStage && r.Stage.Ended
}

func (r *Round) IsFailed() bool {
	return r.Stage.Failed
}

func (r *Round) TotalInputAmount() uint64 {
	totInputs := 0
	for _, p := range r.Payments {
		totInputs += len(p.Inputs)
	}
	return uint64(totInputs * int(r.DustAmount))
}

func (r *Round) TotalOutputAmount() uint64 {
	tot := uint64(0)
	for _, p := range r.Payments {
		tot += p.TotalOutputAmount()
	}
	return tot
}

func (r *Round) Sweep() {
	r.Swept = true
}

func (r *Round) raise(event RoundEvent) {
	if r.changes == nil {
		r.changes = make([]RoundEvent, 0)
	}
	r.changes = append(r.changes, event)
	r.On(event, false)
}<|MERGE_RESOLUTION|>--- conflicted
+++ resolved
@@ -180,17 +180,7 @@
 	return []RoundEvent{event}, nil
 }
 
-<<<<<<< HEAD
-func (r *Round) StartFinalization(connectors []string, congestionTree tree.CongestionTree, poolTx string) ([]RoundEvent, error) {
-=======
 func (r *Round) StartFinalization(connectorAddress string, connectors []string, congestionTree tree.CongestionTree, poolTx string) ([]RoundEvent, error) {
-	if len(connectors) <= 0 {
-		return nil, fmt.Errorf("missing list of connectors")
-	}
-	if len(congestionTree) <= 0 {
-		return nil, fmt.Errorf("missing congestion tree")
-	}
->>>>>>> 066e8eea
 	if len(poolTx) <= 0 {
 		return nil, fmt.Errorf("missing unsigned pool tx")
 	}
