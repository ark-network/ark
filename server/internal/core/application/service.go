--- conflicted
+++ resolved
@@ -807,14 +807,10 @@
 		}
 
 		if !bytes.Equal(schnorr.SerializePubKey(tapKey), schnorr.SerializePubKey(expectedTapKey)) {
-<<<<<<< HEAD
-			return "", fmt.Errorf("tapscripts does not match vtxo taproot pubkey")
-=======
 			return "", fmt.Errorf(
 				"invalid vtxo taproot key: got %x expected %x",
 				schnorr.SerializePubKey(tapKey), schnorr.SerializePubKey(expectedTapKey),
 			)
->>>>>>> 41cfadb9
 		}
 
 		vtxosInputs = append(vtxosInputs, vtxo)
