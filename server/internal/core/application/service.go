package application

import (
	"bytes"
	"context"
	"encoding/hex"
	"fmt"
	"math"
	"os"
	"runtime"
	"runtime/debug"
	"strings"
	"sync"
	"time"

	"github.com/ark-network/ark/common"
	"github.com/ark-network/ark/common/bip322"
	"github.com/ark-network/ark/common/tree"
	"github.com/ark-network/ark/server/internal/core/domain"
	"github.com/ark-network/ark/server/internal/core/ports"
	"github.com/btcsuite/btcd/btcec/v2"
	"github.com/btcsuite/btcd/btcec/v2/schnorr"
	"github.com/btcsuite/btcd/btcutil"
	"github.com/btcsuite/btcd/btcutil/psbt"
	"github.com/btcsuite/btcd/chaincfg"
	"github.com/btcsuite/btcd/txscript"
	"github.com/btcsuite/btcd/wire"
	"github.com/btcsuite/btcwallet/waddrmgr"
	"github.com/decred/dcrd/dcrec/secp256k1/v4"
	log "github.com/sirupsen/logrus"
)

const marketHourDelta = 5 * time.Minute

type covenantlessService struct {
	// services
	wallet      ports.WalletService
	repoManager ports.RepoManager
	builder     ports.TxBuilder
	scanner     ports.BlockchainScanner
	liveStore   ports.LiveStore
	sweeper     *sweeper

	// config
	network                   common.Network
	pubkey                    *secp256k1.PublicKey
	vtxoTreeExpiry            common.RelativeLocktime
	roundInterval             time.Duration
	unilateralExitDelay       common.RelativeLocktime
	boardingExitDelay         common.RelativeLocktime
	roundMinParticipantsCount int64
	roundMaxParticipantsCount int64
	utxoMaxAmount             int64
	utxoMinAmount             int64
	vtxoMaxAmount             int64
	vtxoMinSettlementAmount   int64
	vtxoMinOffchainTxAmount   int64

	// TODO derive this from wallet
	serverSigningKey    *secp256k1.PrivateKey
	serverSigningPubKey *secp256k1.PublicKey

	// channels
	eventsCh                 chan []domain.Event
	transactionEventsCh      chan TransactionEvent
	forfeitsBoardingSigsChan chan struct{}
	// TODO remove this in v7
	indexerTxEventsCh chan TransactionEvent
}

func NewService(
	network common.Network,
	roundInterval int64,
	vtxoTreeExpiry, unilateralExitDelay, boardingExitDelay common.RelativeLocktime,
	walletSvc ports.WalletService, repoManager ports.RepoManager,
	builder ports.TxBuilder, scanner ports.BlockchainScanner,
	scheduler ports.SchedulerService,
	noteUriPrefix string,
	marketHourStartTime, marketHourEndTime time.Time,
	marketHourPeriod, marketHourRoundInterval time.Duration,
	roundMinParticipantsCount, roundMaxParticipantsCount int64,
	utxoMaxAmount int64,
	utxoMinAmount int64,
	vtxoMaxAmount int64,
	vtxoMinAmount int64,
	liveStore ports.LiveStore,
) (Service, error) {
	pubkey, err := walletSvc.GetPubkey(context.Background())
	if err != nil {
		return nil, fmt.Errorf("failed to fetch pubkey: %s", err)
	}

	// Try to load market hours from DB first
	marketHour, err := repoManager.MarketHourRepo().Get(context.Background())
	if err != nil {
		return nil, fmt.Errorf("failed to get market hours from db: %w", err)
	}

	if marketHour == nil {
		marketHour = domain.NewMarketHour(marketHourStartTime, marketHourEndTime, marketHourPeriod, marketHourRoundInterval)
		if err := repoManager.MarketHourRepo().Upsert(context.Background(), *marketHour); err != nil {
			return nil, fmt.Errorf("failed to upsert initial market hours to db: %w", err)
		}
	}

	serverSigningKey, err := secp256k1.GeneratePrivateKey()
	if err != nil {
		return nil, fmt.Errorf("failed to generate ephemeral key: %s", err)
	}

	dustAmount, err := walletSvc.GetDustAmount(context.Background())
	if err != nil {
		return nil, fmt.Errorf("failed to get dust amount: %s", err)
	}
	var vtxoMinSettlementAmount, vtxoMinOffchainTxAmount = vtxoMinAmount, vtxoMinAmount
	if vtxoMinSettlementAmount < int64(dustAmount) {
		vtxoMinSettlementAmount = int64(dustAmount)
	}
	if vtxoMinOffchainTxAmount == -1 {
		vtxoMinOffchainTxAmount = int64(dustAmount)
	}
	if utxoMinAmount < int64(dustAmount) {
		utxoMinAmount = int64(dustAmount)
	}

	svc := &covenantlessService{
		network:                   network,
		pubkey:                    pubkey,
		vtxoTreeExpiry:            vtxoTreeExpiry,
		roundInterval:             time.Duration(roundInterval) * time.Second,
		unilateralExitDelay:       unilateralExitDelay,
		wallet:                    walletSvc,
		repoManager:               repoManager,
		builder:                   builder,
		liveStore:                 liveStore,
		scanner:                   scanner,
		sweeper:                   newSweeper(walletSvc, repoManager, builder, scheduler, noteUriPrefix),
		eventsCh:                  make(chan []domain.Event),
		transactionEventsCh:       make(chan TransactionEvent),
		boardingExitDelay:         boardingExitDelay,
		serverSigningKey:          serverSigningKey,
		serverSigningPubKey:       serverSigningKey.PubKey(),
		forfeitsBoardingSigsChan:  make(chan struct{}, 1),
		roundMinParticipantsCount: roundMinParticipantsCount,
		roundMaxParticipantsCount: roundMaxParticipantsCount,
		utxoMaxAmount:             utxoMaxAmount,
		utxoMinAmount:             utxoMinAmount,
		vtxoMaxAmount:             vtxoMaxAmount,
		vtxoMinSettlementAmount:   vtxoMinSettlementAmount,
		vtxoMinOffchainTxAmount:   vtxoMinOffchainTxAmount,
		indexerTxEventsCh:         make(chan TransactionEvent),
	}

	repoManager.Events().RegisterEventsHandler(
		domain.RoundTopic, func(events []domain.Event) {
			round := domain.NewRoundFromEvents(events)

			go func() {
				defer func() {
					if r := recover(); r != nil {
						log.Errorf("recovered from panic in propagateEvents: %v", r)
					}
				}()

				svc.propagateEvents(round)
			}()

			if !round.IsEnded() {
				return
			}

			spentVtxos := svc.getSpentVtxos(round.TxRequests)
			newVtxos := getNewVtxosFromRound(round)

			go func() {
				svc.transactionEventsCh <- RoundTransactionEvent{
					RoundTxid:      round.Txid,
					SpentVtxos:     spentVtxos,
					SpendableVtxos: newVtxos,
					TxHex:          round.CommitmentTx,
				}
			}()

			go func() {
				defer func() {
					if r := recover(); r != nil {
						log.Errorf("recovered from panic in StartWatchingVtxos: %v", r)
					}
				}()

				// nolint
				svc.startWatchingVtxos(newVtxos)
			}()

			go func() {
				defer func() {
					if r := recover(); r != nil {
						log.Errorf("recovered from panic in scheduleSweepVtxosForRound: %v", r)
					}
				}()

				svc.scheduleSweepVtxosForRound(round)
			}()
		},
	)

	repoManager.Events().RegisterEventsHandler(
		domain.OffchainTxTopic, func(events []domain.Event) {
			offchainTx := domain.NewOffchainTxFromEvents(events)

			if !offchainTx.IsFinalized() {
				return
			}

			txid, spentVtxoKeys, newVtxos, err := decodeTx(*offchainTx)
			if err != nil {
				log.WithError(err).Warn("failed to decode virtual tx")
				return
			}

			spentVtxos, err := svc.repoManager.Vtxos().GetVtxos(context.Background(), spentVtxoKeys)
			if err != nil {
				log.WithError(err).Warn("failed to get spent vtxos")
				return
			}

			go func() {
				defer func() {
					if r := recover(); r != nil {
						log.Errorf("recovered from panic in sendTxEvent: %v", r)
					}
				}()

				svc.transactionEventsCh <- RedeemTransactionEvent{
					RedeemTxid:     txid,
					SpentVtxos:     spentVtxos,
					SpendableVtxos: newVtxos,
					TxHex:          offchainTx.VirtualTx,
				}
			}()

			go func() {
				defer func() {
					if r := recover(); r != nil {
						log.Errorf("recovered from panic in startWatchingVtxos: %v", r)
					}
				}()

				// nolint
				svc.startWatchingVtxos(newVtxos)
			}()
		},
	)

	if err := svc.restoreWatchingVtxos(); err != nil {
		return nil, fmt.Errorf("failed to restore watching vtxos: %s", err)
	}
	go svc.listenToScannerNotifications()
	return svc, nil
}

func (s *covenantlessService) Start() error {
	log.Debug("starting sweeper service...")
	if err := s.sweeper.start(); err != nil {
		return err
	}

	log.Debug("starting app service...")
	go s.start()
	return nil
}

func (s *covenantlessService) Stop() {
	ctx := context.Background()

	s.sweeper.stop()
	// nolint
	vtxos, _ := s.repoManager.Vtxos().GetAllSweepableVtxos(ctx)
	if len(vtxos) > 0 {
		s.stopWatchingVtxos(vtxos)
	}

	// nolint
	s.wallet.Lock(ctx)
	log.Debug("locked wallet")
	s.wallet.Close()
	log.Debug("closed connection to wallet")
	s.repoManager.Close()
	log.Debug("closed connection to db")
	close(s.eventsCh)
}

func (s *covenantlessService) SubmitOffchainTx(
	ctx context.Context, unsignedCheckpoints []string, virtualTx string,
) (signedCheckpoints []string, finalVirtualTx string, virtualTxid string, err error) {
	ptx, err := psbt.NewFromRawBytes(strings.NewReader(virtualTx), true)
	if err != nil {
		return nil, "", "", fmt.Errorf("failed to parse redeem tx: %s", err)
	}
	virtualTxid = ptx.UnsignedTx.TxID()

	offchainTx := domain.NewOffchainTx()
	var changes []domain.Event

	defer func() {
		if err != nil {
			change := offchainTx.Fail(err)
			changes = append(changes, change)
		}

		if err := s.repoManager.Events().Save(
			ctx, domain.OffchainTxTopic, virtualTxid, changes,
		); err != nil {
			log.WithError(err).Fatal("failed to save offchain tx events")
		}
	}()

	vtxoRepo := s.repoManager.Vtxos()

	ins := make([]common.VtxoInput, 0)

	checkpointTxs := make(map[string]string)
	checkpointPsbts := make(map[string]*psbt.Packet) // txid -> psbt
	spentVtxoKeys := make([]domain.VtxoKey, 0)
	checkpointTxsByVtxoKey := make(map[domain.VtxoKey]string)
	for _, tx := range unsignedCheckpoints {
		checkpointPtx, err := psbt.NewFromRawBytes(strings.NewReader(tx), true)
		if err != nil {
			return nil, "", "", fmt.Errorf("failed to parse checkpoint tx: %s", err)
		}

		if len(checkpointPtx.UnsignedTx.TxIn) < 1 {
			return nil, "", "", fmt.Errorf("invalid checkpoint tx %s", checkpointPtx.UnsignedTx.TxID())
		}

		vtxoKey := domain.VtxoKey{
			Txid: checkpointPtx.UnsignedTx.TxIn[0].PreviousOutPoint.Hash.String(),
			VOut: checkpointPtx.UnsignedTx.TxIn[0].PreviousOutPoint.Index,
		}
		checkpointTxs[checkpointPtx.UnsignedTx.TxID()] = tx
		checkpointPsbts[checkpointPtx.UnsignedTx.TxID()] = checkpointPtx
		checkpointTxsByVtxoKey[vtxoKey] = checkpointPtx.UnsignedTx.TxID()
		spentVtxoKeys = append(spentVtxoKeys, vtxoKey)
	}

	event, err := offchainTx.Request(virtualTxid, virtualTx, checkpointTxs)
	if err != nil {
		return nil, "", "", err
	}
	changes = []domain.Event{event}

	// get all the vtxos inputs
	spentVtxos, err := vtxoRepo.GetVtxos(ctx, spentVtxoKeys)
	if err != nil {
		return nil, "", "", fmt.Errorf("failed to get vtxos: %s", err)
	}

	if len(spentVtxos) != len(spentVtxoKeys) {
		return nil, "", "", fmt.Errorf("some vtxos not found")
	}

	if exists, vtxo := s.liveStore.TxRequests().IncludesAny(spentVtxoKeys); exists {
		return nil, "", "", fmt.Errorf("vtxo %s is already registered for next round", vtxo)
	}

	indexedSpentVtxos := make(map[domain.VtxoKey]domain.Vtxo)
	commitmentTxsByCheckpointTxid := make(map[string]string)
	expiration := int64(math.MaxInt64)
	rootCommitmentTxid := ""
	for _, vtxo := range spentVtxos {
		indexedSpentVtxos[vtxo.VtxoKey] = vtxo
		commitmentTxsByCheckpointTxid[checkpointTxsByVtxoKey[vtxo.VtxoKey]] = vtxo.CommitmentTxid
		if vtxo.ExpireAt < expiration {
			rootCommitmentTxid = vtxo.CommitmentTxid
			expiration = vtxo.ExpireAt
		}
	}

	for _, checkpointPsbt := range checkpointPsbts {
		input := checkpointPsbt.Inputs[0]

		if input.WitnessUtxo == nil {
			return nil, "", "", fmt.Errorf("missing witness utxo")
		}

		if len(input.TaprootLeafScript) == 0 {
			return nil, "", "", fmt.Errorf("missing tapscript leaf")
		}
		if len(input.TaprootLeafScript) != 1 {
			return nil, "", "", fmt.Errorf("expected exactly one taproot leaf script")
		}

		tapscripts, err := tree.GetTaprootTree(input)
		if err != nil {
			return nil, "", "", fmt.Errorf("missing tapscripts: %s", err)
		}

		spendingTapscript := input.TaprootLeafScript[0]

		if spendingTapscript == nil {
			return nil, "", "", fmt.Errorf("no matching tapscript found")
		}

		outpoint := domain.VtxoKey{
			Txid: checkpointPsbt.UnsignedTx.TxIn[0].PreviousOutPoint.Hash.String(),
			VOut: checkpointPsbt.UnsignedTx.TxIn[0].PreviousOutPoint.Index,
		}

		vtxo, exists := indexedSpentVtxos[outpoint]
		if !exists {
			return nil, "", "", fmt.Errorf("vtxo not found")
		}

		// make sure we don't use the same vtxo twice
		delete(indexedSpentVtxos, outpoint)

		if vtxo.Spent {
			return nil, "", "", fmt.Errorf("vtxo already spent")
		}

		if vtxo.Redeemed {
			return nil, "", "", fmt.Errorf("vtxo already redeemed")
		}

		if vtxo.Swept {
			return nil, "", "", fmt.Errorf("vtxo already swept")
		}

		if vtxo.IsNote() {
			return nil, "", "", fmt.Errorf("vtxo '%s' is a note, can't be spent in ark transaction", vtxo.String())
		}

		vtxoScript, err := tree.ParseVtxoScript(tapscripts)
		if err != nil {
			return nil, "", "", fmt.Errorf("failed to parse vtxo script: %s", err)
		}

		// validate the vtxo script
		if err := vtxoScript.Validate(s.pubkey, s.unilateralExitDelay); err != nil {
			return nil, "", "", fmt.Errorf("invalid vtxo script: %s", err)
		}

		witnessUtxoScript := input.WitnessUtxo.PkScript

		tapKeyFromTapscripts, _, err := vtxoScript.TapTree()
		if err != nil {
			return nil, "", "", fmt.Errorf("failed to get taproot key from vtxo script: %s", err)
		}

		if vtxo.PubKey != hex.EncodeToString(schnorr.SerializePubKey(tapKeyFromTapscripts)) {
			return nil, "", "", fmt.Errorf("vtxo pubkey mismatch")
		}

		pkScriptFromTapscripts, err := common.P2TRScript(tapKeyFromTapscripts)
		if err != nil {
			return nil, "", "", fmt.Errorf("failed to get pkscript from taproot key: %s", err)
		}

		if !bytes.Equal(witnessUtxoScript, pkScriptFromTapscripts) {
			return nil, "", "", fmt.Errorf("witness utxo script mismatch")
		}

		vtxoPubkeyBuf, err := hex.DecodeString(vtxo.PubKey)
		if err != nil {
			return nil, "", "", fmt.Errorf("failed to decode vtxo pubkey: %s", err)
		}

		vtxoPubkey, err := schnorr.ParsePubKey(vtxoPubkeyBuf)
		if err != nil {
			return nil, "", "", fmt.Errorf("failed to parse vtxo pubkey: %s", err)
		}

		// verify witness utxo
		pkscript, err := common.P2TRScript(vtxoPubkey)
		if err != nil {
			return nil, "", "", fmt.Errorf("failed to get pkscript: %s", err)
		}

		if !bytes.Equal(input.WitnessUtxo.PkScript, pkscript) {
			return nil, "", "", fmt.Errorf("witness utxo script mismatch")
		}

		if input.WitnessUtxo.Value != int64(vtxo.Amount) {
			return nil, "", "", fmt.Errorf("witness utxo value mismatch")
		}

		// verify forfeit closure script
		closure, err := tree.DecodeClosure(spendingTapscript.Script)
		if err != nil {
			return nil, "", "", fmt.Errorf("failed to decode forfeit closure: %s", err)
		}

		var locktime *common.AbsoluteLocktime

		switch c := closure.(type) {
		case *tree.CLTVMultisigClosure:
			locktime = &c.Locktime
		case *tree.MultisigClosure, *tree.ConditionMultisigClosure:
		default:
			return nil, "", "", fmt.Errorf("invalid forfeit closure script %x, cannot verify redeem tx", spendingTapscript.Script)
		}

		if locktime != nil {
			blocktimestamp, err := s.wallet.GetCurrentBlockTime(ctx)
			if err != nil {
				return nil, "", "", fmt.Errorf("failed to get current block time: %s", err)
			}
			if !locktime.IsSeconds() {
				if *locktime > common.AbsoluteLocktime(blocktimestamp.Height) {
					return nil, "", "", fmt.Errorf("forfeit closure is CLTV locked, %d > %d (block time)", *locktime, blocktimestamp.Time)
				}
			} else {
				if *locktime > common.AbsoluteLocktime(blocktimestamp.Time) {
					return nil, "", "", fmt.Errorf("forfeit closure is CLTV locked, %d > %d (block time)", *locktime, blocktimestamp.Time)
				}
			}
		}

		ctrlBlock, err := txscript.ParseControlBlock(spendingTapscript.ControlBlock)
		if err != nil {
			return nil, "", "", fmt.Errorf("failed to parse control block: %s", err)
		}

		ins = append(ins, common.VtxoInput{
			Outpoint: &checkpointPsbt.UnsignedTx.TxIn[0].PreviousOutPoint,
			Tapscript: &waddrmgr.Tapscript{
				ControlBlock:   ctrlBlock,
				RevealedScript: spendingTapscript.Script,
			},
			RevealedTapscripts: tapscripts,
			Amount:             int64(vtxo.Amount),
		})
	}

	// iterate over the redeem tx inputs and verify that the user signed a collaborative path
	serverXOnlyPubkey := schnorr.SerializePubKey(s.pubkey)
	for _, input := range ptx.Inputs {
		if len(input.TaprootScriptSpendSig) == 0 {
			return nil, "", "", fmt.Errorf("missing tapscript spend sig")
		}

		hasSig := false

		for _, sig := range input.TaprootScriptSpendSig {
			if !bytes.Equal(sig.XOnlyPubKey, serverXOnlyPubkey) {
				if _, err := schnorr.ParsePubKey(sig.XOnlyPubKey); err != nil {
					return nil, "", "", fmt.Errorf("failed to parse pubkey: %s", err)
				}
				hasSig = true
				break
			}
		}

		if !hasSig {
			return nil, "", "", fmt.Errorf("redeem transaction is not signed")
		}
	}

	dust, err := s.wallet.GetDustAmount(ctx)
	if err != nil {
		return nil, "", "", fmt.Errorf("failed to get dust amount: %s", err)
	}

	outputs := make([]*wire.TxOut, 0) // outputs excluding the anchor
	foundAnchor := false
	for outIndex, out := range ptx.UnsignedTx.TxOut {
		if bytes.Equal(out.PkScript, tree.ANCHOR_PKSCRIPT) {
			if foundAnchor {
				return nil, "", "", fmt.Errorf("invalid tx, multiple anchor outputs")
			}
			foundAnchor = true
			continue
		}

		if s.vtxoMaxAmount >= 0 {
			if out.Value > s.vtxoMaxAmount {
				return nil, "", "", fmt.Errorf("output #%d amount is higher than max vtxo amount: %d", outIndex, s.vtxoMaxAmount)
			}
		}
		if out.Value < s.vtxoMinOffchainTxAmount {
			return nil, "", "", fmt.Errorf("output #%d amount is lower than min vtxo amount: %d", outIndex, s.vtxoMinOffchainTxAmount)
		}

		if out.Value < int64(dust) {
			// if the output is below dust limit, it must be using OP_RETURN-style vtxo pkscript
			if !common.IsSubDustScript(out.PkScript) {
				return nil, "", "", fmt.Errorf("output #%d amount is less than dust limit but is not using OP_RETURN output script", outIndex)
			}
		}

		outputs = append(outputs, out)
	}

	if !foundAnchor {
		return nil, "", "", fmt.Errorf("invalid tx, missing anchor output")
	}

	// recompute all txs (checkpoint txs + redeem tx)
	rebuiltVirtualTx, rebuiltCheckpointsTxs, err := tree.BuildOffchainTx(
		ins, outputs,
		&tree.CSVMultisigClosure{
			Locktime: s.unilateralExitDelay,
			MultisigClosure: tree.MultisigClosure{
				PubKeys: []*secp256k1.PublicKey{s.pubkey},
			},
		},
	)
	if err != nil {
		return nil, "", "", fmt.Errorf("failed to rebuild redeem tx: %s", err)
	}

	// verify the checkpoints txs integrity
	if len(rebuiltCheckpointsTxs) != len(checkpointPsbts) {
		return nil, "", "", fmt.Errorf("invalid number of checkpoint txs")
	}

	for _, rebuiltCheckpointTx := range rebuiltCheckpointsTxs {
		rebuiltTxid := rebuiltCheckpointTx.UnsignedTx.TxID()
		if _, ok := checkpointPsbts[rebuiltTxid]; !ok {
			return nil, "", "", fmt.Errorf("invalid checkpoints")
		}
	}

	// verify the redeem tx integrity
	rebuiltTxid := rebuiltVirtualTx.UnsignedTx.TxID()
	if rebuiltTxid != virtualTxid {
		return nil, "", "", fmt.Errorf("invalid virtual tx")
	}

	// verify the tapscript signatures
	if valid, _, err := s.builder.VerifyTapscriptPartialSigs(virtualTx); err != nil || !valid {
		return nil, "", "", fmt.Errorf("invalid tx signature: %s", err)
	}

	// sign the redeem tx
	signedRedeemTx, err := s.wallet.SignTransactionTapscript(ctx, virtualTx, nil)
	if err != nil {
		return nil, "", "", fmt.Errorf("failed to sign redeem tx: %s", err)
	}

	signedCheckpointTxs := make(map[string]string)

	// sign the checkpoint txs
	for _, rebuiltCheckpointTx := range rebuiltCheckpointsTxs {
		unsignedCheckpointTx, err := rebuiltCheckpointTx.B64Encode()
		if err != nil {
			return nil, "", "", fmt.Errorf("failed to encode checkpoint tx: %s", err)
		}
		signedCheckpointTx, err := s.wallet.SignTransactionTapscript(ctx, unsignedCheckpointTx, nil)
		if err != nil {
			return nil, "", "", fmt.Errorf("failed to sign checkpoint tx: %s", err)
		}
		signedCheckpointTxs[rebuiltCheckpointTx.UnsignedTx.TxID()] = signedCheckpointTx
	}

	change, err := offchainTx.Accept(
		signedRedeemTx,
		signedCheckpointTxs,
		commitmentTxsByCheckpointTxid,
		rootCommitmentTxid,
		expiration,
	)
	if err != nil {
		return nil, "", "", fmt.Errorf("failed to accept offchain tx: %s", err)
	}
	changes = append(changes, change)
	s.liveStore.OffchainTxs().Add(*offchainTx)

	finalVirtualTx = signedRedeemTx
	signedCheckpoints = make([]string, 0)
	for _, tx := range signedCheckpointTxs {
		signedCheckpoints = append(signedCheckpoints, tx)
	}

	return signedCheckpoints, finalVirtualTx, virtualTxid, nil
}

func (s *covenantlessService) FinalizeOffchainTx(ctx context.Context, txid string, finalCheckpoints []string) error {
	var (
		changes []domain.Event
		err     error
	)

	offchainTx, exists := s.liveStore.OffchainTxs().Get(txid)
	if !exists {
		err = fmt.Errorf("offchain tx: %v not found", txid)
		return err
	}

	defer func() {
		if err != nil {
			change := offchainTx.Fail(err)
			changes = append(changes, change)
		}

		if err = s.repoManager.Events().Save(
			ctx, domain.OffchainTxTopic, txid, changes,
		); err != nil {
			log.WithError(err).Fatal("failed to save offchain tx events")
		}
	}()

	finalCheckpointsTxs := make(map[string]string)
	for _, checkpoint := range finalCheckpoints {
		// verify the tapscript signatures
		valid, checkpointTxid, err := s.builder.VerifyTapscriptPartialSigs(checkpoint)
		if err != nil || !valid {
			return fmt.Errorf("invalid tx signature: %s", err)
		}

		finalCheckpointsTxs[checkpointTxid] = checkpoint
	}

	event, err := offchainTx.Finalize(finalCheckpointsTxs)
	if err != nil {
		return err
	}
	changes = []domain.Event{event}
	s.liveStore.OffchainTxs().Remove(txid)

	return nil
}

func (s *covenantlessService) GetBoardingAddress(
	ctx context.Context, userPubkey *secp256k1.PublicKey,
) (address string, scripts []string, err error) {
	vtxoScript := tree.NewDefaultVtxoScript(s.pubkey, userPubkey, s.boardingExitDelay)

	tapKey, _, err := vtxoScript.TapTree()
	if err != nil {
		return "", nil, fmt.Errorf("failed to get taproot key: %s", err)
	}

	addr, err := btcutil.NewAddressTaproot(
		schnorr.SerializePubKey(tapKey), s.chainParams(),
	)
	if err != nil {
		return "", nil, fmt.Errorf("failed to get address: %s", err)
	}

	scripts, err = vtxoScript.Encode()
	if err != nil {
		return "", nil, fmt.Errorf("failed to encode vtxo script: %s", err)
	}

	address = addr.EncodeAddress()

	return
}

func (s *covenantlessService) RegisterIntent(ctx context.Context, bip322signature bip322.Signature, message tree.IntentMessage) (string, error) {
	// the vtxo to swap for new ones, require forfeit transactions
	vtxosInputs := make([]domain.Vtxo, 0)
	// the boarding utxos to add in the commitment tx
	boardingInputs := make([]ports.BoardingInput, 0)

	boardingTxs := make(map[string]wire.MsgTx, 0) // txid -> txhex

	outpoints := bip322signature.GetOutpoints()
	if len(outpoints) != len(message.InputTapTrees) {
		return "", fmt.Errorf("number of outpoints and taptrees do not match")
	}

	if message.ValidAt > 0 {
		validAt := time.Unix(message.ValidAt, 0)
		if time.Now().Before(validAt) {
			return "", fmt.Errorf("proof of ownership is not valid yet")
		}
	}

	if message.ExpireAt > 0 {
		expireAt := time.Unix(message.ExpireAt, 0)
		if time.Now().After(expireAt) {
			return "", fmt.Errorf("proof of ownership expired")
		}
	}

	// we need the prevout to verify the BIP0322 signature
	prevouts := make(map[wire.OutPoint]*wire.TxOut)

	for i, outpoint := range outpoints {
		tapTree := message.InputTapTrees[i]
		tapTreeBytes, err := hex.DecodeString(tapTree)
		if err != nil {
			return "", fmt.Errorf("failed to decode taptree: %s", err)
		}

		tapscripts, err := tree.DecodeTapTree(tapTreeBytes)
		if err != nil {
			return "", fmt.Errorf("failed to decode taptree: %s", err)
		}

		vtxoKey := domain.VtxoKey{
			Txid: outpoint.Hash.String(),
			VOut: outpoint.Index,
		}

		if s.liveStore.OffchainTxs().Includes(vtxoKey) {
			return "", fmt.Errorf("vtxo %s is currently being spent", vtxoKey.String())
		}

		vtxosResult, err := s.repoManager.Vtxos().GetVtxos(ctx, []domain.VtxoKey{vtxoKey})
		if err != nil || len(vtxosResult) == 0 {
			// vtxo not found in db, check if it exists on-chain
			if _, ok := boardingTxs[vtxoKey.Txid]; !ok {
				// check if the tx exists and is confirmed
				txhex, err := s.wallet.GetTransaction(ctx, outpoint.Hash.String())
				if err != nil {
					return "", fmt.Errorf("failed to get tx %s: %s", vtxoKey.Txid, err)
				}

				var tx wire.MsgTx
				if err := tx.Deserialize(hex.NewDecoder(strings.NewReader(txhex))); err != nil {
					return "", fmt.Errorf("failed to deserialize tx %s: %s", vtxoKey.Txid, err)
				}

				confirmed, _, blocktime, err := s.wallet.IsTransactionConfirmed(ctx, vtxoKey.Txid)
				if err != nil {
					return "", fmt.Errorf("failed to check tx %s: %s", vtxoKey.Txid, err)
				}

				if !confirmed {
					return "", fmt.Errorf("tx %s not confirmed", vtxoKey.Txid)
				}

				vtxoScript, err := tree.ParseVtxoScript(tapscripts)
				if err != nil {
					return "", fmt.Errorf("failed to parse boarding utxo taproot tree: %s", err)
				}

				// validate the vtxo script
				if err := vtxoScript.Validate(s.pubkey, common.RelativeLocktime{
					Type:  s.boardingExitDelay.Type,
					Value: s.boardingExitDelay.Value,
				}); err != nil {
					return "", fmt.Errorf("invalid vtxo script: %s", err)
				}

				exitDelay, err := vtxoScript.SmallestExitDelay()
				if err != nil {
					return "", fmt.Errorf("failed to get exit delay: %s", err)
				}

				// if the exit path is available, forbid registering the boarding utxo
				if time.Unix(blocktime, 0).Add(time.Duration(exitDelay.Seconds()) * time.Second).Before(time.Now()) {
					return "", fmt.Errorf("tx %s expired", vtxoKey.Txid)
				}

				if s.utxoMaxAmount >= 0 {
					if tx.TxOut[outpoint.Index].Value > s.utxoMaxAmount {
						return "", fmt.Errorf("boarding input amount is higher than max utxo amount:%d", s.utxoMaxAmount)
					}
				}
				if tx.TxOut[outpoint.Index].Value < s.utxoMinAmount {
					return "", fmt.Errorf("boarding input amount is lower than min utxo amount:%d", s.utxoMinAmount)
				}

				boardingTxs[vtxoKey.Txid] = tx
			}

			tx := boardingTxs[vtxoKey.Txid]
			prevout := tx.TxOut[vtxoKey.VOut]
			prevouts[outpoint] = prevout
			input := ports.Input{
				VtxoKey:    vtxoKey,
				Tapscripts: tapscripts,
			}
			boardingInput, err := newBoardingInput(tx, input, s.pubkey, s.boardingExitDelay)
			if err != nil {
				return "", err
			}

			boardingInputs = append(boardingInputs, *boardingInput)
			continue
		}

		vtxo := vtxosResult[0]
		if vtxo.Spent {
			return "", fmt.Errorf("input %s:%d already spent", vtxo.Txid, vtxo.VOut)
		}

		if vtxo.Redeemed {
			return "", fmt.Errorf("input %s:%d already redeemed", vtxo.Txid, vtxo.VOut)
		}

		// set the prevout
		pubkeyBytes, err := hex.DecodeString(vtxo.PubKey)
		if err != nil {
			return "", fmt.Errorf("failed to decode script pubkey: %s", err)
		}

		pubkey, err := schnorr.ParsePubKey(pubkeyBytes)
		if err != nil {
			return "", fmt.Errorf("failed to parse pubkey: %s", err)
		}

		pkScript, err := common.P2TRScript(pubkey)
		if err != nil {
			return "", fmt.Errorf("failed to create p2tr script: %s", err)
		}

		prevouts[outpoint] = &wire.TxOut{
			Value:    int64(vtxo.Amount),
			PkScript: pkScript,
		}

		// We want to validate the taproot tree of an input vtxo only if it requires
		// to be forfeited. Note and swept vtxos can't go onchain, so there's no reason to
		// check if the user is trying to trick us.
		if vtxo.RequiresForfeit() {
			vtxoScript, err := tree.ParseVtxoScript(tapscripts)
			if err != nil {
				return "", fmt.Errorf("failed to parse vtxo taproot tree: %s", err)
			}

			// validate the vtxo script
			if err := vtxoScript.Validate(s.pubkey, s.unilateralExitDelay); err != nil {
				return "", fmt.Errorf("invalid vtxo script: %s", err)
			}

			tapKey, _, err := vtxoScript.TapTree()
			if err != nil {
				return "", fmt.Errorf("failed to get taproot key: %s", err)
			}

			expectedTapKey, err := vtxo.TapKey()
			if err != nil {
				return "", fmt.Errorf("failed to get taproot key: %s", err)
			}

			if !bytes.Equal(schnorr.SerializePubKey(tapKey), schnorr.SerializePubKey(expectedTapKey)) {
				return "", fmt.Errorf(
					"invalid vtxo taproot key: got %x expected %x",
					schnorr.SerializePubKey(tapKey), schnorr.SerializePubKey(expectedTapKey),
				)
			}
		}

		vtxosInputs = append(vtxosInputs, vtxo)
	}

	prevoutFetcher := txscript.NewMultiPrevOutFetcher(prevouts)

	encodedMessage, err := message.Encode()
	if err != nil {
		return "", fmt.Errorf("failed to encode message: %s", err)
	}

	if err := bip322signature.Verify(encodedMessage, prevoutFetcher); err != nil {
		return "", fmt.Errorf("invalid BIP0322 proof of funds: %s", err)
	}

	request, err := domain.NewTxRequest(vtxosInputs)
	if err != nil {
		return "", err
	}

	if bip322signature.ContainsOutputs() {
		hasOffChainReceiver := false
		receivers := make([]domain.Receiver, 0)

		for outputIndex, output := range bip322signature.TxOut {
			amount := uint64(output.Value)
			rcv := domain.Receiver{
				Amount: amount,
			}

			isOnchain := false
			for _, index := range message.OnchainOutputIndexes {
				if index == outputIndex {
					isOnchain = true
					break
				}
			}

			if isOnchain {
				if s.utxoMaxAmount >= 0 {
					if amount > uint64(s.utxoMaxAmount) {
						return "", fmt.Errorf("receiver amount is higher than max utxo amount: %d", s.utxoMaxAmount)
					}
				}
				if amount < uint64(s.utxoMinAmount) {
					return "", fmt.Errorf("receiver amount is lower than min utxo amount: %d", s.utxoMinAmount)
				}

				_, addrs, _, err := txscript.ExtractPkScriptAddrs(output.PkScript, s.chainParams())
				if err != nil {
					return "", fmt.Errorf("failed to extract pkscript addrs: %s", err)
				}

				if len(addrs) == 0 {
					return "", fmt.Errorf("no onchain address found")
				}

				rcv.OnchainAddress = addrs[0].EncodeAddress()
			} else {
				if s.vtxoMaxAmount >= 0 {
					if amount > uint64(s.vtxoMaxAmount) {
						return "", fmt.Errorf("receiver amount is higher than max vtxo amount: %d", s.vtxoMaxAmount)
					}
				}
				if amount < uint64(s.vtxoMinSettlementAmount) {
					return "", fmt.Errorf("receiver amount is lower than min vtxo amount: %d", s.vtxoMinSettlementAmount)
				}

				hasOffChainReceiver = true
				rcv.PubKey = hex.EncodeToString(output.PkScript[2:])
			}

			receivers = append(receivers, rcv)
		}

		if hasOffChainReceiver {
			if len(message.CosignersPublicKeys) == 0 {
				return "", fmt.Errorf("musig2 data is required for offchain receivers")
			}

			// check if the server pubkey has been set as cosigner
			serverPubKeyHex := hex.EncodeToString(s.serverSigningPubKey.SerializeCompressed())
			for _, pubkey := range message.CosignersPublicKeys {
				if pubkey == serverPubKeyHex {
					return "", fmt.Errorf("server pubkey already in musig2 data")
				}
			}
		}

		if err := request.AddReceivers(receivers); err != nil {
			return "", err
		}
	}

	if err := s.liveStore.TxRequests().Push(*request, boardingInputs, message.CosignersPublicKeys); err != nil {
		return "", err
	}

	return request.Id, nil
}

func (s *covenantlessService) SpendVtxos(ctx context.Context, inputs []ports.Input) (string, error) {
	vtxosInputs := make([]domain.Vtxo, 0)
	boardingInputs := make([]ports.BoardingInput, 0)

	now := time.Now().Unix()

	boardingTxs := make(map[string]wire.MsgTx, 0) // txid -> txhex

	for _, input := range inputs {
		if s.liveStore.OffchainTxs().Includes(input.VtxoKey) {
			return "", fmt.Errorf("vtxo %s is currently being spent", input.String())
		}

		vtxosResult, err := s.repoManager.Vtxos().GetVtxos(ctx, []domain.VtxoKey{input.VtxoKey})
		if err != nil || len(vtxosResult) == 0 {
			// vtxo not found in db, check if it exists on-chain
			if _, ok := boardingTxs[input.Txid]; !ok {
				// check if the tx exists and is confirmed
				txhex, err := s.wallet.GetTransaction(ctx, input.Txid)
				if err != nil {
					return "", fmt.Errorf("failed to get tx %s: %s", input.Txid, err)
				}

				var tx wire.MsgTx
				if err := tx.Deserialize(hex.NewDecoder(strings.NewReader(txhex))); err != nil {
					return "", fmt.Errorf("failed to deserialize tx %s: %s", input.Txid, err)
				}

				confirmed, _, blocktime, err := s.wallet.IsTransactionConfirmed(ctx, input.Txid)
				if err != nil {
					return "", fmt.Errorf("failed to check tx %s: %s", input.Txid, err)
				}

				if !confirmed {
					return "", fmt.Errorf("tx %s not confirmed", input.Txid)
				}

				vtxoScript, err := tree.ParseVtxoScript(input.Tapscripts)
				if err != nil {
					return "", fmt.Errorf("failed to parse boarding utxo taproot tree: %s", err)
				}

				// validate the vtxo script
				if err := vtxoScript.Validate(s.pubkey, s.boardingExitDelay); err != nil {
					return "", fmt.Errorf("invalid vtxo script: %s", err)
				}

				exitDelay, err := vtxoScript.SmallestExitDelay()
				if err != nil {
					return "", fmt.Errorf("failed to get exit delay: %s", err)
				}

				// if the exit path is available, forbid registering the boarding utxo
				if blocktime+exitDelay.Seconds() < now {
					return "", fmt.Errorf("tx %s expired", input.Txid)
				}

				if s.utxoMaxAmount >= 0 {
					if tx.TxOut[input.VOut].Value > s.utxoMaxAmount {
						return "", fmt.Errorf("boarding input amount is higher than max utxo amount:%d", s.utxoMaxAmount)
					}
				}
				if tx.TxOut[input.VOut].Value < s.utxoMinAmount {
					return "", fmt.Errorf("boarding input amount is lower than min utxo amount:%d", s.utxoMinAmount)
				}

				boardingTxs[input.Txid] = tx
			}

			tx := boardingTxs[input.Txid]
			boardingInput, err := newBoardingInput(tx, input, s.pubkey, s.boardingExitDelay)
			if err != nil {
				return "", err
			}

			boardingInputs = append(boardingInputs, *boardingInput)
			continue
		}

		vtxo := vtxosResult[0]
		if vtxo.Spent {
			return "", fmt.Errorf("input %s:%d already spent", vtxo.Txid, vtxo.VOut)
		}

		if vtxo.Redeemed {
			return "", fmt.Errorf("input %s:%d already redeemed", vtxo.Txid, vtxo.VOut)
		}

		if vtxo.Swept {
			return "", fmt.Errorf("input %s:%d already swept", vtxo.Txid, vtxo.VOut)
		}

		vtxoScript, err := tree.ParseVtxoScript(input.Tapscripts)
		if err != nil {
			return "", fmt.Errorf("failed to parse vtxo taproot tree: %s", err)
		}

		// validate the vtxo script
		if err := vtxoScript.Validate(s.pubkey, s.unilateralExitDelay); err != nil {
			return "", fmt.Errorf("invalid vtxo script: %s", err)
		}

		tapKey, _, err := vtxoScript.TapTree()
		if err != nil {
			return "", fmt.Errorf("failed to get taproot key: %s", err)
		}

		expectedTapKey, err := vtxo.TapKey()
		if err != nil {
			return "", fmt.Errorf("failed to get taproot key: %s", err)
		}

		if !bytes.Equal(schnorr.SerializePubKey(tapKey), schnorr.SerializePubKey(expectedTapKey)) {
			return "", fmt.Errorf(
				"invalid vtxo taproot key: got %x expected %x",
				schnorr.SerializePubKey(tapKey), schnorr.SerializePubKey(expectedTapKey),
			)
		}

		vtxosInputs = append(vtxosInputs, vtxo)
	}

	request, err := domain.NewTxRequest(vtxosInputs)
	if err != nil {
		return "", err
	}

	if err := s.liveStore.TxRequests().Push(*request, boardingInputs, nil); err != nil {
		return "", err
	}

	return request.Id, nil
}

func (s *covenantlessService) ConfirmRegistration(ctx context.Context, intentId string) error {
	if !s.liveStore.ConfirmationSessions().Initialized() {
		return fmt.Errorf("confirmation session not started")
	}

	return s.liveStore.ConfirmationSessions().Confirm(intentId)
}

func (s *covenantlessService) ClaimVtxos(ctx context.Context, creds string, receivers []domain.Receiver, cosignersPublicKeys []string) error {
	// Check credentials
	request, ok := s.liveStore.TxRequests().View(creds)
	if !ok {
		return fmt.Errorf("invalid credentials")
	}

	hasOffChainReceiver := false

	for _, rcv := range receivers {
		if s.vtxoMaxAmount >= 0 {
			if rcv.Amount > uint64(s.vtxoMaxAmount) {
				return fmt.Errorf("receiver amount is higher than max vtxo amount: %d", s.vtxoMaxAmount)
			}
		}
		if s.vtxoMinSettlementAmount >= 0 {
			if rcv.Amount < uint64(s.vtxoMinSettlementAmount) {
				return fmt.Errorf("receiver amount is lower than min vtxo amount: %d", s.vtxoMinSettlementAmount)
			}
		}

		if !rcv.IsOnchain() {
			hasOffChainReceiver = true
		}
	}

	if hasOffChainReceiver {
		if len(cosignersPublicKeys) == 0 {
			return fmt.Errorf("musig2 data is required for offchain receivers")
		}

		// check if the server pubkey has been set as cosigner
		serverPubKeyHex := hex.EncodeToString(s.serverSigningPubKey.SerializeCompressed())
		for _, pubkey := range cosignersPublicKeys {
			if pubkey == serverPubKeyHex {
				return fmt.Errorf("server pubkey already in musig2 data")
			}
		}
	}

	if err := request.AddReceivers(receivers); err != nil {
		return err
	}

	return s.liveStore.TxRequests().Update(*request, cosignersPublicKeys)
}

func (s *covenantlessService) SignVtxos(ctx context.Context, forfeitTxs []string) error {
	if len(forfeitTxs) <= 0 {
		return nil
	}

	if err := s.liveStore.ForfeitTxs().Sign(forfeitTxs); err != nil {
		return err
	}

	go s.checkForfeitsAndBoardingSigsSent()

	return nil
}

func (s *covenantlessService) SignRoundTx(ctx context.Context, signedRoundTx string) error {
	numSignedInputs, err := s.builder.CountSignedTaprootInputs(signedRoundTx)
	if err != nil {
		return fmt.Errorf("failed to count number of signed boarding inputs: %s", err)
	}
	if numSignedInputs == 0 {
		return nil
	}

	var combineErr error
	if err := s.liveStore.CurrentRound().Upsert(func(r *domain.Round) *domain.Round {
		combined, err := s.builder.VerifyAndCombinePartialTx(r.CommitmentTx, signedRoundTx)
		if err != nil {
			combineErr = err
			return r
		}

		ur := *r
		ur.CommitmentTx = combined
		return &ur
	}); err != nil {
		return err
	}

	if combineErr != nil {
		return fmt.Errorf("failed to verify and combine partial tx: %w", combineErr)
	}

	go s.checkForfeitsAndBoardingSigsSent()

	return nil
}

func (s *covenantlessService) ListVtxos(ctx context.Context, address string) ([]domain.Vtxo, []domain.Vtxo, error) {
	decodedAddress, err := common.DecodeAddress(address)
	if err != nil {
		return nil, nil, fmt.Errorf("failed to decode address: %s", err)
	}

	if !bytes.Equal(schnorr.SerializePubKey(decodedAddress.Server), schnorr.SerializePubKey(s.pubkey)) {
		return nil, nil, fmt.Errorf("address does not match server pubkey")
	}

	pubkey := hex.EncodeToString(schnorr.SerializePubKey(decodedAddress.VtxoTapKey))

	return s.repoManager.Vtxos().GetAllNonRedeemedVtxos(ctx, pubkey)
}

func (s *covenantlessService) GetEventsChannel(ctx context.Context) <-chan []domain.Event {
	return s.eventsCh
}

func (s *covenantlessService) GetTransactionEventsChannel(ctx context.Context) <-chan TransactionEvent {
	return s.transactionEventsCh
}

// TODO remove this in v7
func (s *covenantlessService) GetIndexerTxChannel(ctx context.Context) <-chan TransactionEvent {
	return s.indexerTxEventsCh
}

func (s *covenantlessService) GetRoundByTxid(ctx context.Context, roundTxid string) (*domain.Round, error) {
	return s.repoManager.Rounds().GetRoundWithTxid(ctx, roundTxid)
}

func (s *covenantlessService) GetRoundById(ctx context.Context, id string) (*domain.Round, error) {
	return s.repoManager.Rounds().GetRoundWithId(ctx, id)
}

func (s *covenantlessService) GetCurrentRound(ctx context.Context) (*domain.Round, error) {
	return domain.NewRoundFromEvents(s.liveStore.CurrentRound().Get().Events()), nil
}

func (s *covenantlessService) GetInfo(ctx context.Context) (*ServiceInfo, error) {
	pubkey := hex.EncodeToString(s.pubkey.SerializeCompressed())

	dust, err := s.wallet.GetDustAmount(ctx)
	if err != nil {
		return nil, fmt.Errorf("failed to get dust amount: %s", err)
	}

	forfeitAddr, err := s.wallet.GetForfeitAddress(ctx)
	if err != nil {
		return nil, fmt.Errorf("failed to get forfeit address: %s", err)
	}

	marketHourConfig, err := s.repoManager.MarketHourRepo().Get(ctx)
	if err != nil {
		return nil, err
	}

	marketHourNextStart, marketHourNextEnd, err := calcNextMarketHour(
		marketHourConfig.StartTime,
		marketHourConfig.EndTime,
		marketHourConfig.Period,
		marketHourDelta,
		time.Now(),
	)
	if err != nil {
		return nil, err
	}

	return &ServiceInfo{
		PubKey:              pubkey,
		VtxoTreeExpiry:      int64(s.vtxoTreeExpiry.Value),
		UnilateralExitDelay: int64(s.unilateralExitDelay.Value),
		BoardingExitDelay:   int64(s.boardingExitDelay.Value),
		RoundInterval:       int64(s.roundInterval.Seconds()),
		Network:             s.network.Name,
		Dust:                dust,
		ForfeitAddress:      forfeitAddr,
		NextMarketHour: &NextMarketHour{
			StartTime:     marketHourNextStart,
			EndTime:       marketHourNextEnd,
			Period:        marketHourConfig.Period,
			RoundInterval: marketHourConfig.RoundInterval,
		},
		UtxoMinAmount: s.utxoMinAmount,
		UtxoMaxAmount: s.utxoMaxAmount,
		VtxoMinAmount: s.vtxoMinSettlementAmount,
		VtxoMaxAmount: s.vtxoMaxAmount,
	}, nil
}

func (s *covenantlessService) GetTxRequestQueue(
	ctx context.Context, requestIds ...string,
) ([]TxRequestInfo, error) {
	requests, err := s.liveStore.TxRequests().ViewAll(requestIds)
	if err != nil {
		return nil, err
	}

	txReqsInfo := make([]TxRequestInfo, 0, len(requests))
	for _, request := range requests {
		receivers := make([]struct {
			Address string
			Amount  uint64
		}, 0, len(request.Receivers))
		for _, receiver := range request.Receivers {
			if len(receiver.OnchainAddress) > 0 {
				receivers = append(receivers, struct {
					Address string
					Amount  uint64
				}{
					Address: receiver.OnchainAddress,
					Amount:  receiver.Amount,
				})
				continue
			}

			pubkey, err := hex.DecodeString(receiver.PubKey)
			if err != nil {
				return nil, fmt.Errorf("failed to decode pubkey: %s", err)
			}

			vtxoTapKey, err := schnorr.ParsePubKey(pubkey)
			if err != nil {
				return nil, fmt.Errorf("failed to parse pubkey: %s", err)
			}

			address := common.Address{
				HRP:        s.network.Addr,
				Server:     s.pubkey,
				VtxoTapKey: vtxoTapKey,
			}

			addressStr, err := address.Encode()
			if err != nil {
				return nil, fmt.Errorf("failed to encode address: %s", err)
			}

			receivers = append(receivers, struct {
				Address string
				Amount  uint64
			}{
				Address: addressStr,
				Amount:  receiver.Amount,
			})
		}

		txReqsInfo = append(txReqsInfo, TxRequestInfo{
			Id:             request.Id,
			CreatedAt:      request.Timestamp,
			Receivers:      receivers,
			Inputs:         request.Inputs,
			BoardingInputs: request.BoardingInputs,
			Cosigners:      request.CosignersPublicKeys,
		})
	}

	return txReqsInfo, nil
}

func (s *covenantlessService) DeleteTxRequests(
	ctx context.Context, requestIds ...string,
) error {
	if len(requestIds) == 0 {
		return s.liveStore.TxRequests().DeleteAll()
	}
	return s.liveStore.TxRequests().Delete(requestIds)
}

// DeleteTxRequestsByProof deletes transaction requests matching the BIP322 proof.
func (s *covenantlessService) DeleteTxRequestsByProof(
	ctx context.Context, sig bip322.Signature, message tree.DeleteIntentMessage,
) error {
	if message.ExpireAt > 0 {
		expireAt := time.Unix(message.ExpireAt, 0)
		if time.Now().After(expireAt) {
			return fmt.Errorf("proof of ownership expired")
		}
	}

	outpoints := sig.GetOutpoints()

	boardingTxs := make(map[string]wire.MsgTx)
	prevouts := make(map[wire.OutPoint]*wire.TxOut)
	for _, outpoint := range outpoints {
		vtxoKey := domain.VtxoKey{
			Txid: outpoint.Hash.String(),
			VOut: outpoint.Index,
		}

		vtxosResult, err := s.repoManager.Vtxos().GetVtxos(ctx, []domain.VtxoKey{vtxoKey})
		if err != nil || len(vtxosResult) == 0 {
			if _, ok := boardingTxs[vtxoKey.Txid]; !ok {
				txhex, err := s.wallet.GetTransaction(ctx, outpoint.Hash.String())
				if err != nil {
					return fmt.Errorf("failed to get tx %s: %s", vtxoKey.Txid, err)
				}

				var tx wire.MsgTx
				if err := tx.Deserialize(hex.NewDecoder(strings.NewReader(txhex))); err != nil {
					return fmt.Errorf("failed to deserialize tx %s: %s", vtxoKey.Txid, err)
				}

				boardingTxs[vtxoKey.Txid] = tx
			}

			tx := boardingTxs[vtxoKey.Txid]
			prevout := tx.TxOut[vtxoKey.VOut]
			prevouts[outpoint] = prevout
			continue
		}

		vtxo := vtxosResult[0]
		pubkeyBytes, err := hex.DecodeString(vtxo.PubKey)
		if err != nil {
			return fmt.Errorf("failed to decode script pubkey: %s", err)
		}

		pubkey, err := schnorr.ParsePubKey(pubkeyBytes)
		if err != nil {
			return fmt.Errorf("failed to parse pubkey: %s", err)
		}

		pkScript, err := common.P2TRScript(pubkey)
		if err != nil {
			return fmt.Errorf("failed to create p2tr script: %s", err)
		}

		prevouts[outpoint] = &wire.TxOut{
			Value:    int64(vtxo.Amount),
			PkScript: pkScript,
		}
	}

	prevoutFetcher := txscript.NewMultiPrevOutFetcher(prevouts)
	encodedMessage, err := message.Encode()
	if err != nil {
		return fmt.Errorf("failed to encode message: %s", err)
	}

	if err := sig.Verify(encodedMessage, prevoutFetcher); err != nil {
		return fmt.Errorf("failed to verify signature: %s", err)
	}

	allRequests, err := s.liveStore.TxRequests().ViewAll(nil)
	if err != nil {
		return err
	}

	idsToDeleteMap := make(map[string]struct{})
	for _, req := range allRequests {
		for _, in := range req.Inputs {
			for _, op := range outpoints {
				if in.Txid == op.Hash.String() && in.VOut == op.Index {
					if _, ok := idsToDeleteMap[req.Id]; !ok {
						idsToDeleteMap[req.Id] = struct{}{}
					}
				}
			}
		}
	}

	if len(idsToDeleteMap) == 0 {
		return fmt.Errorf("no matching tx requests found for BIP322 proof")
	}

	idsToDelete := make([]string, 0, len(idsToDeleteMap))
	for id := range idsToDeleteMap {
		idsToDelete = append(idsToDelete, id)
	}

	if len(idsToDelete) == 0 {
		return fmt.Errorf("no matching tx requests found for BIP322 proof")
	}

	return s.liveStore.TxRequests().Delete(idsToDelete)
}

func (s *covenantlessService) RegisterCosignerNonces(
	ctx context.Context, roundId string, pubkey string, nonces tree.TreeNonces,
) error {
	return s.liveStore.TreeSigingSessions().AddNonces(context.Background(), roundId, pubkey, nonces)
}

func (s *covenantlessService) RegisterCosignerSignatures(
	ctx context.Context, roundId string, pubkey string, sigs tree.TreePartialSigs,
) error {
	return s.liveStore.TreeSigingSessions().AddSignatures(context.Background(), roundId, pubkey, sigs)
}

func (s *covenantlessService) GetMarketHourConfig(ctx context.Context) (*domain.MarketHour, error) {
	return s.repoManager.MarketHourRepo().Get(ctx)
}

func (s *covenantlessService) UpdateMarketHourConfig(
	ctx context.Context,
	marketHourStartTime, marketHourEndTime time.Time, period, roundInterval time.Duration,
) error {
	marketHour := domain.NewMarketHour(
		marketHourStartTime,
		marketHourEndTime,
		period,
		roundInterval,
	)
	if err := s.repoManager.MarketHourRepo().Upsert(ctx, *marketHour); err != nil {
		return fmt.Errorf("failed to upsert market hours: %w", err)
	}

	return nil
}

func (s *covenantlessService) start() {
	defer func() {
		if r := recover(); r != nil {
			log.Errorf("recovered from panic in start: %v", r)
			fmt.Fprintf(os.Stderr, "PANIC: %v\n", r)
			stack := debug.Stack()
			lines := bytes.Split(stack, []byte("\n"))
			for _, line := range lines {
				fmt.Fprintf(os.Stderr, "%s\n", bytes.TrimPrefix(line, []byte("\t")))
			}
		}
	}()

	s.startRound()
}

func (s *covenantlessService) startRound() {
	// reset the forfeit txs map to avoid polluting the next batch of forfeits transactions
	s.liveStore.ForfeitTxs().Reset()

	round := domain.NewRound()
	//nolint:all
	round.StartRegistration()
	if err := s.liveStore.CurrentRound().Upsert(func(m *domain.Round) *domain.Round { return round }); err != nil {
		log.Errorf("failed to upsert round: %s", err)
		return
	}

	close(s.forfeitsBoardingSigsChan)
	s.forfeitsBoardingSigsChan = make(chan struct{}, 1)

	defer func() {
		roundTiming := newRoundTiming(s.roundInterval)
		<-time.After(roundTiming.registrationDuration())
		s.startConfirmation(roundTiming)
	}()

	log.Debugf("started registration stage for new round: %s", round.Id)
}

func (s *covenantlessService) startConfirmation(roundTiming roundTiming) {
	log.Debugf("started confirmation stage for round: %s", s.liveStore.CurrentRound().Get().Id)

	ctx := context.Background()

	var registeredRequests []ports.TimedTxRequest
	roundAborted := false

	defer func() {
		s.liveStore.ConfirmationSessions().Reset()

		if roundAborted {
			s.startRound()
			return
		}

		if err := s.saveEvents(ctx, s.liveStore.CurrentRound().Get().Id, s.liveStore.CurrentRound().Get().Events()); err != nil {
			log.WithError(err).Warn("failed to store new round events")
		}

		if s.liveStore.CurrentRound().Get().IsFailed() {
			s.liveStore.TxRequests().DeleteVtxos()
			s.startRound()
			return
		}

		s.startFinalization(roundTiming, registeredRequests)
	}()

	// TODO: understand how many tx requests must be popped from the queue and actually registered for the round
	num := s.liveStore.TxRequests().Len()
	if num < s.roundMinParticipantsCount {
		roundAborted = true
		err := fmt.Errorf("not enough tx requests registered %d/%d", num, s.roundMinParticipantsCount)
		log.WithError(err).Debugf("round %s aborted", s.liveStore.CurrentRound().Get().Id)
		return
	}
	if num > s.roundMaxParticipantsCount {
		num = s.roundMaxParticipantsCount
	}

	availableBalance, _, err := s.wallet.MainAccountBalance(ctx)
	if err != nil {
		s.liveStore.CurrentRound().Fail(fmt.Errorf("failed to get main account balance: %s", err))
		log.WithError(err).Warn("failed to get main account balance")
		return
	}

	forfeitAddress, err := s.wallet.GetForfeitAddress(ctx)
	if err != nil {
		s.liveStore.CurrentRound().Fail(fmt.Errorf("failed to get forfeit address: %s", err))
		log.WithError(err).Warn("failed to get forfeit address")
		return
	}

	// TODO take into account available liquidity
	requests := s.liveStore.TxRequests().Pop(num)

	totAmount := uint64(0)
	for _, request := range requests {
		totAmount += request.TotalOutputAmount()
	}
	if availableBalance <= totAmount {
		err := fmt.Errorf("not enough liquidity")
		s.liveStore.CurrentRound().Fail(err)
		log.WithError(err).Debugf("round %s aborted, balance: %d", s.liveStore.CurrentRound().Get().Id, availableBalance)
		return
	}

	s.propagateBatchStartedEvent(requests, forfeitAddress)

	confirmedRequests := make([]ports.TimedTxRequest, 0)
	notConfirmedRequests := make([]ports.TimedTxRequest, 0)

	select {
	case <-time.After(roundTiming.confirmationDuration()):
		session := s.liveStore.ConfirmationSessions().Get()
		for _, req := range requests {
			if session.IntentsHashes[req.HashID()] {
				confirmedRequests = append(confirmedRequests, req)
				continue
			}
			notConfirmedRequests = append(notConfirmedRequests, req)
		}
	case <-s.liveStore.ConfirmationSessions().SessionCompleted():
		confirmedRequests = requests
	}

	repushToQueue := notConfirmedRequests
	if int64(len(confirmedRequests)) < s.roundMinParticipantsCount {
		repushToQueue = append(repushToQueue, confirmedRequests...)
		confirmedRequests = make([]ports.TimedTxRequest, 0)
	}

	// register confirmed requests if we have enough participants
	if len(confirmedRequests) > 0 {
		txRequests := make([]domain.TxRequest, 0, len(confirmedRequests))
		numOfBoardingInputs := 0
		for _, req := range confirmedRequests {
			txRequests = append(txRequests, req.TxRequest)
			numOfBoardingInputs += len(req.BoardingInputs)
		}

		s.liveStore.BoardingInputs().Set(numOfBoardingInputs)

		round := s.liveStore.CurrentRound().Get()
		if _, err := round.RegisterTxRequests(txRequests); err != nil {
			s.liveStore.CurrentRound().Fail(fmt.Errorf("failed to register tx requests: %s", err))
			log.WithError(err).Warn("failed to register tx requests")
			return
		}
		if err := s.liveStore.CurrentRound().Upsert(func(m *domain.Round) *domain.Round {
			return round
		}); err != nil {
			s.liveStore.CurrentRound().Fail(fmt.Errorf("failed to upsert round: %s", err))
			log.WithError(err).Warn("failed to upsert round")
			return
		}

		registeredRequests = confirmedRequests
	}

	if len(repushToQueue) > 0 {
		for _, req := range repushToQueue {
			if err := s.liveStore.TxRequests().Push(req.TxRequest, req.BoardingInputs, req.CosignersPublicKeys); err != nil {
				log.WithError(err).Warn("failed to re-push requests to the queue")
				continue
			}
		}

		// make the round fail if we don't register this round
		if len(confirmedRequests) == 0 {
			s.liveStore.CurrentRound().Fail(fmt.Errorf("not enough participants confirmed"))
			log.Warn("not enough participants confirmed")
			return
		}
	}
}

func (s *covenantlessService) startFinalization(roundTiming roundTiming, requests []ports.TimedTxRequest) {
	roundId := s.liveStore.CurrentRound().Get().Id
	log.Debugf("started finalization stage for round: %s", roundId)
	ctx := context.Background()

	thirdOfRemainingDuration := roundTiming.finalizationDuration()

	defer func() {
		s.liveStore.TreeSigingSessions().Delete(roundId)

		if err := s.saveEvents(ctx, roundId, s.liveStore.CurrentRound().Get().Events()); err != nil {
			log.WithError(err).Warn("failed to store new round events")
		}

		if s.liveStore.CurrentRound().Get().IsFailed() {
			s.liveStore.TxRequests().DeleteVtxos()
			s.startRound()
			return
		}

		s.finalizeRound(roundTiming)
	}()

	if s.liveStore.CurrentRound().Get().IsFailed() {
		return
	}

	connectorAddresses, err := s.repoManager.Rounds().GetSweptRoundsConnectorAddress(ctx)
	if err != nil {
		s.liveStore.CurrentRound().Fail(fmt.Errorf("failed to retrieve swept rounds: %s", err))
		log.WithError(err).Warn("failed to retrieve swept rounds")
		return
	}

	serverPubKeyHex := hex.EncodeToString(s.serverSigningPubKey.SerializeCompressed())

	txRequests := make([]domain.TxRequest, 0, len(requests))
	boardingInputs := make([]ports.BoardingInput, 0)
	cosignersPublicKeys := make([][]string, 0)
	uniqueSignerPubkeys := make(map[string]struct{})

	for _, req := range requests {
		txRequests = append(txRequests, req.TxRequest)
		boardingInputs = append(boardingInputs, req.BoardingInputs...)
		for _, pubkey := range req.CosignersPublicKeys {
			uniqueSignerPubkeys[pubkey] = struct{}{}
		}

		cosignersPublicKeys = append(cosignersPublicKeys, append(req.CosignersPublicKeys, serverPubKeyHex))
	}

	log.Debugf("building tx for round %s", roundId)
	unsignedRoundTx, vtxoTree, connectorAddress, connectors, err := s.builder.BuildRoundTx(
		s.pubkey, txRequests, boardingInputs, connectorAddresses, cosignersPublicKeys,
	)
	if err != nil {
		s.liveStore.CurrentRound().Fail(fmt.Errorf("failed to create round tx: %s", err))
		log.WithError(err).Warn("failed to create round tx")
		return
	}
	log.Debugf("round tx created for round %s", roundId)

	if err := s.liveStore.ForfeitTxs().Init(connectors, txRequests); err != nil {
		s.liveStore.CurrentRound().Fail(fmt.Errorf("failed to initialize forfeit txs: %s", err))
		log.WithError(err).Warn("failed to initialize forfeit txs")
		return
	}

	unsignedPsbt, err := psbt.NewFromRawBytes(strings.NewReader(unsignedRoundTx), true)
	if err != nil {
		round.Fail(fmt.Errorf("failed to parse round tx: %s", err))
		log.WithError(err).Warn("failed to parse round tx")
		return
	}

	s.currentRound.Txid = unsignedPsbt.UnsignedTx.TxHash().String()
	s.currentRound.CommitmentTx = unsignedRoundTx

	if len(vtxoTree) > 0 {
		sweepClosure := tree.CSVMultisigClosure{
			MultisigClosure: tree.MultisigClosure{PubKeys: []*secp256k1.PublicKey{s.pubkey}},
			Locktime:        s.vtxoTreeExpiry,
		}

		sweepScript, err := sweepClosure.Script()
		if err != nil {
			return
		}

<<<<<<< HEAD
		unsignedPsbt, err := psbt.NewFromRawBytes(strings.NewReader(unsignedRoundTx), true)
		if err != nil {
			s.liveStore.CurrentRound().Fail(fmt.Errorf("failed to parse round tx: %s", err))
			log.WithError(err).Warn("failed to parse round tx")
			return
		}

=======
>>>>>>> 188b0dff
		sharedOutputAmount := unsignedPsbt.UnsignedTx.TxOut[0].Value

		sweepLeaf := txscript.NewBaseTapLeaf(sweepScript)
		sweepTapTree := txscript.AssembleTaprootScriptTree(sweepLeaf)
		root := sweepTapTree.RootNode.TapHash()

		coordinator, err := tree.NewTreeCoordinatorSession(sharedOutputAmount, vtxoTree, root.CloneBytes())
		if err != nil {
			s.liveStore.CurrentRound().Fail(fmt.Errorf("failed to create tree coordinator: %s", err))
			log.WithError(err).Warn("failed to create tree coordinator")
			return
		}

		serverSignerSession := tree.NewTreeSignerSession(s.serverSigningKey)
		if err := serverSignerSession.Init(root.CloneBytes(), sharedOutputAmount, vtxoTree); err != nil {
			s.liveStore.CurrentRound().Fail(fmt.Errorf("failed to create tree signer session: %s", err))
			log.WithError(err).Warn("failed to create tree signer session")
			return
		}

		nonces, err := serverSignerSession.GetNonces()
		if err != nil {
			s.liveStore.CurrentRound().Fail(fmt.Errorf("failed to get nonces: %s", err))
			log.WithError(err).Warn("failed to get nonces")
			return
		}

		coordinator.AddNonce(s.serverSigningPubKey, nonces)
<<<<<<< HEAD
		s.liveStore.TreeSigingSessions().New(roundId, uniqueSignerPubkeys)

		log.Debugf("signing session created for round %s with %d signers", roundId, len(uniqueSignerPubkeys))

		if err := s.liveStore.CurrentRound().Upsert(func(r *domain.Round) *domain.Round {
			ur := *r
			ur.Txid = unsignedPsbt.UnsignedTx.TxHash().String()
			ur.CommitmentTx = unsignedRoundTx
			return &ur
		}); err != nil {
			s.liveStore.CurrentRound().Fail(fmt.Errorf("failed to update round: %s", err))
			log.WithError(err).Warn("failed to update round")
			return
		}
=======

		signingSession := newMusigSigningSession(uniqueSignerPubkeys)
		s.treeSigningSessions[round.Id] = signingSession

		log.Debugf("signing session created for round %s with %d signers", round.Id, len(uniqueSignerPubkeys))
>>>>>>> 188b0dff

		// send back the unsigned tree & all cosigners pubkeys
		listOfCosignersPubkeys := make([]string, 0, len(uniqueSignerPubkeys))
		for pubkey := range uniqueSignerPubkeys {
			listOfCosignersPubkeys = append(listOfCosignersPubkeys, pubkey)
		}

		s.propagateRoundSigningStartedEvent(vtxoTree, listOfCosignersPubkeys)

		select {
		case <-time.After(thirdOfRemainingDuration):
			signingSession, _ := s.liveStore.TreeSigingSessions().Get(roundId)
			err := fmt.Errorf(
				"musig2 signing session timed out (nonce collection), collected %d/%d nonces",
				len(signingSession.Nonces), len(uniqueSignerPubkeys),
			)
			s.liveStore.CurrentRound().Fail(err)
			log.Warn(err)
			return
		case <-s.liveStore.TreeSigingSessions().NoncesCollected(roundId):
			signingSession, _ := s.liveStore.TreeSigingSessions().Get(roundId)
			for pubkey, nonce := range signingSession.Nonces {
				buf, _ := hex.DecodeString(pubkey)
				pk, _ := btcec.ParsePubKey(buf)
				coordinator.AddNonce(pk, nonce)
			}
		}

		log.Debugf("nonces collected for round %s", roundId)

		aggregatedNonces, err := coordinator.AggregateNonces()
		if err != nil {
			s.liveStore.CurrentRound().Fail(fmt.Errorf("failed to aggregate nonces: %s", err))
			log.WithError(err).Warn("failed to aggregate nonces")
			return
		}

		log.Debugf("nonces aggregated for round %s", roundId)

		serverSignerSession.SetAggregatedNonces(aggregatedNonces)

		// send the combined nonces to the clients
		s.propagateRoundSigningNoncesGeneratedEvent(aggregatedNonces)

		// sign the tree as server
		serverTreeSigs, err := serverSignerSession.Sign()
		if err != nil {
			s.liveStore.CurrentRound().Fail(fmt.Errorf("failed to sign tree: %s", err))
			log.WithError(err).Warn("failed to sign tree")
			return
		}
		coordinator.AddSignatures(s.serverSigningPubKey, serverTreeSigs)

		log.Debugf("tree signed by us for round %s", roundId)

		log.Debugf("waiting for cosigners to sign the tree")

		select {
		case <-time.After(thirdOfRemainingDuration):
			signingSession, _ := s.liveStore.TreeSigingSessions().Get(roundId)
			err := fmt.Errorf(
				"musig2 signing session timed out (signatures collection), collected %d/%d signatures",
				len(signingSession.Signatures), len(uniqueSignerPubkeys),
			)
			s.liveStore.CurrentRound().Fail(err)
			log.Warn(err)
			return
		case <-s.liveStore.TreeSigingSessions().SignaturesCollected(roundId):
			signingSession, _ := s.liveStore.TreeSigingSessions().Get(roundId)
			for pubkey, sig := range signingSession.Signatures {
				buf, _ := hex.DecodeString(pubkey)
				pk, _ := btcec.ParsePubKey(buf)
				coordinator.AddSignatures(pk, sig)
			}
		}

		log.Debugf("signatures collected for round %s", roundId)

		signedTree, err := coordinator.SignTree()
		if err != nil {
			s.liveStore.CurrentRound().Fail(fmt.Errorf("failed to aggregate tree signatures: %s", err))
			log.WithError(err).Warn("failed to aggregate tree signatures")
			return
		}

		log.Debugf("vtxo tree signed for round %s", roundId)

		vtxoTree = signedTree
	}

	round := s.liveStore.CurrentRound().Get()
	_, err = round.StartFinalization(
		connectorAddress, connectors, vtxoTree, round.Txid, round.CommitmentTx,
		s.liveStore.ForfeitTxs().GetConnectorsIndexes(), s.vtxoTreeExpiry.Seconds(),
	)
	if err != nil {
		s.liveStore.CurrentRound().Fail(fmt.Errorf("failed to start finalization: %s", err))
		log.WithError(err).Warn("failed to start finalization")
		return
	}
	if err := s.liveStore.CurrentRound().Upsert(func(m *domain.Round) *domain.Round { return round }); err != nil {
		log.Errorf("failed to upsert round: %s", err)
		return
	}

	log.Debugf("started finalization stage for round: %s", roundId)
}

func (s *covenantlessService) finalizeRound(roundTiming roundTiming) {
	defer s.startRound()

	ctx := context.Background()
	defer s.liveStore.TxRequests().DeleteVtxos()

	if s.liveStore.CurrentRound().Get().IsFailed() {
		return
	}

	var changes []domain.Event
	defer func() {
		if err := s.saveEvents(ctx, s.liveStore.CurrentRound().Get().Id, changes); err != nil {
			log.WithError(err).Warn("failed to store new round events")
			return
		}
	}()

	roundTx, err := psbt.NewFromRawBytes(strings.NewReader(s.liveStore.CurrentRound().Get().CommitmentTx), true)
	if err != nil {
		log.Debugf("failed to parse round tx: %s", s.liveStore.CurrentRound().Get().CommitmentTx)
		changes = s.liveStore.CurrentRound().Fail(fmt.Errorf("failed to parse round tx: %s", err))
		log.WithError(err).Warn("failed to parse round tx")
		return
	}
	includesBoardingInputs := false
	for _, in := range roundTx.Inputs {
		// TODO: this is ok as long as the server doesn't use taproot address too!
		// We need to find a better way to understand if an in input is ours or if
		// it's a boarding one.
		scriptType := txscript.GetScriptClass(in.WitnessUtxo.PkScript)
		if scriptType == txscript.WitnessV1TaprootTy {
			includesBoardingInputs = true
			break
		}
	}

	txToSign := s.liveStore.CurrentRound().Get().CommitmentTx
	forfeitTxs := make([]domain.ForfeitTx, 0)

	if s.liveStore.ForfeitTxs().Len() > 0 || includesBoardingInputs {
		remainingTime := roundTiming.remainingDuration()
		select {
		case <-s.forfeitsBoardingSigsChan:
			log.Debug("all forfeit txs and boarding inputs signatures have been sent")
		case <-time.After(remainingTime):
			log.Debug("timeout waiting for forfeit txs and boarding inputs signatures")
		}

		roundTx, err := psbt.NewFromRawBytes(strings.NewReader(s.liveStore.CurrentRound().Get().CommitmentTx), true)
		if err != nil {
			log.Debugf("failed to parse round tx: %s", s.liveStore.CurrentRound().Get().CommitmentTx)
			changes = s.liveStore.CurrentRound().Fail(fmt.Errorf("failed to parse round tx: %s", err))
			log.WithError(err).Warn("failed to parse round tx")
			return
		}
		txToSign = s.liveStore.CurrentRound().Get().CommitmentTx

		forfeitTxList, err := s.liveStore.ForfeitTxs().Pop()
		if err != nil {
			changes = s.liveStore.CurrentRound().Fail(fmt.Errorf("failed to finalize round: %s", err))
			log.WithError(err).Warn("failed to finalize round")
			return
		}

		if err := s.verifyForfeitTxsSigs(forfeitTxList); err != nil {
			changes = s.liveStore.CurrentRound().Fail(err)
			log.WithError(err).Warn("failed to validate forfeit txs")
			return
		}

		boardingInputsIndexes := make([]int, 0)
		for i, in := range roundTx.Inputs {
			if len(in.TaprootLeafScript) > 0 {
				if len(in.TaprootScriptSpendSig) == 0 {
					err = fmt.Errorf("missing tapscript spend sig for input %d", i)
					changes = s.liveStore.CurrentRound().Fail(err)
					log.WithError(err).Warn("missing boarding sig")
					return
				}

				boardingInputsIndexes = append(boardingInputsIndexes, i)
			}
		}

		if len(boardingInputsIndexes) > 0 {
			txToSign, err = s.wallet.SignTransactionTapscript(ctx, txToSign, boardingInputsIndexes)
			if err != nil {
				changes = s.liveStore.CurrentRound().Fail(fmt.Errorf("failed to sign round tx: %s", err))
				log.WithError(err).Warn("failed to sign round tx")
				return
			}
		}

		for _, tx := range forfeitTxList {
			// nolint:all
			ptx, _ := psbt.NewFromRawBytes(strings.NewReader(tx), true)
			forfeitTxid := ptx.UnsignedTx.TxHash().String()
			forfeitTxs = append(forfeitTxs, domain.ForfeitTx{
				Txid: forfeitTxid,
				Tx:   tx,
			})
		}
	}

	log.Debugf("signing transaction %s\n", s.liveStore.CurrentRound().Get().Id)

	signedRoundTx, err := s.wallet.SignTransaction(ctx, txToSign, true)
	if err != nil {
		changes = s.liveStore.CurrentRound().Fail(fmt.Errorf("failed to sign round tx: %s", err))
		log.WithError(err).Warn("failed to sign round tx")
		return
	}

	if _, err := s.wallet.BroadcastTransaction(ctx, signedRoundTx); err != nil {
		changes = s.liveStore.CurrentRound().Fail(fmt.Errorf("failed to broadcast round tx: %s", err))
		return
	}

	round := s.liveStore.CurrentRound().Get()
	changes, err = round.EndFinalization(forfeitTxs, signedRoundTx)
	if err != nil {
		changes = s.liveStore.CurrentRound().Fail(fmt.Errorf("failed to finalize round: %s", err))
		log.WithError(err).Warn("failed to finalize round")
		return
	}
	if err := s.liveStore.CurrentRound().Upsert(func(m *domain.Round) *domain.Round {
		return round
	}); err != nil {
		changes = s.liveStore.CurrentRound().Fail(fmt.Errorf("failed to finalize round: %s", err))
		log.WithError(err).Warn("failed to finalize round")
		return
	}

	log.Debugf("finalized round %s with round tx %s", s.liveStore.CurrentRound().Get().Id, s.liveStore.CurrentRound().Get().Txid)
}

func (s *covenantlessService) listenToScannerNotifications() {
	defer func() {
		if r := recover(); r != nil {
			log.Errorf("recovered from panic in listenToScannerNotifications: %v", r)
		}
	}()

	ctx := context.Background()
	chVtxos := s.scanner.GetNotificationChannel(ctx)

	mutx := &sync.Mutex{}
	for vtxoKeys := range chVtxos {
		go func(vtxoKeys map[string][]ports.VtxoWithValue) {
			defer func() {
				if r := recover(); r != nil {
					log.Errorf("recovered from panic in GetVtxos: %v", r)
				}
			}()

			for _, keys := range vtxoKeys {
				for _, v := range keys {
					vtxos, err := s.repoManager.Vtxos().GetVtxos(ctx, []domain.VtxoKey{v.VtxoKey})
					if err != nil {
						log.WithError(err).Warn("failed to retrieve vtxos, skipping...")
						return
					}
					vtxo := vtxos[0]

					if !vtxo.Redeemed {
						go func() {
							defer func() {
								if r := recover(); r != nil {
									log.Errorf("recovered from panic in markAsRedeemed: %v", r)
								}
							}()

							if err := s.markAsRedeemed(ctx, vtxo); err != nil {
								log.WithError(err).Warnf("failed to mark vtxo %s:%d as redeemed", vtxo.Txid, vtxo.VOut)
							}
						}()
					}

					if vtxo.Spent {
						log.Infof("fraud detected on vtxo %s:%d", vtxo.Txid, vtxo.VOut)
						go func() {
							defer func() {
								if r := recover(); r != nil {
									log.Errorf("recovered from panic in reactToFraud: %v", r)
									// log the stack trace
									log.Errorf("stack trace: %s", string(debug.Stack()))
								}
							}()

							if err := s.reactToFraud(ctx, vtxo, mutx); err != nil {
								log.WithError(err).Warnf("failed to prevent fraud for vtxo %s:%d", vtxo.Txid, vtxo.VOut)
							}
						}()
					}
				}
			}
		}(vtxoKeys)
	}
}

func (s *covenantlessService) propagateEvents(round *domain.Round) {
	lastEvent := round.Events()[len(round.Events())-1]
	events := make([]domain.Event, 0)
	switch ev := lastEvent.(type) {
	// RoundFinalizationStarted event must be handled differently
	// because it contains the vtxoTree and connectorsTree
	// and we need to propagate them in specific BatchTree events
	case domain.RoundFinalizationStarted:
		events = append(
			events,
			batchTreeSignatureEvents(ev.VtxoTree, 0, round.Id)...,
		)
		events = append(
			events,
			batchTreeEvents(ev.Connectors, 1, round.Id)...,
		)
	case domain.RoundFinalized:
		lastEvent = RoundFinalized{lastEvent.(domain.RoundFinalized), round.Txid}
	}

	events = append(events, lastEvent)
	s.eventsCh <- events
}

func (s *covenantlessService) propagateBatchStartedEvent(requests []ports.TimedTxRequest, forfeitAddr string) {
	intentIdsHashes := make([][32]byte, 0, len(requests))
	for _, req := range requests {
		intentIdsHashes = append(intentIdsHashes, req.HashID())
		log.Info(fmt.Sprintf("intent id: %x", req.HashID()))
	}

	s.liveStore.ConfirmationSessions().Init(intentIdsHashes)

	ev := BatchStarted{
		RoundEvent: domain.RoundEvent{
			Id:   s.liveStore.CurrentRound().Get().Id,
			Type: domain.EventTypeUndefined,
		},
		IntentIdsHashes: intentIdsHashes,
		BatchExpiry:     s.vtxoTreeExpiry.Value,
		ForfeitAddress:  forfeitAddr,
	}
	s.eventsCh <- []domain.Event{ev}
}

func (s *covenantlessService) propagateRoundSigningStartedEvent(unsignedVtxoTree tree.TxTree, cosignersPubkeys []string) {
	round := s.liveStore.CurrentRound().Get()
	events := append(
		batchTreeEvents(unsignedVtxoTree, 0, round.Id),
		RoundSigningStarted{
			RoundEvent: domain.RoundEvent{
				Id:   round.Id,
				Type: domain.EventTypeUndefined,
			},
			UnsignedRoundTx:  round.CommitmentTx,
			CosignersPubkeys: cosignersPubkeys,
		},
	)

	s.eventsCh <- events
}

func (s *covenantlessService) propagateRoundSigningNoncesGeneratedEvent(combinedNonces tree.TreeNonces) {
	ev := RoundSigningNoncesGenerated{
		RoundEvent: domain.RoundEvent{
			Id:   s.liveStore.CurrentRound().Get().Id,
			Type: domain.EventTypeUndefined,
		},
		Nonces: combinedNonces,
	}

	s.eventsCh <- []domain.Event{ev}
}

func (s *covenantlessService) scheduleSweepVtxosForRound(round *domain.Round) {
	// Schedule the sweeping procedure only for completed round.
	if !round.IsEnded() {
		return
	}

	expirationTimestamp := s.sweeper.scheduler.AddNow(int64(s.vtxoTreeExpiry.Value))

	log.Debugf("round %s sweeping scheduled at %s", round.Txid, fancyTime(expirationTimestamp, s.sweeper.scheduler.Unit()))

	if err := s.sweeper.schedule(expirationTimestamp, round.Txid, round.VtxoTree); err != nil {
		log.WithError(err).Warn("failed to schedule sweep tx")
	}
}

func (s *covenantlessService) checkForfeitsAndBoardingSigsSent() {
	comTx := s.liveStore.CurrentRound().Get().CommitmentTx
	roundTx, _ := psbt.NewFromRawBytes(strings.NewReader(comTx), true)
	numOfInputsSigned := 0
	for _, v := range roundTx.Inputs {
		if len(v.TaprootScriptSpendSig) > 0 {
			if len(v.TaprootScriptSpendSig[0].Signature) > 0 {
				numOfInputsSigned++
			}
		}
	}

	// Condition: all forfeit txs are signed and
	// the number of signed boarding inputs matches
	// numOfBoardingInputs we expect
	numOfBoardingInputs := s.liveStore.BoardingInputs().Get()
	if s.liveStore.ForfeitTxs().AllSigned() && numOfBoardingInputs == numOfInputsSigned {
		select {
		case s.forfeitsBoardingSigsChan <- struct{}{}:
		default:
		}
	}
}

func (s *covenantlessService) getSpentVtxos(requests map[string]domain.TxRequest) []domain.Vtxo {
	outpoints := getSpentVtxos(requests)
	vtxos, _ := s.repoManager.Vtxos().GetVtxos(context.Background(), outpoints)
	return vtxos
}

func (s *covenantlessService) startWatchingVtxos(vtxos []domain.Vtxo) error {
	scripts, err := s.extractVtxosScripts(vtxos)
	if err != nil {
		return err
	}

	return s.scanner.WatchScripts(context.Background(), scripts)
}

func (s *covenantlessService) stopWatchingVtxos(vtxos []domain.Vtxo) {
	scripts, err := s.extractVtxosScripts(vtxos)
	if err != nil {
		log.WithError(err).Warn("failed to extract scripts from vtxos")
		return
	}

	for {
		if err := s.scanner.UnwatchScripts(context.Background(), scripts); err != nil {
			log.WithError(err).Warn("failed to stop watching vtxos, retrying in a moment...")
			time.Sleep(100 * time.Millisecond)
			continue
		}
		log.Debugf("stopped watching %d vtxos", len(vtxos))
		break
	}
}

func (s *covenantlessService) restoreWatchingVtxos() error {
	ctx := context.Background()

	unsweptRounds, err := s.repoManager.Rounds().GetUnsweptRoundsTxid(ctx)
	if err != nil {
		return err
	}

	vtxos := make([]domain.Vtxo, 0)
	for _, txid := range unsweptRounds {
		fromRound, err := s.repoManager.Vtxos().GetVtxosForRound(ctx, txid)
		if err != nil {
			log.WithError(err).Warnf("failed to retrieve vtxos for round %s", txid)
			continue
		}
		for _, v := range fromRound {
			if !v.Swept && !v.Redeemed {
				vtxos = append(vtxos, v)
			}
		}
	}

	if len(vtxos) <= 0 {
		return nil
	}

	if err := s.startWatchingVtxos(vtxos); err != nil {
		return err
	}

	log.Debugf("restored watching %d vtxos", len(vtxos))
	return nil
}

func (s *covenantlessService) extractVtxosScripts(vtxos []domain.Vtxo) ([]string, error) {
	dustLimit, err := s.wallet.GetDustAmount(context.Background())
	if err != nil {
		return nil, err
	}

	indexedScripts := make(map[string]struct{})

	for _, vtxo := range vtxos {
		vtxoTapKeyBytes, err := hex.DecodeString(vtxo.PubKey)
		if err != nil {
			return nil, err
		}

		vtxoTapKey, err := schnorr.ParsePubKey(vtxoTapKeyBytes)
		if err != nil {
			return nil, err
		}

		var script []byte

		if vtxo.Amount < dustLimit {
			script, err = common.SubDustScript(vtxoTapKey)
		} else {
			script, err = common.P2TRScript(vtxoTapKey)
		}

		if err != nil {
			return nil, err
		}

		indexedScripts[hex.EncodeToString(script)] = struct{}{}
	}
	scripts := make([]string, 0, len(indexedScripts))
	for script := range indexedScripts {
		scripts = append(scripts, script)
	}
	return scripts, nil
}

func (s *covenantlessService) saveEvents(
	ctx context.Context, id string, events []domain.Event,
) error {
	if len(events) <= 0 {
		return nil
	}
	return s.repoManager.Events().Save(ctx, domain.RoundTopic, id, events)
}

func (s *covenantlessService) chainParams() *chaincfg.Params {
	switch s.network.Name {
	case common.Bitcoin.Name:
		return &chaincfg.MainNetParams
	case common.BitcoinTestNet.Name:
		return &chaincfg.TestNet3Params
	case common.BitcoinRegTest.Name:
		return &chaincfg.RegressionNetParams
	default:
		return nil
	}
}

func (s *covenantlessService) markAsRedeemed(ctx context.Context, vtxo domain.Vtxo) error {
	if err := s.repoManager.Vtxos().RedeemVtxos(ctx, []domain.VtxoKey{vtxo.VtxoKey}); err != nil {
		return err
	}

	log.Debugf("vtxo %s:%d redeemed", vtxo.Txid, vtxo.VOut)
	return nil
}

func (s *covenantlessService) verifyForfeitTxsSigs(txs []string) error {
	nbWorkers := runtime.NumCPU()
	jobs := make(chan string, len(txs))
	errChan := make(chan error, 1)
	wg := sync.WaitGroup{}
	wg.Add(nbWorkers)

	for i := 0; i < nbWorkers; i++ {
		go func() {
			defer wg.Done()

			for tx := range jobs {
				valid, txid, err := s.builder.VerifyTapscriptPartialSigs(tx)
				if err != nil {
					errChan <- fmt.Errorf("failed to validate forfeit tx %s: %s", txid, err)
					return
				}

				if !valid {
					errChan <- fmt.Errorf("invalid signature for forfeit tx %s", txid)
					return
				}
			}
		}()
	}

	for _, tx := range txs {
		select {
		case err := <-errChan:
			return err
		default:
			jobs <- tx
		}
	}
	close(jobs)
	wg.Wait()

	select {
	case err := <-errChan:
		return err
	default:
		close(errChan)
		return nil
	}
}

func fancyTime(timestamp int64, unit ports.TimeUnit) (fancyTime string) {
	if unit == ports.UnixTime {
		fancyTime = time.Unix(timestamp, 0).Format("2006-01-02 15:04:05")
	} else {
		fancyTime = fmt.Sprintf("block %d", timestamp)
	}
	return
}

func batchTreeEvents(txTree tree.TxTree, batchIndex int32, roundId string) []domain.Event {
	events := make([]domain.Event, 0)

	for _, lvl := range txTree {
		for _, node := range lvl {
			events = append(events, BatchTree{
				RoundEvent: domain.RoundEvent{
					Id:   roundId,
					Type: domain.EventTypeUndefined,
				},
				BatchIndex: batchIndex,
				Node:       node,
			})
		}
	}

	return events
}

func batchTreeSignatureEvents(txTree tree.TxTree, batchIndex int32, roundId string) []domain.Event {
	events := make([]domain.Event, 0)

	for level, lvl := range txTree {
		for levelIndex, node := range lvl {
			ptx, err := psbt.NewFromRawBytes(strings.NewReader(node.Tx), true)
			if err != nil {
				log.WithError(err).Warn("failed to parse tx")
				continue
			}

			sig := ptx.Inputs[0].TaprootKeySpendSig

			events = append(events, BatchTreeSignature{
				RoundEvent: domain.RoundEvent{
					Id:   roundId,
					Type: domain.EventTypeUndefined,
				},
				Topic:      []string{},
				BatchIndex: batchIndex,
				Level:      int32(level),
				LevelIndex: int32(levelIndex),
				Signature:  hex.EncodeToString(sig),
			})
		}
	}
	return events
}<|MERGE_RESOLUTION|>--- conflicted
+++ resolved
@@ -1832,13 +1832,21 @@
 
 	unsignedPsbt, err := psbt.NewFromRawBytes(strings.NewReader(unsignedRoundTx), true)
 	if err != nil {
-		round.Fail(fmt.Errorf("failed to parse round tx: %s", err))
+		s.liveStore.CurrentRound().Fail(fmt.Errorf("failed to parse round tx: %s", err))
 		log.WithError(err).Warn("failed to parse round tx")
 		return
 	}
 
-	s.currentRound.Txid = unsignedPsbt.UnsignedTx.TxHash().String()
-	s.currentRound.CommitmentTx = unsignedRoundTx
+	if err := s.liveStore.CurrentRound().Upsert(func(r *domain.Round) *domain.Round {
+		ur := *r
+		ur.Txid = unsignedPsbt.UnsignedTx.TxHash().String()
+		ur.CommitmentTx = unsignedRoundTx
+		return &ur
+	}); err != nil {
+		s.liveStore.CurrentRound().Fail(fmt.Errorf("failed to update round: %s", err))
+		log.WithError(err).Warn("failed to update round")
+		return
+	}
 
 	if len(vtxoTree) > 0 {
 		sweepClosure := tree.CSVMultisigClosure{
@@ -1851,16 +1859,6 @@
 			return
 		}
 
-<<<<<<< HEAD
-		unsignedPsbt, err := psbt.NewFromRawBytes(strings.NewReader(unsignedRoundTx), true)
-		if err != nil {
-			s.liveStore.CurrentRound().Fail(fmt.Errorf("failed to parse round tx: %s", err))
-			log.WithError(err).Warn("failed to parse round tx")
-			return
-		}
-
-=======
->>>>>>> 188b0dff
 		sharedOutputAmount := unsignedPsbt.UnsignedTx.TxOut[0].Value
 
 		sweepLeaf := txscript.NewBaseTapLeaf(sweepScript)
@@ -1889,28 +1887,9 @@
 		}
 
 		coordinator.AddNonce(s.serverSigningPubKey, nonces)
-<<<<<<< HEAD
 		s.liveStore.TreeSigingSessions().New(roundId, uniqueSignerPubkeys)
 
 		log.Debugf("signing session created for round %s with %d signers", roundId, len(uniqueSignerPubkeys))
-
-		if err := s.liveStore.CurrentRound().Upsert(func(r *domain.Round) *domain.Round {
-			ur := *r
-			ur.Txid = unsignedPsbt.UnsignedTx.TxHash().String()
-			ur.CommitmentTx = unsignedRoundTx
-			return &ur
-		}); err != nil {
-			s.liveStore.CurrentRound().Fail(fmt.Errorf("failed to update round: %s", err))
-			log.WithError(err).Warn("failed to update round")
-			return
-		}
-=======
-
-		signingSession := newMusigSigningSession(uniqueSignerPubkeys)
-		s.treeSigningSessions[round.Id] = signingSession
-
-		log.Debugf("signing session created for round %s with %d signers", round.Id, len(uniqueSignerPubkeys))
->>>>>>> 188b0dff
 
 		// send back the unsigned tree & all cosigners pubkeys
 		listOfCosignersPubkeys := make([]string, 0, len(uniqueSignerPubkeys))
