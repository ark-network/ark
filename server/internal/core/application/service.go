package application

import (
	"bytes"
	"context"
	"encoding/hex"
	"fmt"
	"math"
	"os"
	"runtime"
	"runtime/debug"
	"strings"
	"sync"
	"time"

	"github.com/ark-network/ark/common"
	"github.com/ark-network/ark/common/bip322"
	"github.com/ark-network/ark/common/tree"
	"github.com/ark-network/ark/server/internal/core/domain"
	"github.com/ark-network/ark/server/internal/core/ports"
	"github.com/btcsuite/btcd/btcec/v2"
	"github.com/btcsuite/btcd/btcec/v2/schnorr"
	"github.com/btcsuite/btcd/btcutil"
	"github.com/btcsuite/btcd/btcutil/psbt"
	"github.com/btcsuite/btcd/chaincfg"
	"github.com/btcsuite/btcd/txscript"
	"github.com/btcsuite/btcd/wire"
	"github.com/btcsuite/btcwallet/waddrmgr"
	"github.com/decred/dcrd/dcrec/secp256k1/v4"
	log "github.com/sirupsen/logrus"
)

const marketHourDelta = 5 * time.Minute

type covenantlessService struct {
	// services
	wallet      ports.WalletService
	repoManager ports.RepoManager
	builder     ports.TxBuilder
	scanner     ports.BlockchainScanner
	liveStore   ports.LiveStore
	sweeper     *sweeper

<<<<<<< HEAD
	// config
	network                   common.Network
	pubkey                    *secp256k1.PublicKey
	vtxoTreeExpiry            common.RelativeLocktime
	roundInterval             time.Duration
	unilateralExitDelay       common.RelativeLocktime
	boardingExitDelay         common.RelativeLocktime
=======
	txRequests  *txRequestsQueue
	forfeitTxs  *forfeitTxsMap
	offchainTxs *offchainTxsMap

	eventsCh            chan []domain.Event
	transactionEventsCh chan TransactionEvent
	// TODO remove this in v7
	indexerTxEventsCh chan TransactionEvent

	// cached data for the current round
	currentRoundLock    sync.Mutex
	currentRound        *domain.Round
	confirmationSession *confirmationSession
	treeSigningSessions map[string]*musigSigningSession

	// TODO derive this from wallet
	serverSigningKey    *secp256k1.PrivateKey
	serverSigningPubKey *secp256k1.PublicKey

	numOfBoardingInputs    int
	numOfBoardingInputsMtx sync.RWMutex

	forfeitsBoardingSigsChan chan struct{}

>>>>>>> 55f3e89c
	roundMinParticipantsCount int64
	roundMaxParticipantsCount int64
	utxoMaxAmount             int64
	utxoMinAmount             int64
	vtxoMaxAmount             int64
	vtxoMinSettlementAmount   int64
	vtxoMinOffchainTxAmount   int64

	// TODO derive this from wallet
	serverSigningKey    *secp256k1.PrivateKey
	serverSigningPubKey *secp256k1.PublicKey

	// channels
	eventsCh                 chan []domain.Event
	transactionEventsCh      chan TransactionEvent
	forfeitsBoardingSigsChan chan struct{}
}

func NewService(
	network common.Network,
	roundInterval int64,
	vtxoTreeExpiry, unilateralExitDelay, boardingExitDelay common.RelativeLocktime,
	walletSvc ports.WalletService, repoManager ports.RepoManager,
	builder ports.TxBuilder, scanner ports.BlockchainScanner,
	scheduler ports.SchedulerService,
	noteUriPrefix string,
	marketHourStartTime, marketHourEndTime time.Time,
	marketHourPeriod, marketHourRoundInterval time.Duration,
	roundMinParticipantsCount, roundMaxParticipantsCount int64,
	utxoMaxAmount int64,
	utxoMinAmount int64,
	vtxoMaxAmount int64,
	vtxoMinAmount int64,
	liveStore ports.LiveStore,
) (Service, error) {
	pubkey, err := walletSvc.GetPubkey(context.Background())
	if err != nil {
		return nil, fmt.Errorf("failed to fetch pubkey: %s", err)
	}

	// Try to load market hours from DB first
	marketHour, err := repoManager.MarketHourRepo().Get(context.Background())
	if err != nil {
		return nil, fmt.Errorf("failed to get market hours from db: %w", err)
	}

	if marketHour == nil {
		marketHour = domain.NewMarketHour(marketHourStartTime, marketHourEndTime, marketHourPeriod, marketHourRoundInterval)
		if err := repoManager.MarketHourRepo().Upsert(context.Background(), *marketHour); err != nil {
			return nil, fmt.Errorf("failed to upsert initial market hours to db: %w", err)
		}
	}

	serverSigningKey, err := secp256k1.GeneratePrivateKey()
	if err != nil {
		return nil, fmt.Errorf("failed to generate ephemeral key: %s", err)
	}

	dustAmount, err := walletSvc.GetDustAmount(context.Background())
	if err != nil {
		return nil, fmt.Errorf("failed to get dust amount: %s", err)
	}
	var vtxoMinSettlementAmount, vtxoMinOffchainTxAmount = vtxoMinAmount, vtxoMinAmount
	if vtxoMinSettlementAmount < int64(dustAmount) {
		vtxoMinSettlementAmount = int64(dustAmount)
	}
	if vtxoMinOffchainTxAmount == -1 {
		vtxoMinOffchainTxAmount = int64(dustAmount)
	}
	if utxoMinAmount < int64(dustAmount) {
		utxoMinAmount = int64(dustAmount)
	}

	svc := &covenantlessService{
		network:                   network,
		pubkey:                    pubkey,
		vtxoTreeExpiry:            vtxoTreeExpiry,
		roundInterval:             time.Duration(roundInterval) * time.Second,
		unilateralExitDelay:       unilateralExitDelay,
		wallet:                    walletSvc,
		repoManager:               repoManager,
		builder:                   builder,
		liveStore:                 liveStore,
		scanner:                   scanner,
		sweeper:                   newSweeper(walletSvc, repoManager, builder, scheduler, noteUriPrefix),
		eventsCh:                  make(chan []domain.Event),
		transactionEventsCh:       make(chan TransactionEvent),
		boardingExitDelay:         boardingExitDelay,
		serverSigningKey:          serverSigningKey,
		serverSigningPubKey:       serverSigningKey.PubKey(),
		forfeitsBoardingSigsChan:  make(chan struct{}, 1),
		roundMinParticipantsCount: roundMinParticipantsCount,
		roundMaxParticipantsCount: roundMaxParticipantsCount,
		utxoMaxAmount:             utxoMaxAmount,
		utxoMinAmount:             utxoMinAmount,
		vtxoMaxAmount:             vtxoMaxAmount,
		vtxoMinSettlementAmount:   vtxoMinSettlementAmount,
		vtxoMinOffchainTxAmount:   vtxoMinOffchainTxAmount,
		indexerTxEventsCh:         make(chan TransactionEvent),
	}

	repoManager.Events().RegisterEventsHandler(
		domain.RoundTopic, func(events []domain.Event) {
			round := domain.NewRoundFromEvents(events)

			go func() {
				defer func() {
					if r := recover(); r != nil {
						log.Errorf("recovered from panic in propagateEvents: %v", r)
					}
				}()

				svc.propagateEvents(round)
			}()

			if !round.IsEnded() {
				return
			}

			spentVtxos := svc.getSpentVtxos(round.TxRequests)
			newVtxos := getNewVtxosFromRound(round)

			go func() {
				svc.transactionEventsCh <- RoundTransactionEvent{
					RoundTxid:      round.Txid,
					SpentVtxos:     spentVtxos,
					SpendableVtxos: newVtxos,
					TxHex:          round.CommitmentTx,
				}
			}()

			go func() {
				defer func() {
					if r := recover(); r != nil {
						log.Errorf("recovered from panic in StartWatchingVtxos: %v", r)
					}
				}()

				// nolint
				svc.startWatchingVtxos(newVtxos)
			}()

			go func() {
				defer func() {
					if r := recover(); r != nil {
						log.Errorf("recovered from panic in scheduleSweepVtxosForRound: %v", r)
					}
				}()

				svc.scheduleSweepVtxosForRound(round)
			}()
		},
	)

	repoManager.Events().RegisterEventsHandler(
		domain.OffchainTxTopic, func(events []domain.Event) {
			offchainTx := domain.NewOffchainTxFromEvents(events)

			if !offchainTx.IsFinalized() {
				return
			}

			txid, spentVtxoKeys, newVtxos, err := decodeTx(*offchainTx)
			if err != nil {
				log.WithError(err).Warn("failed to decode virtual tx")
				return
			}

			spentVtxos, err := svc.repoManager.Vtxos().GetVtxos(context.Background(), spentVtxoKeys)
			if err != nil {
				log.WithError(err).Warn("failed to get spent vtxos")
				return
			}

			go func() {
				defer func() {
					if r := recover(); r != nil {
						log.Errorf("recovered from panic in sendTxEvent: %v", r)
					}
				}()

				svc.transactionEventsCh <- RedeemTransactionEvent{
					RedeemTxid:     txid,
					SpentVtxos:     spentVtxos,
					SpendableVtxos: newVtxos,
					TxHex:          offchainTx.VirtualTx,
				}
			}()

			go func() {
				defer func() {
					if r := recover(); r != nil {
						log.Errorf("recovered from panic in startWatchingVtxos: %v", r)
					}
				}()

				// nolint
				svc.startWatchingVtxos(newVtxos)
			}()
		},
	)

	if err := svc.restoreWatchingVtxos(); err != nil {
		return nil, fmt.Errorf("failed to restore watching vtxos: %s", err)
	}
	go svc.listenToScannerNotifications()
	return svc, nil
}

func (s *covenantlessService) Start() error {
	log.Debug("starting sweeper service...")
	if err := s.sweeper.start(); err != nil {
		return err
	}

	log.Debug("starting app service...")
	go s.start()
	return nil
}

func (s *covenantlessService) Stop() {
	ctx := context.Background()

	s.sweeper.stop()
	// nolint
	vtxos, _ := s.repoManager.Vtxos().GetAllSweepableVtxos(ctx)
	if len(vtxos) > 0 {
		s.stopWatchingVtxos(vtxos)
	}

	// nolint
	s.wallet.Lock(ctx)
	log.Debug("locked wallet")
	s.wallet.Close()
	log.Debug("closed connection to wallet")
	s.repoManager.Close()
	log.Debug("closed connection to db")
	close(s.eventsCh)
}

func (s *covenantlessService) SubmitOffchainTx(
	ctx context.Context, unsignedCheckpoints []string, virtualTx string,
) (signedCheckpoints []string, finalVirtualTx string, virtualTxid string, err error) {
	ptx, err := psbt.NewFromRawBytes(strings.NewReader(virtualTx), true)
	if err != nil {
		return nil, "", "", fmt.Errorf("failed to parse redeem tx: %s", err)
	}
	virtualTxid = ptx.UnsignedTx.TxID()

	offchainTx := domain.NewOffchainTx()
	var changes []domain.Event

	defer func() {
		if err != nil {
			change := offchainTx.Fail(err)
			changes = append(changes, change)
		}

		if err := s.repoManager.Events().Save(
			ctx, domain.OffchainTxTopic, virtualTxid, changes,
		); err != nil {
			log.WithError(err).Fatal("failed to save offchain tx events")
		}
	}()

	vtxoRepo := s.repoManager.Vtxos()

	ins := make([]common.VtxoInput, 0)

	checkpointTxs := make(map[string]string)
	checkpointPsbts := make(map[string]*psbt.Packet) // txid -> psbt
	spentVtxoKeys := make([]domain.VtxoKey, 0)
	checkpointTxsByVtxoKey := make(map[domain.VtxoKey]string)
	for _, tx := range unsignedCheckpoints {
		checkpointPtx, err := psbt.NewFromRawBytes(strings.NewReader(tx), true)
		if err != nil {
			return nil, "", "", fmt.Errorf("failed to parse checkpoint tx: %s", err)
		}

		if len(checkpointPtx.UnsignedTx.TxIn) < 1 {
			return nil, "", "", fmt.Errorf("invalid checkpoint tx %s", checkpointPtx.UnsignedTx.TxID())
		}

		vtxoKey := domain.VtxoKey{
			Txid: checkpointPtx.UnsignedTx.TxIn[0].PreviousOutPoint.Hash.String(),
			VOut: checkpointPtx.UnsignedTx.TxIn[0].PreviousOutPoint.Index,
		}
		checkpointTxs[checkpointPtx.UnsignedTx.TxID()] = tx
		checkpointPsbts[checkpointPtx.UnsignedTx.TxID()] = checkpointPtx
		checkpointTxsByVtxoKey[vtxoKey] = checkpointPtx.UnsignedTx.TxID()
		spentVtxoKeys = append(spentVtxoKeys, vtxoKey)
	}

	event, err := offchainTx.Request(virtualTxid, virtualTx, checkpointTxs)
	if err != nil {
		return nil, "", "", err
	}
	changes = []domain.Event{event}

	// get all the vtxos inputs
	spentVtxos, err := vtxoRepo.GetVtxos(ctx, spentVtxoKeys)
	if err != nil {
		return nil, "", "", fmt.Errorf("failed to get vtxos: %s", err)
	}

	if len(spentVtxos) != len(spentVtxoKeys) {
		return nil, "", "", fmt.Errorf("some vtxos not found")
	}

	if exists, vtxo := s.liveStore.TxRequests().IncludesAny(spentVtxoKeys); exists {
		return nil, "", "", fmt.Errorf("vtxo %s is already registered for next round", vtxo)
	}

	indexedSpentVtxos := make(map[domain.VtxoKey]domain.Vtxo)
	commitmentTxsByCheckpointTxid := make(map[string]string)
	expiration := int64(math.MaxInt64)
	rootCommitmentTxid := ""
	for _, vtxo := range spentVtxos {
		indexedSpentVtxos[vtxo.VtxoKey] = vtxo
		commitmentTxsByCheckpointTxid[checkpointTxsByVtxoKey[vtxo.VtxoKey]] = vtxo.CommitmentTxid
		if vtxo.ExpireAt < expiration {
			rootCommitmentTxid = vtxo.CommitmentTxid
			expiration = vtxo.ExpireAt
		}
	}

	for _, checkpointPsbt := range checkpointPsbts {
		input := checkpointPsbt.Inputs[0]

		if input.WitnessUtxo == nil {
			return nil, "", "", fmt.Errorf("missing witness utxo")
		}

		if len(input.TaprootLeafScript) == 0 {
			return nil, "", "", fmt.Errorf("missing tapscript leaf")
		}
		if len(input.TaprootLeafScript) != 1 {
			return nil, "", "", fmt.Errorf("expected exactly one taproot leaf script")
		}

		tapscripts, err := tree.GetTaprootTree(input)
		if err != nil {
			return nil, "", "", fmt.Errorf("missing tapscripts: %s", err)
		}

		spendingTapscript := input.TaprootLeafScript[0]

		if spendingTapscript == nil {
			return nil, "", "", fmt.Errorf("no matching tapscript found")
		}

		outpoint := domain.VtxoKey{
			Txid: checkpointPsbt.UnsignedTx.TxIn[0].PreviousOutPoint.Hash.String(),
			VOut: checkpointPsbt.UnsignedTx.TxIn[0].PreviousOutPoint.Index,
		}

		vtxo, exists := indexedSpentVtxos[outpoint]
		if !exists {
			return nil, "", "", fmt.Errorf("vtxo not found")
		}

		// make sure we don't use the same vtxo twice
		delete(indexedSpentVtxos, outpoint)

		if vtxo.Spent {
			return nil, "", "", fmt.Errorf("vtxo already spent")
		}

		if vtxo.Redeemed {
			return nil, "", "", fmt.Errorf("vtxo already redeemed")
		}

		if vtxo.Swept {
			return nil, "", "", fmt.Errorf("vtxo already swept")
		}

		if vtxo.IsNote() {
			return nil, "", "", fmt.Errorf("vtxo '%s' is a note, can't be spent in ark transaction", vtxo.String())
		}

		vtxoScript, err := tree.ParseVtxoScript(tapscripts)
		if err != nil {
			return nil, "", "", fmt.Errorf("failed to parse vtxo script: %s", err)
		}

		// validate the vtxo script
		if err := vtxoScript.Validate(s.pubkey, s.unilateralExitDelay); err != nil {
			return nil, "", "", fmt.Errorf("invalid vtxo script: %s", err)
		}

		witnessUtxoScript := input.WitnessUtxo.PkScript

		tapKeyFromTapscripts, _, err := vtxoScript.TapTree()
		if err != nil {
			return nil, "", "", fmt.Errorf("failed to get taproot key from vtxo script: %s", err)
		}

		if vtxo.PubKey != hex.EncodeToString(schnorr.SerializePubKey(tapKeyFromTapscripts)) {
			return nil, "", "", fmt.Errorf("vtxo pubkey mismatch")
		}

		pkScriptFromTapscripts, err := common.P2TRScript(tapKeyFromTapscripts)
		if err != nil {
			return nil, "", "", fmt.Errorf("failed to get pkscript from taproot key: %s", err)
		}

		if !bytes.Equal(witnessUtxoScript, pkScriptFromTapscripts) {
			return nil, "", "", fmt.Errorf("witness utxo script mismatch")
		}

		vtxoPubkeyBuf, err := hex.DecodeString(vtxo.PubKey)
		if err != nil {
			return nil, "", "", fmt.Errorf("failed to decode vtxo pubkey: %s", err)
		}

		vtxoPubkey, err := schnorr.ParsePubKey(vtxoPubkeyBuf)
		if err != nil {
			return nil, "", "", fmt.Errorf("failed to parse vtxo pubkey: %s", err)
		}

		// verify witness utxo
		pkscript, err := common.P2TRScript(vtxoPubkey)
		if err != nil {
			return nil, "", "", fmt.Errorf("failed to get pkscript: %s", err)
		}

		if !bytes.Equal(input.WitnessUtxo.PkScript, pkscript) {
			return nil, "", "", fmt.Errorf("witness utxo script mismatch")
		}

		if input.WitnessUtxo.Value != int64(vtxo.Amount) {
			return nil, "", "", fmt.Errorf("witness utxo value mismatch")
		}

		// verify forfeit closure script
		closure, err := tree.DecodeClosure(spendingTapscript.Script)
		if err != nil {
			return nil, "", "", fmt.Errorf("failed to decode forfeit closure: %s", err)
		}

		var locktime *common.AbsoluteLocktime

		switch c := closure.(type) {
		case *tree.CLTVMultisigClosure:
			locktime = &c.Locktime
		case *tree.MultisigClosure, *tree.ConditionMultisigClosure:
		default:
			return nil, "", "", fmt.Errorf("invalid forfeit closure script %x, cannot verify redeem tx", spendingTapscript.Script)
		}

		if locktime != nil {
			blocktimestamp, err := s.wallet.GetCurrentBlockTime(ctx)
			if err != nil {
				return nil, "", "", fmt.Errorf("failed to get current block time: %s", err)
			}
			if !locktime.IsSeconds() {
				if *locktime > common.AbsoluteLocktime(blocktimestamp.Height) {
					return nil, "", "", fmt.Errorf("forfeit closure is CLTV locked, %d > %d (block time)", *locktime, blocktimestamp.Time)
				}
			} else {
				if *locktime > common.AbsoluteLocktime(blocktimestamp.Time) {
					return nil, "", "", fmt.Errorf("forfeit closure is CLTV locked, %d > %d (block time)", *locktime, blocktimestamp.Time)
				}
			}
		}

		ctrlBlock, err := txscript.ParseControlBlock(spendingTapscript.ControlBlock)
		if err != nil {
			return nil, "", "", fmt.Errorf("failed to parse control block: %s", err)
		}

		ins = append(ins, common.VtxoInput{
			Outpoint: &checkpointPsbt.UnsignedTx.TxIn[0].PreviousOutPoint,
			Tapscript: &waddrmgr.Tapscript{
				ControlBlock:   ctrlBlock,
				RevealedScript: spendingTapscript.Script,
			},
			RevealedTapscripts: tapscripts,
			Amount:             int64(vtxo.Amount),
		})
	}

	// iterate over the redeem tx inputs and verify that the user signed a collaborative path
	serverXOnlyPubkey := schnorr.SerializePubKey(s.pubkey)
	for _, input := range ptx.Inputs {
		if len(input.TaprootScriptSpendSig) == 0 {
			return nil, "", "", fmt.Errorf("missing tapscript spend sig")
		}

		hasSig := false

		for _, sig := range input.TaprootScriptSpendSig {
			if !bytes.Equal(sig.XOnlyPubKey, serverXOnlyPubkey) {
				if _, err := schnorr.ParsePubKey(sig.XOnlyPubKey); err != nil {
					return nil, "", "", fmt.Errorf("failed to parse pubkey: %s", err)
				}
				hasSig = true
				break
			}
		}

		if !hasSig {
			return nil, "", "", fmt.Errorf("redeem transaction is not signed")
		}
	}

	dust, err := s.wallet.GetDustAmount(ctx)
	if err != nil {
		return nil, "", "", fmt.Errorf("failed to get dust amount: %s", err)
	}

	outputs := make([]*wire.TxOut, 0) // outputs excluding the anchor
	foundAnchor := false
	for outIndex, out := range ptx.UnsignedTx.TxOut {
		if bytes.Equal(out.PkScript, tree.ANCHOR_PKSCRIPT) {
			if foundAnchor {
				return nil, "", "", fmt.Errorf("invalid tx, multiple anchor outputs")
			}
			foundAnchor = true
			continue
		}

		if s.vtxoMaxAmount >= 0 {
			if out.Value > s.vtxoMaxAmount {
				return nil, "", "", fmt.Errorf("output #%d amount is higher than max vtxo amount: %d", outIndex, s.vtxoMaxAmount)
			}
		}
		if out.Value < s.vtxoMinOffchainTxAmount {
			return nil, "", "", fmt.Errorf("output #%d amount is lower than min vtxo amount: %d", outIndex, s.vtxoMinOffchainTxAmount)
		}

		if out.Value < int64(dust) {
			// if the output is below dust limit, it must be using OP_RETURN-style vtxo pkscript
			if !common.IsSubDustScript(out.PkScript) {
				return nil, "", "", fmt.Errorf("output #%d amount is less than dust limit but is not using OP_RETURN output script", outIndex)
			}
		}

		outputs = append(outputs, out)
	}

	if !foundAnchor {
		return nil, "", "", fmt.Errorf("invalid tx, missing anchor output")
	}

	// recompute all txs (checkpoint txs + redeem tx)
	rebuiltVirtualTx, rebuiltCheckpointsTxs, err := tree.BuildOffchainTx(
		ins, outputs,
		&tree.CSVMultisigClosure{
			Locktime: s.unilateralExitDelay,
			MultisigClosure: tree.MultisigClosure{
				PubKeys: []*secp256k1.PublicKey{s.pubkey},
			},
		},
	)
	if err != nil {
		return nil, "", "", fmt.Errorf("failed to rebuild redeem tx: %s", err)
	}

	// verify the checkpoints txs integrity
	if len(rebuiltCheckpointsTxs) != len(checkpointPsbts) {
		return nil, "", "", fmt.Errorf("invalid number of checkpoint txs")
	}

	for _, rebuiltCheckpointTx := range rebuiltCheckpointsTxs {
		rebuiltTxid := rebuiltCheckpointTx.UnsignedTx.TxID()
		if _, ok := checkpointPsbts[rebuiltTxid]; !ok {
			return nil, "", "", fmt.Errorf("invalid checkpoints")
		}
	}

	// verify the redeem tx integrity
	rebuiltTxid := rebuiltVirtualTx.UnsignedTx.TxID()
	if rebuiltTxid != virtualTxid {
		return nil, "", "", fmt.Errorf("invalid virtual tx")
	}

	// verify the tapscript signatures
	if valid, _, err := s.builder.VerifyTapscriptPartialSigs(virtualTx); err != nil || !valid {
		return nil, "", "", fmt.Errorf("invalid tx signature: %s", err)
	}

	// sign the redeem tx
	signedRedeemTx, err := s.wallet.SignTransactionTapscript(ctx, virtualTx, nil)
	if err != nil {
		return nil, "", "", fmt.Errorf("failed to sign redeem tx: %s", err)
	}

	signedCheckpointTxs := make(map[string]string)

	// sign the checkpoint txs
	for _, rebuiltCheckpointTx := range rebuiltCheckpointsTxs {
		unsignedCheckpointTx, err := rebuiltCheckpointTx.B64Encode()
		if err != nil {
			return nil, "", "", fmt.Errorf("failed to encode checkpoint tx: %s", err)
		}
		signedCheckpointTx, err := s.wallet.SignTransactionTapscript(ctx, unsignedCheckpointTx, nil)
		if err != nil {
			return nil, "", "", fmt.Errorf("failed to sign checkpoint tx: %s", err)
		}
		signedCheckpointTxs[rebuiltCheckpointTx.UnsignedTx.TxID()] = signedCheckpointTx
	}

	change, err := offchainTx.Accept(
		signedRedeemTx,
		signedCheckpointTxs,
		commitmentTxsByCheckpointTxid,
		rootCommitmentTxid,
		expiration,
	)
	if err != nil {
		return nil, "", "", fmt.Errorf("failed to accept offchain tx: %s", err)
	}
	changes = append(changes, change)
	s.liveStore.OffchainTxs().Add(*offchainTx)

	finalVirtualTx = signedRedeemTx
	signedCheckpoints = make([]string, 0)
	for _, tx := range signedCheckpointTxs {
		signedCheckpoints = append(signedCheckpoints, tx)
	}

	return signedCheckpoints, finalVirtualTx, virtualTxid, nil
}

func (s *covenantlessService) FinalizeOffchainTx(ctx context.Context, txid string, finalCheckpoints []string) error {
	var (
		changes []domain.Event
		err     error
	)

	offchainTx, exists := s.liveStore.OffchainTxs().Get(txid)
	if !exists {
		err = fmt.Errorf("offchain tx: %v not found", txid)
		return err
	}

	defer func() {
		if err != nil {
			change := offchainTx.Fail(err)
			changes = append(changes, change)
		}

		if err = s.repoManager.Events().Save(
			ctx, domain.OffchainTxTopic, txid, changes,
		); err != nil {
			log.WithError(err).Fatal("failed to save offchain tx events")
		}
	}()

	finalCheckpointsTxs := make(map[string]string)
	for _, checkpoint := range finalCheckpoints {
		// verify the tapscript signatures
		valid, checkpointTxid, err := s.builder.VerifyTapscriptPartialSigs(checkpoint)
		if err != nil || !valid {
			return fmt.Errorf("invalid tx signature: %s", err)
		}

		finalCheckpointsTxs[checkpointTxid] = checkpoint
	}

	event, err := offchainTx.Finalize(finalCheckpointsTxs)
	if err != nil {
		return err
	}
	changes = []domain.Event{event}
	s.liveStore.OffchainTxs().Remove(txid)

	return nil
}

func (s *covenantlessService) GetBoardingAddress(
	ctx context.Context, userPubkey *secp256k1.PublicKey,
) (address string, scripts []string, err error) {
	vtxoScript := tree.NewDefaultVtxoScript(s.pubkey, userPubkey, s.boardingExitDelay)

	tapKey, _, err := vtxoScript.TapTree()
	if err != nil {
		return "", nil, fmt.Errorf("failed to get taproot key: %s", err)
	}

	addr, err := btcutil.NewAddressTaproot(
		schnorr.SerializePubKey(tapKey), s.chainParams(),
	)
	if err != nil {
		return "", nil, fmt.Errorf("failed to get address: %s", err)
	}

	scripts, err = vtxoScript.Encode()
	if err != nil {
		return "", nil, fmt.Errorf("failed to encode vtxo script: %s", err)
	}

	address = addr.EncodeAddress()

	return
}

func (s *covenantlessService) RegisterIntent(ctx context.Context, bip322signature bip322.Signature, message tree.IntentMessage) (string, error) {
	// the vtxo to swap for new ones, require forfeit transactions
	vtxosInputs := make([]domain.Vtxo, 0)
	// the boarding utxos to add in the commitment tx
	boardingInputs := make([]ports.BoardingInput, 0)

	boardingTxs := make(map[string]wire.MsgTx, 0) // txid -> txhex

	outpoints := bip322signature.GetOutpoints()
	if len(outpoints) != len(message.InputTapTrees) {
		return "", fmt.Errorf("number of outpoints and taptrees do not match")
	}

	if message.ValidAt > 0 {
		validAt := time.Unix(message.ValidAt, 0)
		if time.Now().Before(validAt) {
			return "", fmt.Errorf("proof of ownership is not valid yet")
		}
	}

	if message.ExpireAt > 0 {
		expireAt := time.Unix(message.ExpireAt, 0)
		if time.Now().After(expireAt) {
			return "", fmt.Errorf("proof of ownership expired")
		}
	}

	// we need the prevout to verify the BIP0322 signature
	prevouts := make(map[wire.OutPoint]*wire.TxOut)

	for i, outpoint := range outpoints {
		tapTree := message.InputTapTrees[i]
		tapTreeBytes, err := hex.DecodeString(tapTree)
		if err != nil {
			return "", fmt.Errorf("failed to decode taptree: %s", err)
		}

		tapscripts, err := tree.DecodeTapTree(tapTreeBytes)
		if err != nil {
			return "", fmt.Errorf("failed to decode taptree: %s", err)
		}

		vtxoKey := domain.VtxoKey{
			Txid: outpoint.Hash.String(),
			VOut: outpoint.Index,
		}

		if s.liveStore.OffchainTxs().Includes(vtxoKey) {
			return "", fmt.Errorf("vtxo %s is currently being spent", vtxoKey.String())
		}

		vtxosResult, err := s.repoManager.Vtxos().GetVtxos(ctx, []domain.VtxoKey{vtxoKey})
		if err != nil || len(vtxosResult) == 0 {
			// vtxo not found in db, check if it exists on-chain
			if _, ok := boardingTxs[vtxoKey.Txid]; !ok {
				// check if the tx exists and is confirmed
				txhex, err := s.wallet.GetTransaction(ctx, outpoint.Hash.String())
				if err != nil {
					return "", fmt.Errorf("failed to get tx %s: %s", vtxoKey.Txid, err)
				}

				var tx wire.MsgTx
				if err := tx.Deserialize(hex.NewDecoder(strings.NewReader(txhex))); err != nil {
					return "", fmt.Errorf("failed to deserialize tx %s: %s", vtxoKey.Txid, err)
				}

				confirmed, _, blocktime, err := s.wallet.IsTransactionConfirmed(ctx, vtxoKey.Txid)
				if err != nil {
					return "", fmt.Errorf("failed to check tx %s: %s", vtxoKey.Txid, err)
				}

				if !confirmed {
					return "", fmt.Errorf("tx %s not confirmed", vtxoKey.Txid)
				}

				vtxoScript, err := tree.ParseVtxoScript(tapscripts)
				if err != nil {
					return "", fmt.Errorf("failed to parse boarding utxo taproot tree: %s", err)
				}

				// validate the vtxo script
				if err := vtxoScript.Validate(s.pubkey, common.RelativeLocktime{
					Type:  s.boardingExitDelay.Type,
					Value: s.boardingExitDelay.Value,
				}); err != nil {
					return "", fmt.Errorf("invalid vtxo script: %s", err)
				}

				exitDelay, err := vtxoScript.SmallestExitDelay()
				if err != nil {
					return "", fmt.Errorf("failed to get exit delay: %s", err)
				}

				// if the exit path is available, forbid registering the boarding utxo
				if time.Unix(blocktime, 0).Add(time.Duration(exitDelay.Seconds()) * time.Second).Before(time.Now()) {
					return "", fmt.Errorf("tx %s expired", vtxoKey.Txid)
				}

				if s.utxoMaxAmount >= 0 {
					if tx.TxOut[outpoint.Index].Value > s.utxoMaxAmount {
						return "", fmt.Errorf("boarding input amount is higher than max utxo amount:%d", s.utxoMaxAmount)
					}
				}
				if tx.TxOut[outpoint.Index].Value < s.utxoMinAmount {
					return "", fmt.Errorf("boarding input amount is lower than min utxo amount:%d", s.utxoMinAmount)
				}

				boardingTxs[vtxoKey.Txid] = tx
			}

			tx := boardingTxs[vtxoKey.Txid]
			prevout := tx.TxOut[vtxoKey.VOut]
			prevouts[outpoint] = prevout
			input := ports.Input{
				VtxoKey:    vtxoKey,
				Tapscripts: tapscripts,
			}
			boardingInput, err := newBoardingInput(tx, input, s.pubkey, s.boardingExitDelay)
			if err != nil {
				return "", err
			}

			boardingInputs = append(boardingInputs, *boardingInput)
			continue
		}

		vtxo := vtxosResult[0]
		if vtxo.Spent {
			return "", fmt.Errorf("input %s:%d already spent", vtxo.Txid, vtxo.VOut)
		}

		if vtxo.Redeemed {
			return "", fmt.Errorf("input %s:%d already redeemed", vtxo.Txid, vtxo.VOut)
		}

		// set the prevout
		pubkeyBytes, err := hex.DecodeString(vtxo.PubKey)
		if err != nil {
			return "", fmt.Errorf("failed to decode script pubkey: %s", err)
		}

		pubkey, err := schnorr.ParsePubKey(pubkeyBytes)
		if err != nil {
			return "", fmt.Errorf("failed to parse pubkey: %s", err)
		}

		pkScript, err := common.P2TRScript(pubkey)
		if err != nil {
			return "", fmt.Errorf("failed to create p2tr script: %s", err)
		}

		prevouts[outpoint] = &wire.TxOut{
			Value:    int64(vtxo.Amount),
			PkScript: pkScript,
		}

		// We want to validate the taproot tree of an input vtxo only if it requires
		// to be forfeited. Note and swept vtxos can't go onchain, so there's no reason to
		// check if the user is trying to trick us.
		if vtxo.RequiresForfeit() {
			vtxoScript, err := tree.ParseVtxoScript(tapscripts)
			if err != nil {
				return "", fmt.Errorf("failed to parse vtxo taproot tree: %s", err)
			}

			// validate the vtxo script
			if err := vtxoScript.Validate(s.pubkey, s.unilateralExitDelay); err != nil {
				return "", fmt.Errorf("invalid vtxo script: %s", err)
			}

			tapKey, _, err := vtxoScript.TapTree()
			if err != nil {
				return "", fmt.Errorf("failed to get taproot key: %s", err)
			}

			expectedTapKey, err := vtxo.TapKey()
			if err != nil {
				return "", fmt.Errorf("failed to get taproot key: %s", err)
			}

			if !bytes.Equal(schnorr.SerializePubKey(tapKey), schnorr.SerializePubKey(expectedTapKey)) {
				return "", fmt.Errorf(
					"invalid vtxo taproot key: got %x expected %x",
					schnorr.SerializePubKey(tapKey), schnorr.SerializePubKey(expectedTapKey),
				)
			}
		}

		vtxosInputs = append(vtxosInputs, vtxo)
	}

	prevoutFetcher := txscript.NewMultiPrevOutFetcher(prevouts)

	encodedMessage, err := message.Encode()
	if err != nil {
		return "", fmt.Errorf("failed to encode message: %s", err)
	}

	if err := bip322signature.Verify(encodedMessage, prevoutFetcher); err != nil {
		return "", fmt.Errorf("invalid BIP0322 proof of funds: %s", err)
	}

	request, err := domain.NewTxRequest(vtxosInputs)
	if err != nil {
		return "", err
	}

	if bip322signature.ContainsOutputs() {
		hasOffChainReceiver := false
		receivers := make([]domain.Receiver, 0)

		for outputIndex, output := range bip322signature.TxOut {
			amount := uint64(output.Value)
			rcv := domain.Receiver{
				Amount: amount,
			}

			isOnchain := false
			for _, index := range message.OnchainOutputIndexes {
				if index == outputIndex {
					isOnchain = true
					break
				}
			}

			if isOnchain {
				if s.utxoMaxAmount >= 0 {
					if amount > uint64(s.utxoMaxAmount) {
						return "", fmt.Errorf("receiver amount is higher than max utxo amount: %d", s.utxoMaxAmount)
					}
				}
				if amount < uint64(s.utxoMinAmount) {
					return "", fmt.Errorf("receiver amount is lower than min utxo amount: %d", s.utxoMinAmount)
				}

				_, addrs, _, err := txscript.ExtractPkScriptAddrs(output.PkScript, s.chainParams())
				if err != nil {
					return "", fmt.Errorf("failed to extract pkscript addrs: %s", err)
				}

				if len(addrs) == 0 {
					return "", fmt.Errorf("no onchain address found")
				}

				rcv.OnchainAddress = addrs[0].EncodeAddress()
			} else {
				if s.vtxoMaxAmount >= 0 {
					if amount > uint64(s.vtxoMaxAmount) {
						return "", fmt.Errorf("receiver amount is higher than max vtxo amount: %d", s.vtxoMaxAmount)
					}
				}
				if amount < uint64(s.vtxoMinSettlementAmount) {
					return "", fmt.Errorf("receiver amount is lower than min vtxo amount: %d", s.vtxoMinSettlementAmount)
				}

				hasOffChainReceiver = true
				rcv.PubKey = hex.EncodeToString(output.PkScript[2:])
			}

			receivers = append(receivers, rcv)
		}

		if hasOffChainReceiver {
			if message.Musig2Data == nil {
				return "", fmt.Errorf("musig2 data is required for offchain receivers")
			}

			// check if the server pubkey has been set as cosigner
			serverPubKeyHex := hex.EncodeToString(s.serverSigningPubKey.SerializeCompressed())
			for _, pubkey := range message.Musig2Data.CosignersPublicKeys {
				if pubkey == serverPubKeyHex {
					return "", fmt.Errorf("server pubkey already in musig2 data")
				}
			}
		}

		if err := request.AddReceivers(receivers); err != nil {
			return "", err
		}
	}

	if err := s.liveStore.TxRequests().Push(*request, boardingInputs, message.Musig2Data); err != nil {
		return "", err
	}

	return request.Id, nil
}

func (s *covenantlessService) SpendVtxos(ctx context.Context, inputs []ports.Input) (string, error) {
	vtxosInputs := make([]domain.Vtxo, 0)
	boardingInputs := make([]ports.BoardingInput, 0)

	now := time.Now().Unix()

	boardingTxs := make(map[string]wire.MsgTx, 0) // txid -> txhex

	for _, input := range inputs {
		if s.liveStore.OffchainTxs().Includes(input.VtxoKey) {
			return "", fmt.Errorf("vtxo %s is currently being spent", input.String())
		}

		vtxosResult, err := s.repoManager.Vtxos().GetVtxos(ctx, []domain.VtxoKey{input.VtxoKey})
		if err != nil || len(vtxosResult) == 0 {
			// vtxo not found in db, check if it exists on-chain
			if _, ok := boardingTxs[input.Txid]; !ok {
				// check if the tx exists and is confirmed
				txhex, err := s.wallet.GetTransaction(ctx, input.Txid)
				if err != nil {
					return "", fmt.Errorf("failed to get tx %s: %s", input.Txid, err)
				}

				var tx wire.MsgTx
				if err := tx.Deserialize(hex.NewDecoder(strings.NewReader(txhex))); err != nil {
					return "", fmt.Errorf("failed to deserialize tx %s: %s", input.Txid, err)
				}

				confirmed, _, blocktime, err := s.wallet.IsTransactionConfirmed(ctx, input.Txid)
				if err != nil {
					return "", fmt.Errorf("failed to check tx %s: %s", input.Txid, err)
				}

				if !confirmed {
					return "", fmt.Errorf("tx %s not confirmed", input.Txid)
				}

				vtxoScript, err := tree.ParseVtxoScript(input.Tapscripts)
				if err != nil {
					return "", fmt.Errorf("failed to parse boarding utxo taproot tree: %s", err)
				}

				// validate the vtxo script
				if err := vtxoScript.Validate(s.pubkey, s.boardingExitDelay); err != nil {
					return "", fmt.Errorf("invalid vtxo script: %s", err)
				}

				exitDelay, err := vtxoScript.SmallestExitDelay()
				if err != nil {
					return "", fmt.Errorf("failed to get exit delay: %s", err)
				}

				// if the exit path is available, forbid registering the boarding utxo
				if blocktime+exitDelay.Seconds() < now {
					return "", fmt.Errorf("tx %s expired", input.Txid)
				}

				if s.utxoMaxAmount >= 0 {
					if tx.TxOut[input.VOut].Value > s.utxoMaxAmount {
						return "", fmt.Errorf("boarding input amount is higher than max utxo amount:%d", s.utxoMaxAmount)
					}
				}
				if tx.TxOut[input.VOut].Value < s.utxoMinAmount {
					return "", fmt.Errorf("boarding input amount is lower than min utxo amount:%d", s.utxoMinAmount)
				}

				boardingTxs[input.Txid] = tx
			}

			tx := boardingTxs[input.Txid]
			boardingInput, err := newBoardingInput(tx, input, s.pubkey, s.boardingExitDelay)
			if err != nil {
				return "", err
			}

			boardingInputs = append(boardingInputs, *boardingInput)
			continue
		}

		vtxo := vtxosResult[0]
		if vtxo.Spent {
			return "", fmt.Errorf("input %s:%d already spent", vtxo.Txid, vtxo.VOut)
		}

		if vtxo.Redeemed {
			return "", fmt.Errorf("input %s:%d already redeemed", vtxo.Txid, vtxo.VOut)
		}

		if vtxo.Swept {
			return "", fmt.Errorf("input %s:%d already swept", vtxo.Txid, vtxo.VOut)
		}

		vtxoScript, err := tree.ParseVtxoScript(input.Tapscripts)
		if err != nil {
			return "", fmt.Errorf("failed to parse vtxo taproot tree: %s", err)
		}

		// validate the vtxo script
		if err := vtxoScript.Validate(s.pubkey, s.unilateralExitDelay); err != nil {
			return "", fmt.Errorf("invalid vtxo script: %s", err)
		}

		tapKey, _, err := vtxoScript.TapTree()
		if err != nil {
			return "", fmt.Errorf("failed to get taproot key: %s", err)
		}

		expectedTapKey, err := vtxo.TapKey()
		if err != nil {
			return "", fmt.Errorf("failed to get taproot key: %s", err)
		}

		if !bytes.Equal(schnorr.SerializePubKey(tapKey), schnorr.SerializePubKey(expectedTapKey)) {
			return "", fmt.Errorf(
				"invalid vtxo taproot key: got %x expected %x",
				schnorr.SerializePubKey(tapKey), schnorr.SerializePubKey(expectedTapKey),
			)
		}

		vtxosInputs = append(vtxosInputs, vtxo)
	}

	request, err := domain.NewTxRequest(vtxosInputs)
	if err != nil {
		return "", err
	}

	if err := s.liveStore.TxRequests().Push(*request, boardingInputs, nil); err != nil {
		return "", err
	}

	return request.Id, nil
}

func (s *covenantlessService) ConfirmRegistration(ctx context.Context, intentId string) error {
	if !s.liveStore.ConfirmationSessions().Initialized() {
		return fmt.Errorf("confirmation session not started")
	}

	return s.liveStore.ConfirmationSessions().Confirm(intentId)
}

func (s *covenantlessService) ClaimVtxos(ctx context.Context, creds string, receivers []domain.Receiver, musig2Data *tree.Musig2) error {
	// Check credentials
	request, ok := s.liveStore.TxRequests().View(creds)
	if !ok {
		return fmt.Errorf("invalid credentials")
	}

	hasOffChainReceiver := false

	for _, rcv := range receivers {
		if s.vtxoMaxAmount >= 0 {
			if rcv.Amount > uint64(s.vtxoMaxAmount) {
				return fmt.Errorf("receiver amount is higher than max vtxo amount: %d", s.vtxoMaxAmount)
			}
		}
		if s.vtxoMinSettlementAmount >= 0 {
			if rcv.Amount < uint64(s.vtxoMinSettlementAmount) {
				return fmt.Errorf("receiver amount is lower than min vtxo amount: %d", s.vtxoMinSettlementAmount)
			}
		}

		if !rcv.IsOnchain() {
			hasOffChainReceiver = true
		}
	}

	var data *tree.Musig2

	if hasOffChainReceiver {
		if musig2Data == nil {
			return fmt.Errorf("musig2 data is required for offchain receivers")
		}

		// check if the server pubkey has been set as cosigner
		serverPubKeyHex := hex.EncodeToString(s.serverSigningPubKey.SerializeCompressed())
		for _, pubkey := range musig2Data.CosignersPublicKeys {
			if pubkey == serverPubKeyHex {
				return fmt.Errorf("server pubkey already in musig2 data")
			}
		}

		data = musig2Data
	}

	if err := request.AddReceivers(receivers); err != nil {
		return err
	}

	return s.liveStore.TxRequests().Update(*request, data)
}

func (s *covenantlessService) SignVtxos(ctx context.Context, forfeitTxs []string) error {
	if len(forfeitTxs) <= 0 {
		return nil
	}

	if err := s.liveStore.ForfeitTxs().Sign(forfeitTxs); err != nil {
		return err
	}

	go s.checkForfeitsAndBoardingSigsSent()

	return nil
}

func (s *covenantlessService) SignRoundTx(ctx context.Context, signedRoundTx string) error {
	numSignedInputs, err := s.builder.CountSignedTaprootInputs(signedRoundTx)
	if err != nil {
		return fmt.Errorf("failed to count number of signed boarding inputs: %s", err)
	}
	if numSignedInputs == 0 {
		return nil
	}

	var combineErr error
	if err := s.liveStore.CurrentRound().Upsert(func(r *domain.Round) *domain.Round {
		combined, err := s.builder.VerifyAndCombinePartialTx(r.CommitmentTx, signedRoundTx)
		if err != nil {
			combineErr = err
			return r
		}

		ur := *r
		ur.CommitmentTx = combined
		return &ur
	}); err != nil {
		return err
	}

	if combineErr != nil {
		return fmt.Errorf("failed to verify and combine partial tx: %w", combineErr)
	}

	go s.checkForfeitsAndBoardingSigsSent()

	return nil
}

func (s *covenantlessService) ListVtxos(ctx context.Context, address string) ([]domain.Vtxo, []domain.Vtxo, error) {
	decodedAddress, err := common.DecodeAddress(address)
	if err != nil {
		return nil, nil, fmt.Errorf("failed to decode address: %s", err)
	}

	if !bytes.Equal(schnorr.SerializePubKey(decodedAddress.Server), schnorr.SerializePubKey(s.pubkey)) {
		return nil, nil, fmt.Errorf("address does not match server pubkey")
	}

	pubkey := hex.EncodeToString(schnorr.SerializePubKey(decodedAddress.VtxoTapKey))

	return s.repoManager.Vtxos().GetAllNonRedeemedVtxos(ctx, pubkey)
}

func (s *covenantlessService) GetEventsChannel(ctx context.Context) <-chan []domain.Event {
	return s.eventsCh
}

func (s *covenantlessService) GetTransactionEventsChannel(ctx context.Context) <-chan TransactionEvent {
	return s.transactionEventsCh
}

// TODO remove this in v7
func (s *covenantlessService) GetIndexerTxChannel(ctx context.Context) <-chan TransactionEvent {
	return s.indexerTxEventsCh
}

func (s *covenantlessService) GetRoundByTxid(ctx context.Context, roundTxid string) (*domain.Round, error) {
	return s.repoManager.Rounds().GetRoundWithTxid(ctx, roundTxid)
}

func (s *covenantlessService) GetRoundById(ctx context.Context, id string) (*domain.Round, error) {
	return s.repoManager.Rounds().GetRoundWithId(ctx, id)
}

func (s *covenantlessService) GetCurrentRound(ctx context.Context) (*domain.Round, error) {
	return domain.NewRoundFromEvents(s.liveStore.CurrentRound().Get().Events()), nil
}

func (s *covenantlessService) GetInfo(ctx context.Context) (*ServiceInfo, error) {
	pubkey := hex.EncodeToString(s.pubkey.SerializeCompressed())

	dust, err := s.wallet.GetDustAmount(ctx)
	if err != nil {
		return nil, fmt.Errorf("failed to get dust amount: %s", err)
	}

	forfeitAddr, err := s.wallet.GetForfeitAddress(ctx)
	if err != nil {
		return nil, fmt.Errorf("failed to get forfeit address: %s", err)
	}

	marketHourConfig, err := s.repoManager.MarketHourRepo().Get(ctx)
	if err != nil {
		return nil, err
	}

	marketHourNextStart, marketHourNextEnd, err := calcNextMarketHour(
		marketHourConfig.StartTime,
		marketHourConfig.EndTime,
		marketHourConfig.Period,
		marketHourDelta,
		time.Now(),
	)
	if err != nil {
		return nil, err
	}

	return &ServiceInfo{
		PubKey:              pubkey,
		VtxoTreeExpiry:      int64(s.vtxoTreeExpiry.Value),
		UnilateralExitDelay: int64(s.unilateralExitDelay.Value),
		BoardingExitDelay:   int64(s.boardingExitDelay.Value),
		RoundInterval:       int64(s.roundInterval.Seconds()),
		Network:             s.network.Name,
		Dust:                dust,
		ForfeitAddress:      forfeitAddr,
		NextMarketHour: &NextMarketHour{
			StartTime:     marketHourNextStart,
			EndTime:       marketHourNextEnd,
			Period:        marketHourConfig.Period,
			RoundInterval: marketHourConfig.RoundInterval,
		},
		UtxoMinAmount: s.utxoMinAmount,
		UtxoMaxAmount: s.utxoMaxAmount,
		VtxoMinAmount: s.vtxoMinSettlementAmount,
		VtxoMaxAmount: s.vtxoMaxAmount,
	}, nil
}

func (s *covenantlessService) GetTxRequestQueue(
	ctx context.Context, requestIds ...string,
) ([]TxRequestInfo, error) {
	requests, err := s.liveStore.TxRequests().ViewAll(requestIds)
	if err != nil {
		return nil, err
	}

	txReqsInfo := make([]TxRequestInfo, 0, len(requests))
	for _, request := range requests {
		signingType := "branch"
		cosigners := make([]string, 0)
		if request.Musig2Data != nil {
			if request.Musig2Data.SigningType == tree.SignAll {
				signingType = "all"
			}
			cosigners = request.Musig2Data.CosignersPublicKeys
		}

		receivers := make([]struct {
			Address string
			Amount  uint64
		}, 0, len(request.Receivers))
		for _, receiver := range request.Receivers {
			if len(receiver.OnchainAddress) > 0 {
				receivers = append(receivers, struct {
					Address string
					Amount  uint64
				}{
					Address: receiver.OnchainAddress,
					Amount:  receiver.Amount,
				})
				continue
			}

			pubkey, err := hex.DecodeString(receiver.PubKey)
			if err != nil {
				return nil, fmt.Errorf("failed to decode pubkey: %s", err)
			}

			vtxoTapKey, err := schnorr.ParsePubKey(pubkey)
			if err != nil {
				return nil, fmt.Errorf("failed to parse pubkey: %s", err)
			}

			address := common.Address{
				HRP:        s.network.Addr,
				Server:     s.pubkey,
				VtxoTapKey: vtxoTapKey,
			}

			addressStr, err := address.Encode()
			if err != nil {
				return nil, fmt.Errorf("failed to encode address: %s", err)
			}

			receivers = append(receivers, struct {
				Address string
				Amount  uint64
			}{
				Address: addressStr,
				Amount:  receiver.Amount,
			})
		}

		txReqsInfo = append(txReqsInfo, TxRequestInfo{
			Id:             request.Id,
			CreatedAt:      request.Timestamp,
			Receivers:      receivers,
			Inputs:         request.Inputs,
			BoardingInputs: request.BoardingInputs,
			SigningType:    signingType,
			Cosigners:      cosigners,
		})
	}

	return txReqsInfo, nil
}

func (s *covenantlessService) DeleteTxRequests(
	ctx context.Context, requestIds ...string,
) error {
	if len(requestIds) == 0 {
		return s.liveStore.TxRequests().DeleteAll()
	}
	return s.liveStore.TxRequests().Delete(requestIds)
}

// DeleteTxRequestsByProof deletes transaction requests matching the BIP322 proof.
func (s *covenantlessService) DeleteTxRequestsByProof(
	ctx context.Context, sig bip322.Signature, message tree.DeleteIntentMessage,
) error {
	if message.ExpireAt > 0 {
		expireAt := time.Unix(message.ExpireAt, 0)
		if time.Now().After(expireAt) {
			return fmt.Errorf("proof of ownership expired")
		}
	}

	outpoints := sig.GetOutpoints()

	boardingTxs := make(map[string]wire.MsgTx)
	prevouts := make(map[wire.OutPoint]*wire.TxOut)
	for _, outpoint := range outpoints {
		vtxoKey := domain.VtxoKey{
			Txid: outpoint.Hash.String(),
			VOut: outpoint.Index,
		}

		vtxosResult, err := s.repoManager.Vtxos().GetVtxos(ctx, []domain.VtxoKey{vtxoKey})
		if err != nil || len(vtxosResult) == 0 {
			if _, ok := boardingTxs[vtxoKey.Txid]; !ok {
				txhex, err := s.wallet.GetTransaction(ctx, outpoint.Hash.String())
				if err != nil {
					return fmt.Errorf("failed to get tx %s: %s", vtxoKey.Txid, err)
				}

				var tx wire.MsgTx
				if err := tx.Deserialize(hex.NewDecoder(strings.NewReader(txhex))); err != nil {
					return fmt.Errorf("failed to deserialize tx %s: %s", vtxoKey.Txid, err)
				}

				boardingTxs[vtxoKey.Txid] = tx
			}

			tx := boardingTxs[vtxoKey.Txid]
			prevout := tx.TxOut[vtxoKey.VOut]
			prevouts[outpoint] = prevout
			continue
		}

		vtxo := vtxosResult[0]
		pubkeyBytes, err := hex.DecodeString(vtxo.PubKey)
		if err != nil {
			return fmt.Errorf("failed to decode script pubkey: %s", err)
		}

		pubkey, err := schnorr.ParsePubKey(pubkeyBytes)
		if err != nil {
			return fmt.Errorf("failed to parse pubkey: %s", err)
		}

		pkScript, err := common.P2TRScript(pubkey)
		if err != nil {
			return fmt.Errorf("failed to create p2tr script: %s", err)
		}

		prevouts[outpoint] = &wire.TxOut{
			Value:    int64(vtxo.Amount),
			PkScript: pkScript,
		}
	}

	prevoutFetcher := txscript.NewMultiPrevOutFetcher(prevouts)
	encodedMessage, err := message.Encode()
	if err != nil {
		return fmt.Errorf("failed to encode message: %s", err)
	}

	if err := sig.Verify(encodedMessage, prevoutFetcher); err != nil {
		return fmt.Errorf("failed to verify signature: %s", err)
	}

	allRequests, err := s.liveStore.TxRequests().ViewAll(nil)
	if err != nil {
		return err
	}

	idsToDeleteMap := make(map[string]struct{})
	for _, req := range allRequests {
		for _, in := range req.Inputs {
			for _, op := range outpoints {
				if in.Txid == op.Hash.String() && in.VOut == op.Index {
					if _, ok := idsToDeleteMap[req.Id]; !ok {
						idsToDeleteMap[req.Id] = struct{}{}
					}
				}
			}
		}
	}

	if len(idsToDeleteMap) == 0 {
		return fmt.Errorf("no matching tx requests found for BIP322 proof")
	}

	idsToDelete := make([]string, 0, len(idsToDeleteMap))
	for id := range idsToDeleteMap {
		idsToDelete = append(idsToDelete, id)
	}

	if len(idsToDelete) == 0 {
		return fmt.Errorf("no matching tx requests found for BIP322 proof")
	}

	return s.liveStore.TxRequests().Delete(idsToDelete)
}

func (s *covenantlessService) RegisterCosignerNonces(
	ctx context.Context, roundId string, pubkey string, nonces tree.TreeNonces,
) error {
	return s.liveStore.TreeSigingSessions().AddNonces(context.Background(), roundId, pubkey, nonces)
}

func (s *covenantlessService) RegisterCosignerSignatures(
	ctx context.Context, roundId string, pubkey string, sigs tree.TreePartialSigs,
) error {
	return s.liveStore.TreeSigingSessions().AddSignatures(context.Background(), roundId, pubkey, sigs)
}

func (s *covenantlessService) GetMarketHourConfig(ctx context.Context) (*domain.MarketHour, error) {
	return s.repoManager.MarketHourRepo().Get(ctx)
}

func (s *covenantlessService) UpdateMarketHourConfig(
	ctx context.Context,
	marketHourStartTime, marketHourEndTime time.Time, period, roundInterval time.Duration,
) error {
	marketHour := domain.NewMarketHour(
		marketHourStartTime,
		marketHourEndTime,
		period,
		roundInterval,
	)
	if err := s.repoManager.MarketHourRepo().Upsert(ctx, *marketHour); err != nil {
		return fmt.Errorf("failed to upsert market hours: %w", err)
	}

	return nil
}

func (s *covenantlessService) start() {
	defer func() {
		if r := recover(); r != nil {
			log.Errorf("recovered from panic in start: %v", r)
			fmt.Fprintf(os.Stderr, "PANIC: %v\n", r)
			stack := debug.Stack()
			lines := bytes.Split(stack, []byte("\n"))
			for _, line := range lines {
				fmt.Fprintf(os.Stderr, "%s\n", bytes.TrimPrefix(line, []byte("\t")))
			}
		}
	}()

	s.startRound()
}

func (s *covenantlessService) startRound() {
	// reset the forfeit txs map to avoid polluting the next batch of forfeits transactions
	s.liveStore.ForfeitTxs().Reset()

	round := domain.NewRound()
	//nolint:all
	round.StartRegistration()
	if err := s.liveStore.CurrentRound().Upsert(func(m *domain.Round) *domain.Round { return round }); err != nil {
		log.Errorf("failed to upsert round: %s", err)
		return
	}

	close(s.forfeitsBoardingSigsChan)
	s.forfeitsBoardingSigsChan = make(chan struct{}, 1)

	defer func() {
		roundTiming := newRoundTiming(s.roundInterval)
		<-time.After(roundTiming.registrationDuration())
		s.startConfirmation(roundTiming)
	}()

	log.Debugf("started registration stage for new round: %s", round.Id)
}

func (s *covenantlessService) startConfirmation(roundTiming roundTiming) {
	log.Debugf("started confirmation stage for round: %s", s.liveStore.CurrentRound().Get().Id)

	ctx := context.Background()

	var registeredRequests []ports.TimedTxRequest
	roundAborted := false

	defer func() {
		s.liveStore.ConfirmationSessions().Reset()

		if roundAborted {
			s.startRound()
			return
		}

		if err := s.saveEvents(ctx, s.liveStore.CurrentRound().Get().Id, s.liveStore.CurrentRound().Get().Events()); err != nil {
			log.WithError(err).Warn("failed to store new round events")
		}

		if s.liveStore.CurrentRound().Get().IsFailed() {
			s.liveStore.TxRequests().DeleteVtxos()
			s.startRound()
			return
		}

		s.startFinalization(roundTiming, registeredRequests)
	}()

	// TODO: understand how many tx requests must be popped from the queue and actually registered for the round
	num := s.liveStore.TxRequests().Len()
	if num < s.roundMinParticipantsCount {
		roundAborted = true
		err := fmt.Errorf("not enough tx requests registered %d/%d", num, s.roundMinParticipantsCount)
		log.WithError(err).Debugf("round %s aborted", s.liveStore.CurrentRound().Get().Id)
		return
	}
	if num > s.roundMaxParticipantsCount {
		num = s.roundMaxParticipantsCount
	}

	availableBalance, _, err := s.wallet.MainAccountBalance(ctx)
	if err != nil {
		s.liveStore.CurrentRound().Fail(fmt.Errorf("failed to get main account balance: %s", err))
		log.WithError(err).Warn("failed to get main account balance")
		return
	}

	forfeitAddress, err := s.wallet.GetForfeitAddress(ctx)
	if err != nil {
		s.liveStore.CurrentRound().Fail(fmt.Errorf("failed to get forfeit address: %s", err))
		log.WithError(err).Warn("failed to get forfeit address")
		return
	}

	// TODO take into account available liquidity
	requests := s.liveStore.TxRequests().Pop(num)

	totAmount := uint64(0)
	for _, request := range requests {
		totAmount += request.TotalOutputAmount()
	}
	if availableBalance <= totAmount {
		err := fmt.Errorf("not enough liquidity")
		s.liveStore.CurrentRound().Fail(err)
		log.WithError(err).Debugf("round %s aborted, balance: %d", s.liveStore.CurrentRound().Get().Id, availableBalance)
		return
	}

	s.propagateBatchStartedEvent(requests, forfeitAddress)

	confirmedRequests := make([]ports.TimedTxRequest, 0)
	notConfirmedRequests := make([]ports.TimedTxRequest, 0)

	select {
	case <-time.After(roundTiming.confirmationDuration()):
		session := s.liveStore.ConfirmationSessions().Get()
		for _, req := range requests {
			if session.IntentsHashes[req.HashID()] {
				confirmedRequests = append(confirmedRequests, req)
				continue
			}
			notConfirmedRequests = append(notConfirmedRequests, req)
		}
	case <-s.liveStore.ConfirmationSessions().SessionCompleted():
		confirmedRequests = requests
	}

	repushToQueue := notConfirmedRequests
	if int64(len(confirmedRequests)) < s.roundMinParticipantsCount {
		repushToQueue = append(repushToQueue, confirmedRequests...)
		confirmedRequests = make([]ports.TimedTxRequest, 0)
	}

	// register confirmed requests if we have enough participants
	if len(confirmedRequests) > 0 {
		txRequests := make([]domain.TxRequest, 0, len(confirmedRequests))
		numOfBoardingInputs := 0
		for _, req := range confirmedRequests {
			txRequests = append(txRequests, req.TxRequest)
			numOfBoardingInputs += len(req.BoardingInputs)
		}

		s.liveStore.BoardingInputs().Set(numOfBoardingInputs)

		round := s.liveStore.CurrentRound().Get()
		if _, err := round.RegisterTxRequests(txRequests); err != nil {
			s.liveStore.CurrentRound().Fail(fmt.Errorf("failed to register tx requests: %s", err))
			log.WithError(err).Warn("failed to register tx requests")
			return
		}
		if err := s.liveStore.CurrentRound().Upsert(func(m *domain.Round) *domain.Round {
			return round
		}); err != nil {
			s.liveStore.CurrentRound().Fail(fmt.Errorf("failed to upsert round: %s", err))
			log.WithError(err).Warn("failed to upsert round")
			return
		}

		registeredRequests = confirmedRequests
	}

	if len(repushToQueue) > 0 {
		for _, req := range repushToQueue {
			if err := s.liveStore.TxRequests().Push(req.TxRequest, req.BoardingInputs, req.Musig2Data); err != nil {
				log.WithError(err).Warn("failed to re-push requests to the queue")
				continue
			}
		}

		// make the round fail if we don't register this round
		if len(confirmedRequests) == 0 {
			s.liveStore.CurrentRound().Fail(fmt.Errorf("not enough participants confirmed"))
			log.Warn("not enough participants confirmed")
			return
		}
	}
}

func (s *covenantlessService) startFinalization(roundTiming roundTiming, requests []ports.TimedTxRequest) {
	roundId := s.liveStore.CurrentRound().Get().Id
	log.Debugf("started finalization stage for round: %s", roundId)
	ctx := context.Background()

	thirdOfRemainingDuration := roundTiming.finalizationDuration()

	defer func() {
		s.liveStore.TreeSigingSessions().Delete(roundId)

		if err := s.saveEvents(ctx, roundId, s.liveStore.CurrentRound().Get().Events()); err != nil {
			log.WithError(err).Warn("failed to store new round events")
		}

		if s.liveStore.CurrentRound().Get().IsFailed() {
			s.liveStore.TxRequests().DeleteVtxos()
			s.startRound()
			return
		}

		s.finalizeRound(roundTiming)
	}()

	if s.liveStore.CurrentRound().Get().IsFailed() {
		return
	}

	connectorAddresses, err := s.repoManager.Rounds().GetSweptRoundsConnectorAddress(ctx)
	if err != nil {
		s.liveStore.CurrentRound().Fail(fmt.Errorf("failed to retrieve swept rounds: %s", err))
		log.WithError(err).Warn("failed to retrieve swept rounds")
		return
	}

	txRequests := make([]domain.TxRequest, 0, len(requests))
	boardingInputs := make([]ports.BoardingInput, 0)
	musig2data := make([]*tree.Musig2, 0)
	for _, req := range requests {
		txRequests = append(txRequests, req.TxRequest)
		boardingInputs = append(boardingInputs, req.BoardingInputs...)
		musig2data = append(musig2data, req.Musig2Data)
	}

	// add server pubkey in musig2data and count the number of unique keys
	uniqueSignerPubkeys := make(map[string]struct{})
	serverPubKeyHex := hex.EncodeToString(s.serverSigningPubKey.SerializeCompressed())

	for _, data := range musig2data {
		if data == nil {
			continue
		}
		for _, pubkey := range data.CosignersPublicKeys {
			uniqueSignerPubkeys[pubkey] = struct{}{}
		}
		data.CosignersPublicKeys = append(data.CosignersPublicKeys, serverPubKeyHex)
	}
	log.Debugf("building tx for round %s", roundId)
	unsignedRoundTx, vtxoTree, connectorAddress, connectors, err := s.builder.BuildRoundTx(
		s.pubkey, txRequests, boardingInputs, connectorAddresses, musig2data,
	)
	if err != nil {
		s.liveStore.CurrentRound().Fail(fmt.Errorf("failed to create round tx: %s", err))
		log.WithError(err).Warn("failed to create round tx")
		return
	}
	log.Debugf("round tx created for round %s", roundId)

	if err := s.liveStore.ForfeitTxs().Init(connectors, txRequests); err != nil {
		s.liveStore.CurrentRound().Fail(fmt.Errorf("failed to initialize forfeit txs: %s", err))
		log.WithError(err).Warn("failed to initialize forfeit txs")
		return
	}

	if len(vtxoTree) > 0 {
		sweepClosure := tree.CSVMultisigClosure{
			MultisigClosure: tree.MultisigClosure{PubKeys: []*secp256k1.PublicKey{s.pubkey}},
			Locktime:        s.vtxoTreeExpiry,
		}

		sweepScript, err := sweepClosure.Script()
		if err != nil {
			return
		}

		unsignedPsbt, err := psbt.NewFromRawBytes(strings.NewReader(unsignedRoundTx), true)
		if err != nil {
			s.liveStore.CurrentRound().Fail(fmt.Errorf("failed to parse round tx: %s", err))
			log.WithError(err).Warn("failed to parse round tx")
			return
		}

		sharedOutputAmount := unsignedPsbt.UnsignedTx.TxOut[0].Value

		sweepLeaf := txscript.NewBaseTapLeaf(sweepScript)
		sweepTapTree := txscript.AssembleTaprootScriptTree(sweepLeaf)
		root := sweepTapTree.RootNode.TapHash()

		coordinator, err := tree.NewTreeCoordinatorSession(sharedOutputAmount, vtxoTree, root.CloneBytes())
		if err != nil {
			s.liveStore.CurrentRound().Fail(fmt.Errorf("failed to create tree coordinator: %s", err))
			log.WithError(err).Warn("failed to create tree coordinator")
			return
		}

		serverSignerSession := tree.NewTreeSignerSession(s.serverSigningKey)
		if err := serverSignerSession.Init(root.CloneBytes(), sharedOutputAmount, vtxoTree); err != nil {
			s.liveStore.CurrentRound().Fail(fmt.Errorf("failed to create tree signer session: %s", err))
			log.WithError(err).Warn("failed to create tree signer session")
			return
		}

		nonces, err := serverSignerSession.GetNonces()
		if err != nil {
			s.liveStore.CurrentRound().Fail(fmt.Errorf("failed to get nonces: %s", err))
			log.WithError(err).Warn("failed to get nonces")
			return
		}

		coordinator.AddNonce(s.serverSigningPubKey, nonces)
		s.liveStore.TreeSigingSessions().New(roundId, uniqueSignerPubkeys)

		log.Debugf("signing session created for round %s with %d signers", roundId, len(uniqueSignerPubkeys))

		if err := s.liveStore.CurrentRound().Upsert(func(r *domain.Round) *domain.Round {
			ur := *r
			ur.Txid = unsignedPsbt.UnsignedTx.TxHash().String()
			ur.CommitmentTx = unsignedRoundTx
			return &ur
		}); err != nil {
			s.liveStore.CurrentRound().Fail(fmt.Errorf("failed to update round: %s", err))
			log.WithError(err).Warn("failed to update round")
			return
		}

		// send back the unsigned tree & all cosigners pubkeys
		listOfCosignersPubkeys := make([]string, 0, len(uniqueSignerPubkeys))
		for pubkey := range uniqueSignerPubkeys {
			listOfCosignersPubkeys = append(listOfCosignersPubkeys, pubkey)
		}

		s.propagateRoundSigningStartedEvent(vtxoTree, listOfCosignersPubkeys)

		select {
		case <-time.After(thirdOfRemainingDuration):
			signingSession, _ := s.liveStore.TreeSigingSessions().Get(roundId)
			err := fmt.Errorf(
				"musig2 signing session timed out (nonce collection), collected %d/%d nonces",
				len(signingSession.Nonces), len(uniqueSignerPubkeys),
			)
			s.liveStore.CurrentRound().Fail(err)
			log.Warn(err)
			return
		case <-s.liveStore.TreeSigingSessions().NoncesCollected(roundId):
			signingSession, _ := s.liveStore.TreeSigingSessions().Get(roundId)
			for pubkey, nonce := range signingSession.Nonces {
				buf, _ := hex.DecodeString(pubkey)
				pk, _ := btcec.ParsePubKey(buf)
				coordinator.AddNonce(pk, nonce)
			}
		}

		log.Debugf("nonces collected for round %s", roundId)

		aggregatedNonces, err := coordinator.AggregateNonces()
		if err != nil {
			s.liveStore.CurrentRound().Fail(fmt.Errorf("failed to aggregate nonces: %s", err))
			log.WithError(err).Warn("failed to aggregate nonces")
			return
		}

		log.Debugf("nonces aggregated for round %s", roundId)

		serverSignerSession.SetAggregatedNonces(aggregatedNonces)

		// send the combined nonces to the clients
		s.propagateRoundSigningNoncesGeneratedEvent(aggregatedNonces)

		// sign the tree as server
		serverTreeSigs, err := serverSignerSession.Sign()
		if err != nil {
			s.liveStore.CurrentRound().Fail(fmt.Errorf("failed to sign tree: %s", err))
			log.WithError(err).Warn("failed to sign tree")
			return
		}
		coordinator.AddSignatures(s.serverSigningPubKey, serverTreeSigs)

		log.Debugf("tree signed by us for round %s", roundId)

		log.Debugf("waiting for cosigners to sign the tree")

		select {
		case <-time.After(thirdOfRemainingDuration):
			signingSession, _ := s.liveStore.TreeSigingSessions().Get(roundId)
			err := fmt.Errorf(
				"musig2 signing session timed out (signatures collection), collected %d/%d signatures",
				len(signingSession.Signatures), len(uniqueSignerPubkeys),
			)
			s.liveStore.CurrentRound().Fail(err)
			log.Warn(err)
			return
		case <-s.liveStore.TreeSigingSessions().SignaturesCollected(roundId):
			signingSession, _ := s.liveStore.TreeSigingSessions().Get(roundId)
			for pubkey, sig := range signingSession.Signatures {
				buf, _ := hex.DecodeString(pubkey)
				pk, _ := btcec.ParsePubKey(buf)
				coordinator.AddSignatures(pk, sig)
			}
		}

		log.Debugf("signatures collected for round %s", roundId)

		signedTree, err := coordinator.SignTree()
		if err != nil {
			s.liveStore.CurrentRound().Fail(fmt.Errorf("failed to aggregate tree signatures: %s", err))
			log.WithError(err).Warn("failed to aggregate tree signatures")
			return
		}

		log.Debugf("vtxo tree signed for round %s", roundId)

		vtxoTree = signedTree
	}

	round := s.liveStore.CurrentRound().Get()
	_, err = round.StartFinalization(
		connectorAddress, connectors, vtxoTree, round.Txid, round.CommitmentTx,
		s.liveStore.ForfeitTxs().GetConnectorsIndexes(), s.vtxoTreeExpiry.Seconds(),
	)
	if err != nil {
		s.liveStore.CurrentRound().Fail(fmt.Errorf("failed to start finalization: %s", err))
		log.WithError(err).Warn("failed to start finalization")
		return
	}
	if err := s.liveStore.CurrentRound().Upsert(func(m *domain.Round) *domain.Round { return round }); err != nil {
		log.Errorf("failed to upsert round: %s", err)
		return
	}

	log.Debugf("started finalization stage for round: %s", roundId)
}

func (s *covenantlessService) finalizeRound(roundTiming roundTiming) {
	defer s.startRound()

	ctx := context.Background()
	defer s.liveStore.TxRequests().DeleteVtxos()

	if s.liveStore.CurrentRound().Get().IsFailed() {
		return
	}

	var changes []domain.Event
	defer func() {
		if err := s.saveEvents(ctx, s.liveStore.CurrentRound().Get().Id, changes); err != nil {
			log.WithError(err).Warn("failed to store new round events")
			return
		}
	}()

	roundTx, err := psbt.NewFromRawBytes(strings.NewReader(s.liveStore.CurrentRound().Get().CommitmentTx), true)
	if err != nil {
		log.Debugf("failed to parse round tx: %s", s.liveStore.CurrentRound().Get().CommitmentTx)
		changes = s.liveStore.CurrentRound().Fail(fmt.Errorf("failed to parse round tx: %s", err))
		log.WithError(err).Warn("failed to parse round tx")
		return
	}
	includesBoardingInputs := false
	for _, in := range roundTx.Inputs {
		// TODO: this is ok as long as the server doesn't use taproot address too!
		// We need to find a better way to understand if an in input is ours or if
		// it's a boarding one.
		scriptType := txscript.GetScriptClass(in.WitnessUtxo.PkScript)
		if scriptType == txscript.WitnessV1TaprootTy {
			includesBoardingInputs = true
			break
		}
	}

	txToSign := s.liveStore.CurrentRound().Get().CommitmentTx
	forfeitTxs := make([]domain.ForfeitTx, 0)

	if s.liveStore.ForfeitTxs().Len() > 0 || includesBoardingInputs {
		remainingTime := roundTiming.remainingDuration()
		select {
		case <-s.forfeitsBoardingSigsChan:
			log.Debug("all forfeit txs and boarding inputs signatures have been sent")
		case <-time.After(remainingTime):
			log.Debug("timeout waiting for forfeit txs and boarding inputs signatures")
		}

		roundTx, err := psbt.NewFromRawBytes(strings.NewReader(s.liveStore.CurrentRound().Get().CommitmentTx), true)
		if err != nil {
			log.Debugf("failed to parse round tx: %s", s.liveStore.CurrentRound().Get().CommitmentTx)
			changes = s.liveStore.CurrentRound().Fail(fmt.Errorf("failed to parse round tx: %s", err))
			log.WithError(err).Warn("failed to parse round tx")
			return
		}
		txToSign = s.liveStore.CurrentRound().Get().CommitmentTx

		forfeitTxList, err := s.liveStore.ForfeitTxs().Pop()
		if err != nil {
			changes = s.liveStore.CurrentRound().Fail(fmt.Errorf("failed to finalize round: %s", err))
			log.WithError(err).Warn("failed to finalize round")
			return
		}

		if err := s.verifyForfeitTxsSigs(forfeitTxList); err != nil {
			changes = s.liveStore.CurrentRound().Fail(err)
			log.WithError(err).Warn("failed to validate forfeit txs")
			return
		}

		boardingInputsIndexes := make([]int, 0)
		for i, in := range roundTx.Inputs {
			if len(in.TaprootLeafScript) > 0 {
				if len(in.TaprootScriptSpendSig) == 0 {
					err = fmt.Errorf("missing tapscript spend sig for input %d", i)
					changes = s.liveStore.CurrentRound().Fail(err)
					log.WithError(err).Warn("missing boarding sig")
					return
				}

				boardingInputsIndexes = append(boardingInputsIndexes, i)
			}
		}

		if len(boardingInputsIndexes) > 0 {
			txToSign, err = s.wallet.SignTransactionTapscript(ctx, txToSign, boardingInputsIndexes)
			if err != nil {
				changes = s.liveStore.CurrentRound().Fail(fmt.Errorf("failed to sign round tx: %s", err))
				log.WithError(err).Warn("failed to sign round tx")
				return
			}
		}

		for _, tx := range forfeitTxList {
			// nolint:all
			ptx, _ := psbt.NewFromRawBytes(strings.NewReader(tx), true)
			forfeitTxid := ptx.UnsignedTx.TxHash().String()
			forfeitTxs = append(forfeitTxs, domain.ForfeitTx{
				Txid: forfeitTxid,
				Tx:   tx,
			})
		}
	}

	log.Debugf("signing transaction %s\n", s.liveStore.CurrentRound().Get().Id)

	signedRoundTx, err := s.wallet.SignTransaction(ctx, txToSign, true)
	if err != nil {
		changes = s.liveStore.CurrentRound().Fail(fmt.Errorf("failed to sign round tx: %s", err))
		log.WithError(err).Warn("failed to sign round tx")
		return
	}

	if _, err := s.wallet.BroadcastTransaction(ctx, signedRoundTx); err != nil {
		changes = s.liveStore.CurrentRound().Fail(fmt.Errorf("failed to broadcast round tx: %s", err))
		return
	}

	round := s.liveStore.CurrentRound().Get()
	changes, err = round.EndFinalization(forfeitTxs, signedRoundTx)
	if err != nil {
		changes = s.liveStore.CurrentRound().Fail(fmt.Errorf("failed to finalize round: %s", err))
		log.WithError(err).Warn("failed to finalize round")
		return
	}
	if err := s.liveStore.CurrentRound().Upsert(func(m *domain.Round) *domain.Round {
		return round
	}); err != nil {
		changes = s.liveStore.CurrentRound().Fail(fmt.Errorf("failed to finalize round: %s", err))
		log.WithError(err).Warn("failed to finalize round")
		return
	}

	log.Debugf("finalized round %s with round tx %s", s.liveStore.CurrentRound().Get().Id, s.liveStore.CurrentRound().Get().Txid)
}

func (s *covenantlessService) listenToScannerNotifications() {
	defer func() {
		if r := recover(); r != nil {
			log.Errorf("recovered from panic in listenToScannerNotifications: %v", r)
		}
	}()

	ctx := context.Background()
	chVtxos := s.scanner.GetNotificationChannel(ctx)

	mutx := &sync.Mutex{}
	for vtxoKeys := range chVtxos {
		go func(vtxoKeys map[string][]ports.VtxoWithValue) {
			defer func() {
				if r := recover(); r != nil {
					log.Errorf("recovered from panic in GetVtxos: %v", r)
				}
			}()

			for _, keys := range vtxoKeys {
				for _, v := range keys {
					vtxos, err := s.repoManager.Vtxos().GetVtxos(ctx, []domain.VtxoKey{v.VtxoKey})
					if err != nil {
						log.WithError(err).Warn("failed to retrieve vtxos, skipping...")
						return
					}
					vtxo := vtxos[0]

					if !vtxo.Redeemed {
						go func() {
							defer func() {
								if r := recover(); r != nil {
									log.Errorf("recovered from panic in markAsRedeemed: %v", r)
								}
							}()

							if err := s.markAsRedeemed(ctx, vtxo); err != nil {
								log.WithError(err).Warnf("failed to mark vtxo %s:%d as redeemed", vtxo.Txid, vtxo.VOut)
							}
						}()
					}

					if vtxo.Spent {
						log.Infof("fraud detected on vtxo %s:%d", vtxo.Txid, vtxo.VOut)
						go func() {
							defer func() {
								if r := recover(); r != nil {
									log.Errorf("recovered from panic in reactToFraud: %v", r)
									// log the stack trace
									log.Errorf("stack trace: %s", string(debug.Stack()))
								}
							}()

							if err := s.reactToFraud(ctx, vtxo, mutx); err != nil {
								log.WithError(err).Warnf("failed to prevent fraud for vtxo %s:%d", vtxo.Txid, vtxo.VOut)
							}
						}()
					}
				}
			}
		}(vtxoKeys)
	}
}

func (s *covenantlessService) propagateEvents(round *domain.Round) {
	lastEvent := round.Events()[len(round.Events())-1]
	events := make([]domain.Event, 0)
	switch ev := lastEvent.(type) {
	// RoundFinalizationStarted event must be handled differently
	// because it contains the vtxoTree and connectorsTree
	// and we need to propagate them in specific BatchTree events
	case domain.RoundFinalizationStarted:
		events = append(
			events,
			batchTreeSignatureEvents(ev.VtxoTree, 0, round.Id)...,
		)
		events = append(
			events,
			batchTreeEvents(ev.Connectors, 1, round.Id)...,
		)
	case domain.RoundFinalized:
		lastEvent = RoundFinalized{lastEvent.(domain.RoundFinalized), round.Txid}
	}

	events = append(events, lastEvent)
	s.eventsCh <- events
}

func (s *covenantlessService) propagateBatchStartedEvent(requests []ports.TimedTxRequest, forfeitAddr string) {
	intentIdsHashes := make([][32]byte, 0, len(requests))
	for _, req := range requests {
		intentIdsHashes = append(intentIdsHashes, req.HashID())
		log.Info(fmt.Sprintf("intent id: %x", req.HashID()))
	}

	s.liveStore.ConfirmationSessions().Init(intentIdsHashes)

	ev := BatchStarted{
		RoundEvent: domain.RoundEvent{
			Id:   s.liveStore.CurrentRound().Get().Id,
			Type: domain.EventTypeUndefined,
		},
		IntentIdsHashes: intentIdsHashes,
		BatchExpiry:     s.vtxoTreeExpiry.Value,
		ForfeitAddress:  forfeitAddr,
	}
	s.eventsCh <- []domain.Event{ev}
}

func (s *covenantlessService) propagateRoundSigningStartedEvent(unsignedVtxoTree tree.TxTree, cosignersPubkeys []string) {
	round := s.liveStore.CurrentRound().Get()
	events := append(
		batchTreeEvents(unsignedVtxoTree, 0, round.Id),
		RoundSigningStarted{
			RoundEvent: domain.RoundEvent{
				Id:   round.Id,
				Type: domain.EventTypeUndefined,
			},
			UnsignedRoundTx:  round.CommitmentTx,
			CosignersPubkeys: cosignersPubkeys,
		},
	)

	s.eventsCh <- events
}

func (s *covenantlessService) propagateRoundSigningNoncesGeneratedEvent(combinedNonces tree.TreeNonces) {
	ev := RoundSigningNoncesGenerated{
		RoundEvent: domain.RoundEvent{
			Id:   s.liveStore.CurrentRound().Get().Id,
			Type: domain.EventTypeUndefined,
		},
		Nonces: combinedNonces,
	}

	s.eventsCh <- []domain.Event{ev}
}

func (s *covenantlessService) scheduleSweepVtxosForRound(round *domain.Round) {
	// Schedule the sweeping procedure only for completed round.
	if !round.IsEnded() {
		return
	}

	expirationTimestamp := s.sweeper.scheduler.AddNow(int64(s.vtxoTreeExpiry.Value))

	log.Debugf("round %s sweeping scheduled at %s", round.Txid, fancyTime(expirationTimestamp, s.sweeper.scheduler.Unit()))

	if err := s.sweeper.schedule(expirationTimestamp, round.Txid, round.VtxoTree); err != nil {
		log.WithError(err).Warn("failed to schedule sweep tx")
	}
}

func (s *covenantlessService) checkForfeitsAndBoardingSigsSent() {
	comTx := s.liveStore.CurrentRound().Get().CommitmentTx
	log.Debugf("checking commitment tx: %s", comTx)
	roundTx, _ := psbt.NewFromRawBytes(strings.NewReader(comTx), true)
	numOfInputsSigned := 0
	for _, v := range roundTx.Inputs {
		if len(v.TaprootScriptSpendSig) > 0 {
			if len(v.TaprootScriptSpendSig[0].Signature) > 0 {
				numOfInputsSigned++
			}
		}
	}
	log.Debugf("at %s checking commitment tx: %s, number of signed inputs: %d", time.Now(), comTx, numOfInputsSigned)

	// Condition: all forfeit txs are signed and
	// the number of signed boarding inputs matches
	// numOfBoardingInputs we expect
	numOfBoardingInputs := s.liveStore.BoardingInputs().Get()
	if s.liveStore.ForfeitTxs().AllSigned() && numOfBoardingInputs == numOfInputsSigned {
		select {
		case s.forfeitsBoardingSigsChan <- struct{}{}:
		default:
		}
	}
}

func (s *covenantlessService) getSpentVtxos(requests map[string]domain.TxRequest) []domain.Vtxo {
	outpoints := getSpentVtxos(requests)
	vtxos, _ := s.repoManager.Vtxos().GetVtxos(context.Background(), outpoints)
	return vtxos
}

func (s *covenantlessService) startWatchingVtxos(vtxos []domain.Vtxo) error {
	scripts, err := s.extractVtxosScripts(vtxos)
	if err != nil {
		return err
	}

	return s.scanner.WatchScripts(context.Background(), scripts)
}

func (s *covenantlessService) stopWatchingVtxos(vtxos []domain.Vtxo) {
	scripts, err := s.extractVtxosScripts(vtxos)
	if err != nil {
		log.WithError(err).Warn("failed to extract scripts from vtxos")
		return
	}

	for {
		if err := s.scanner.UnwatchScripts(context.Background(), scripts); err != nil {
			log.WithError(err).Warn("failed to stop watching vtxos, retrying in a moment...")
			time.Sleep(100 * time.Millisecond)
			continue
		}
		log.Debugf("stopped watching %d vtxos", len(vtxos))
		break
	}
}

func (s *covenantlessService) restoreWatchingVtxos() error {
	ctx := context.Background()

	unsweptRounds, err := s.repoManager.Rounds().GetUnsweptRoundsTxid(ctx)
	if err != nil {
		return err
	}

	vtxos := make([]domain.Vtxo, 0)
	for _, txid := range unsweptRounds {
		fromRound, err := s.repoManager.Vtxos().GetVtxosForRound(ctx, txid)
		if err != nil {
			log.WithError(err).Warnf("failed to retrieve vtxos for round %s", txid)
			continue
		}
		for _, v := range fromRound {
			if !v.Swept && !v.Redeemed {
				vtxos = append(vtxos, v)
			}
		}
	}

	if len(vtxos) <= 0 {
		return nil
	}

	if err := s.startWatchingVtxos(vtxos); err != nil {
		return err
	}

	log.Debugf("restored watching %d vtxos", len(vtxos))
	return nil
}

func (s *covenantlessService) extractVtxosScripts(vtxos []domain.Vtxo) ([]string, error) {
	dustLimit, err := s.wallet.GetDustAmount(context.Background())
	if err != nil {
		return nil, err
	}

	indexedScripts := make(map[string]struct{})

	for _, vtxo := range vtxos {
		vtxoTapKeyBytes, err := hex.DecodeString(vtxo.PubKey)
		if err != nil {
			return nil, err
		}

		vtxoTapKey, err := schnorr.ParsePubKey(vtxoTapKeyBytes)
		if err != nil {
			return nil, err
		}

		var script []byte

		if vtxo.Amount < dustLimit {
			script, err = common.SubDustScript(vtxoTapKey)
		} else {
			script, err = common.P2TRScript(vtxoTapKey)
		}

		if err != nil {
			return nil, err
		}

		indexedScripts[hex.EncodeToString(script)] = struct{}{}
	}
	scripts := make([]string, 0, len(indexedScripts))
	for script := range indexedScripts {
		scripts = append(scripts, script)
	}
	return scripts, nil
}

func (s *covenantlessService) saveEvents(
	ctx context.Context, id string, events []domain.Event,
) error {
	if len(events) <= 0 {
		return nil
	}
	return s.repoManager.Events().Save(ctx, domain.RoundTopic, id, events)
}

func (s *covenantlessService) chainParams() *chaincfg.Params {
	switch s.network.Name {
	case common.Bitcoin.Name:
		return &chaincfg.MainNetParams
	case common.BitcoinTestNet.Name:
		return &chaincfg.TestNet3Params
	case common.BitcoinRegTest.Name:
		return &chaincfg.RegressionNetParams
	default:
		return nil
	}
}

func (s *covenantlessService) markAsRedeemed(ctx context.Context, vtxo domain.Vtxo) error {
	if err := s.repoManager.Vtxos().RedeemVtxos(ctx, []domain.VtxoKey{vtxo.VtxoKey}); err != nil {
		return err
	}

	log.Debugf("vtxo %s:%d redeemed", vtxo.Txid, vtxo.VOut)
	return nil
}

func (s *covenantlessService) verifyForfeitTxsSigs(txs []string) error {
	nbWorkers := runtime.NumCPU()
	jobs := make(chan string, len(txs))
	errChan := make(chan error, 1)
	wg := sync.WaitGroup{}
	wg.Add(nbWorkers)

	for i := 0; i < nbWorkers; i++ {
		go func() {
			defer wg.Done()

			for tx := range jobs {
				valid, txid, err := s.builder.VerifyTapscriptPartialSigs(tx)
				if err != nil {
					errChan <- fmt.Errorf("failed to validate forfeit tx %s: %s", txid, err)
					return
				}

				if !valid {
					errChan <- fmt.Errorf("invalid signature for forfeit tx %s", txid)
					return
				}
			}
		}()
	}

	for _, tx := range txs {
		select {
		case err := <-errChan:
			return err
		default:
			jobs <- tx
		}
	}
	close(jobs)
	wg.Wait()

	select {
	case err := <-errChan:
		return err
	default:
		close(errChan)
		return nil
	}
}

func fancyTime(timestamp int64, unit ports.TimeUnit) (fancyTime string) {
	if unit == ports.UnixTime {
		fancyTime = time.Unix(timestamp, 0).Format("2006-01-02 15:04:05")
	} else {
		fancyTime = fmt.Sprintf("block %d", timestamp)
	}
	return
}

func batchTreeEvents(txTree tree.TxTree, batchIndex int32, roundId string) []domain.Event {
	events := make([]domain.Event, 0)

	for _, lvl := range txTree {
		for _, node := range lvl {
			events = append(events, BatchTree{
				RoundEvent: domain.RoundEvent{
					Id:   roundId,
					Type: domain.EventTypeUndefined,
				},
				BatchIndex: batchIndex,
				Node:       node,
			})
		}
	}

	return events
}

func batchTreeSignatureEvents(txTree tree.TxTree, batchIndex int32, roundId string) []domain.Event {
	events := make([]domain.Event, 0)

	for level, lvl := range txTree {
		for levelIndex, node := range lvl {
			ptx, err := psbt.NewFromRawBytes(strings.NewReader(node.Tx), true)
			if err != nil {
				log.WithError(err).Warn("failed to parse tx")
				continue
			}

			sig := ptx.Inputs[0].TaprootKeySpendSig

			events = append(events, BatchTreeSignature{
				RoundEvent: domain.RoundEvent{
					Id:   roundId,
					Type: domain.EventTypeUndefined,
				},
				Topic:      []string{},
				BatchIndex: batchIndex,
				Level:      int32(level),
				LevelIndex: int32(levelIndex),
				Signature:  hex.EncodeToString(sig),
			})
		}
	}
	return events
}<|MERGE_RESOLUTION|>--- conflicted
+++ resolved
@@ -41,7 +41,6 @@
 	liveStore   ports.LiveStore
 	sweeper     *sweeper
 
-<<<<<<< HEAD
 	// config
 	network                   common.Network
 	pubkey                    *secp256k1.PublicKey
@@ -49,32 +48,6 @@
 	roundInterval             time.Duration
 	unilateralExitDelay       common.RelativeLocktime
 	boardingExitDelay         common.RelativeLocktime
-=======
-	txRequests  *txRequestsQueue
-	forfeitTxs  *forfeitTxsMap
-	offchainTxs *offchainTxsMap
-
-	eventsCh            chan []domain.Event
-	transactionEventsCh chan TransactionEvent
-	// TODO remove this in v7
-	indexerTxEventsCh chan TransactionEvent
-
-	// cached data for the current round
-	currentRoundLock    sync.Mutex
-	currentRound        *domain.Round
-	confirmationSession *confirmationSession
-	treeSigningSessions map[string]*musigSigningSession
-
-	// TODO derive this from wallet
-	serverSigningKey    *secp256k1.PrivateKey
-	serverSigningPubKey *secp256k1.PublicKey
-
-	numOfBoardingInputs    int
-	numOfBoardingInputsMtx sync.RWMutex
-
-	forfeitsBoardingSigsChan chan struct{}
-
->>>>>>> 55f3e89c
 	roundMinParticipantsCount int64
 	roundMaxParticipantsCount int64
 	utxoMaxAmount             int64
@@ -91,6 +64,8 @@
 	eventsCh                 chan []domain.Event
 	transactionEventsCh      chan TransactionEvent
 	forfeitsBoardingSigsChan chan struct{}
+	// TODO remove this in v7
+	indexerTxEventsCh chan TransactionEvent
 }
 
 func NewService(
