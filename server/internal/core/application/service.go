--- conflicted
+++ resolved
@@ -680,7 +680,6 @@
 	return vtxos
 }
 
-<<<<<<< HEAD
 func finalizeAndExtractForfeit(b64 string) (string, error) {
 	p, err := psetv2.NewPsetFromBase64(b64)
 	if err != nil {
@@ -699,7 +698,8 @@
 	}
 
 	return extracted.ToHex()
-=======
+}
+
 func getPaymentsFromOnboarding(
 	congestionTree tree.CongestionTree, userKey string,
 ) []domain.Payment {
@@ -715,5 +715,4 @@
 	}
 	payment := domain.NewPaymentUnsafe(nil, receivers)
 	return []domain.Payment{*payment}
->>>>>>> 1650ea59
 }