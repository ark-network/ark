--- conflicted
+++ resolved
@@ -31,13 +31,7 @@
 const marketHourDelta = 5 * time.Minute
 
 type covenantlessService struct {
-	network             common.Network
-	pubkey              *secp256k1.PublicKey
-	vtxoTreeExpiry      common.RelativeLocktime
-	roundInterval       time.Duration
-	unilateralExitDelay common.RelativeLocktime
-	boardingExitDelay   common.RelativeLocktime
-
+	// services
 	wallet      ports.WalletService
 	repoManager ports.RepoManager
 	builder     ports.TxBuilder
@@ -45,31 +39,13 @@
 	liveStore   ports.LiveStore
 	sweeper     *sweeper
 
-<<<<<<< HEAD
-	eventsCh            chan domain.Event
-	transactionEventsCh chan TransactionEvent
-
-=======
-	txRequests  *txRequestsQueue
-	forfeitTxs  *forfeitTxsMap
-	offchainTxs *offchainTxsMap
-
-	eventsCh            chan []domain.Event
-	transactionEventsCh chan TransactionEvent
-
-	// cached data for the current round
-	currentRoundLock    sync.Mutex
-	currentRound        *domain.Round
-	confirmationSession *confirmationSession
-	treeSigningSessions map[string]*musigSigningSession
-
->>>>>>> 0cb6b778
-	// TODO derive this from wallet
-	serverSigningKey    *secp256k1.PrivateKey
-	serverSigningPubKey *secp256k1.PublicKey
-
-	forfeitsBoardingSigsChan chan struct{}
-
+	// config
+	network                   common.Network
+	pubkey                    *secp256k1.PublicKey
+	vtxoTreeExpiry            common.RelativeLocktime
+	roundInterval             time.Duration
+	unilateralExitDelay       common.RelativeLocktime
+	boardingExitDelay         common.RelativeLocktime
 	roundMinParticipantsCount int64
 	roundMaxParticipantsCount int64
 	utxoMaxAmount             int64
@@ -77,6 +53,15 @@
 	vtxoMaxAmount             int64
 	vtxoMinSettlementAmount   int64
 	vtxoMinOffchainTxAmount   int64
+
+	// TODO derive this from wallet
+	serverSigningKey    *secp256k1.PrivateKey
+	serverSigningPubKey *secp256k1.PublicKey
+
+	// channels
+	eventsCh                 chan []domain.Event
+	transactionEventsCh      chan TransactionEvent
+	forfeitsBoardingSigsChan chan struct{}
 }
 
 func NewService(
@@ -143,17 +128,10 @@
 		wallet:                    walletSvc,
 		repoManager:               repoManager,
 		builder:                   builder,
+		liveStore:                 liveStore,
 		scanner:                   scanner,
-		liveStore:                 liveStore,
 		sweeper:                   newSweeper(walletSvc, repoManager, builder, scheduler, noteUriPrefix),
-<<<<<<< HEAD
-		eventsCh:                  make(chan domain.Event),
-=======
-		txRequests:                newTxRequestsQueue(),
-		forfeitTxs:                newForfeitTxsMap(builder),
-		offchainTxs:               newOffchainTxsMap(),
 		eventsCh:                  make(chan []domain.Event),
->>>>>>> 0cb6b778
 		transactionEventsCh:       make(chan TransactionEvent),
 		boardingExitDelay:         boardingExitDelay,
 		serverSigningKey:          serverSigningKey,
@@ -376,20 +354,10 @@
 		return nil, "", "", fmt.Errorf("some vtxos not found")
 	}
 
-<<<<<<< HEAD
-	if exists, vtxo := s.liveStore.RoundInputs().IncludesAny(spentVtxoKeys); exists {
+	if exists, vtxo := s.liveStore.TxRequests().IncludesAny(spentVtxoKeys); exists {
 		return nil, "", "", fmt.Errorf("vtxo %s is already registered for next round", vtxo)
 	}
 
-	s.liveStore.OffChainTxInputs().Add(spentVtxoKeys)
-	defer s.liveStore.OffChainTxInputs().Remove(spentVtxoKeys)
-
-=======
-	if exists, vtxo := s.txRequests.includesAny(spentVtxoKeys); exists {
-		return nil, "", "", fmt.Errorf("vtxo %s is already registered for next round", vtxo)
-	}
-
->>>>>>> 0cb6b778
 	indexedSpentVtxos := make(map[domain.VtxoKey]domain.Vtxo)
 	commitmentTxsByCheckpointTxid := make(map[string]string)
 	expiration := int64(math.MaxInt64)
@@ -691,7 +659,7 @@
 		return nil, "", "", fmt.Errorf("failed to accept offchain tx: %s", err)
 	}
 	changes = append(changes, change)
-	s.offchainTxs.add(*offchainTx)
+	s.liveStore.OffchainTxs().Add(*offchainTx)
 
 	finalVirtualTx = signedRedeemTx
 	signedCheckpoints = make([]string, 0)
@@ -708,7 +676,7 @@
 		err     error
 	)
 
-	offchainTx, exists := s.offchainTxs.get(txid)
+	offchainTx, exists := s.liveStore.OffchainTxs().Get(txid)
 	if !exists {
 		err = fmt.Errorf("offchain tx: %v not found", txid)
 		return err
@@ -743,7 +711,7 @@
 		return err
 	}
 	changes = []domain.Event{event}
-	s.offchainTxs.remove(txid)
+	s.liveStore.OffchainTxs().Remove(txid)
 
 	return nil
 }
@@ -822,11 +790,7 @@
 			VOut: outpoint.Index,
 		}
 
-<<<<<<< HEAD
-		if s.liveStore.OffChainTxInputs().Includes(vtxoKey) {
-=======
-		if s.offchainTxs.includes(vtxoKey) {
->>>>>>> 0cb6b778
+		if s.liveStore.OffchainTxs().Includes(vtxoKey) {
 			return "", fmt.Errorf("vtxo %s is currently being spent", vtxoKey.String())
 		}
 
@@ -1060,16 +1024,10 @@
 		}
 	}
 
-	if err := s.liveStore.TxRequest().Push(*request, boardingInputs, message.Musig2Data); err != nil {
+	if err := s.liveStore.TxRequests().Push(*request, boardingInputs, message.Musig2Data); err != nil {
 		return "", err
 	}
 
-<<<<<<< HEAD
-	// prevent the vtxos from being spent in a concurrent intent
-	s.liveStore.RoundInputs().Add(vtxoKeysInputs)
-
-=======
->>>>>>> 0cb6b778
 	return request.Id, nil
 }
 
@@ -1082,11 +1040,7 @@
 	boardingTxs := make(map[string]wire.MsgTx, 0) // txid -> txhex
 
 	for _, input := range inputs {
-<<<<<<< HEAD
-		if s.liveStore.OffChainTxInputs().Includes(input.VtxoKey) {
-=======
-		if s.offchainTxs.includes(input.VtxoKey) {
->>>>>>> 0cb6b778
+		if s.liveStore.OffchainTxs().Includes(input.VtxoKey) {
 			return "", fmt.Errorf("vtxo %s is currently being spent", input.String())
 		}
 
@@ -1204,29 +1158,24 @@
 		return "", err
 	}
 
-	if err := s.liveStore.TxRequest().Push(*request, boardingInputs, nil); err != nil {
+	if err := s.liveStore.TxRequests().Push(*request, boardingInputs, nil); err != nil {
 		return "", err
 	}
 
-<<<<<<< HEAD
-	s.liveStore.RoundInputs().Add(vtxoKeys)
-
-=======
->>>>>>> 0cb6b778
 	return request.Id, nil
 }
 
 func (s *covenantlessService) ConfirmRegistration(ctx context.Context, intentId string) error {
-	if s.confirmationSession == nil {
+	if s.liveStore.ConfirmationSessions() == nil {
 		return fmt.Errorf("confirmation session not started")
 	}
 
-	return s.confirmationSession.confirm(intentId)
+	return s.liveStore.ConfirmationSessions().Confirm(intentId)
 }
 
 func (s *covenantlessService) ClaimVtxos(ctx context.Context, creds string, receivers []domain.Receiver, musig2Data *tree.Musig2) error {
 	// Check credentials
-	request, ok := s.liveStore.TxRequest().View(creds)
+	request, ok := s.liveStore.TxRequests().View(creds)
 	if !ok {
 		return fmt.Errorf("invalid credentials")
 	}
@@ -1272,16 +1221,9 @@
 		return err
 	}
 
-	return s.liveStore.TxRequest().Update(*request, data)
-}
-
-<<<<<<< HEAD
-func (s *covenantlessService) UpdateTxRequestStatus(_ context.Context, id string) error {
-	return s.liveStore.TxRequest().UpdatePingTimestamp(id)
-}
-
-=======
->>>>>>> 0cb6b778
+	return s.liveStore.TxRequests().Update(*request, data)
+}
+
 func (s *covenantlessService) SignVtxos(ctx context.Context, forfeitTxs []string) error {
 	if len(forfeitTxs) <= 0 {
 		return nil
@@ -1291,13 +1233,7 @@
 		return err
 	}
 
-<<<<<<< HEAD
-	go func() {
-		s.checkForfeitsAndBoardingSigsSent(s.liveStore.CurrentRound().Get())
-	}()
-=======
 	go s.checkForfeitsAndBoardingSigsSent()
->>>>>>> 0cb6b778
 
 	return nil
 }
@@ -1319,54 +1255,20 @@
 			return r
 		}
 
-		newRound := *r
-		newRound.CommitmentTx = combined
-		return &newRound
+		ur := *r
+		ur.CommitmentTx = combined
+		return &ur
 	})
 
 	if combineErr != nil {
 		return fmt.Errorf("failed to verify and combine partial tx: %w", combineErr)
 	}
 
-<<<<<<< HEAD
-	go func() {
-		s.checkForfeitsAndBoardingSigsSent(s.liveStore.CurrentRound().Get())
-	}()
-=======
-	s.currentRound.CommitmentTx = combined
-
 	go s.checkForfeitsAndBoardingSigsSent()
->>>>>>> 0cb6b778
 
 	return nil
 }
 
-<<<<<<< HEAD
-func (s *covenantlessService) checkForfeitsAndBoardingSigsSent(currentRound *domain.Round) {
-	roundTx, _ := psbt.NewFromRawBytes(strings.NewReader(currentRound.CommitmentTx), true)
-	numOfInputsSigned := 0
-	for _, v := range roundTx.Inputs {
-		if len(v.TaprootScriptSpendSig) > 0 {
-			if len(v.TaprootScriptSpendSig[0].Signature) > 0 {
-				numOfInputsSigned++
-			}
-		}
-	}
-
-	// Condition: all forfeit txs are signed and
-	// the number of signed boarding inputs matches
-	// numOfBoardingInputs we expect
-	numOfBoardingInputs := s.liveStore.BoardingInputs().Get()
-	if s.liveStore.ForfeitTxs().AllSigned() && numOfBoardingInputs == numOfInputsSigned {
-		select {
-		case s.forfeitsBoardingSigsChan <- struct{}{}:
-		default:
-		}
-	}
-}
-
-=======
->>>>>>> 0cb6b778
 func (s *covenantlessService) ListVtxos(ctx context.Context, address string) ([]domain.Vtxo, []domain.Vtxo, error) {
 	decodedAddress, err := common.DecodeAddress(address)
 	if err != nil {
@@ -1456,7 +1358,7 @@
 func (s *covenantlessService) GetTxRequestQueue(
 	ctx context.Context, requestIds ...string,
 ) ([]TxRequestInfo, error) {
-	requests, err := s.liveStore.TxRequest().ViewAll(requestIds)
+	requests, err := s.liveStore.TxRequests().ViewAll(requestIds)
 	if err != nil {
 		return nil, err
 	}
@@ -1523,12 +1425,7 @@
 			CreatedAt:      request.Timestamp,
 			Receivers:      receivers,
 			Inputs:         request.Inputs,
-<<<<<<< HEAD
 			BoardingInputs: request.BoardingInputs,
-			LastPing:       request.PingTimestamp,
-=======
-			BoardingInputs: request.boardingInputs,
->>>>>>> 0cb6b778
 			SigningType:    signingType,
 			Cosigners:      cosigners,
 		})
@@ -1541,9 +1438,9 @@
 	ctx context.Context, requestIds ...string,
 ) error {
 	if len(requestIds) == 0 {
-		return s.liveStore.TxRequest().DeleteAll()
-	}
-	return s.liveStore.TxRequest().Delete(requestIds)
+		return s.liveStore.TxRequests().DeleteAll()
+	}
+	return s.liveStore.TxRequests().Delete(requestIds)
 }
 
 // DeleteTxRequestsByProof deletes transaction requests matching the BIP322 proof.
@@ -1621,7 +1518,7 @@
 		return fmt.Errorf("failed to verify signature: %s", err)
 	}
 
-	allRequests, err := s.liveStore.TxRequest().ViewAll(nil)
+	allRequests, err := s.liveStore.TxRequests().ViewAll(nil)
 	if err != nil {
 		return err
 	}
@@ -1648,53 +1545,18 @@
 		idsToDelete = append(idsToDelete, id)
 	}
 
-<<<<<<< HEAD
-	return s.liveStore.TxRequest().Delete(idsToDelete)
-}
-
-func calcNextMarketHour(marketHourStartTime, marketHourEndTime time.Time, period, marketHourDelta time.Duration, now time.Time) (time.Time, time.Time, error) {
-	// Validate input parameters
-	if period <= 0 {
-		return time.Time{}, time.Time{}, fmt.Errorf("period must be greater than 0")
-	}
-	if !marketHourEndTime.After(marketHourStartTime) {
-		return time.Time{}, time.Time{}, fmt.Errorf("market hour end time must be after start time")
-	}
-
-	// Calculate the duration of the market hour
-	duration := marketHourEndTime.Sub(marketHourStartTime)
-
-	// Calculate the number of periods since the initial marketHourStartTime
-	elapsed := now.Sub(marketHourStartTime)
-	var n int64
-	if elapsed >= 0 {
-		n = int64(elapsed / period)
-	} else {
-		n = int64((elapsed - period + 1) / period)
-	}
-
-	// Calculate the current market hour start and end times
-	currentStartTime := marketHourStartTime.Add(time.Duration(n) * period)
-	currentEndTime := currentStartTime.Add(duration)
-
-	// Adjust if now is before the currentStartTime
-	if now.Before(currentStartTime) {
-		n -= 1
-		currentStartTime = marketHourStartTime.Add(time.Duration(n) * period)
-		currentEndTime = currentStartTime.Add(duration)
-=======
 	if len(idsToDelete) == 0 {
 		return fmt.Errorf("no matching tx requests found for BIP322 proof")
->>>>>>> 0cb6b778
-	}
-
-	return s.txRequests.delete(idsToDelete)
+	}
+
+	return s.liveStore.TxRequests().Delete(idsToDelete)
 }
 
 func (s *covenantlessService) RegisterCosignerNonces(
 	ctx context.Context, roundID string, pubkey *secp256k1.PublicKey, encodedNonces string,
 ) error {
-	session, ok := s.liveStore.TreeSigingSessions().GetSession(roundID)
+	//TODO move all to live store ?
+	session, ok := s.liveStore.TreeSigingSessions().Get(roundID)
 	if !ok {
 		return fmt.Errorf(`signing session not found for round "%s"`, roundID)
 	}
@@ -1732,7 +1594,8 @@
 func (s *covenantlessService) RegisterCosignerSignatures(
 	ctx context.Context, roundID string, pubkey *secp256k1.PublicKey, encodedSignatures string,
 ) error {
-	session, ok := s.liveStore.TreeSigingSessions().GetSession(roundID)
+	// TODO move all to live store ?
+	session, ok := s.liveStore.TreeSigingSessions().Get(roundID)
 	if !ok {
 		return fmt.Errorf(`signing session not found for round "%s"`, roundID)
 	}
@@ -1805,14 +1668,8 @@
 	round := domain.NewRound()
 	//nolint:all
 	round.StartRegistration()
-<<<<<<< HEAD
-	s.liveStore.CurrentRound().Upsert(func(_ *domain.Round) *domain.Round {
-		return round
-	})
-=======
-	s.currentRound = round
-
->>>>>>> 0cb6b778
+	s.liveStore.CurrentRound().Upsert(func(m *domain.Round) *domain.Round { return round })
+
 	close(s.forfeitsBoardingSigsChan)
 	s.forfeitsBoardingSigsChan = make(chan struct{}, 1)
 
@@ -1824,31 +1681,19 @@
 
 	log.Debugf("started registration stage for new round: %s", round.Id)
 }
-<<<<<<< HEAD
-func (s *covenantlessService) startFinalization(roundEndTime time.Time) {
-	currentRound := s.liveStore.CurrentRound().Get()
-	log.Debugf("started finalization stage for round: %s", currentRound.Id)
-	ctx := context.Background()
-	round := currentRound
-=======
 
 func (s *covenantlessService) startConfirmation(roundTiming roundTiming) {
 	round := s.getCurrentRound()
 	log.Debugf("started confirmation stage for round: %s", round.Id)
 
 	ctx := context.Background()
->>>>>>> 0cb6b778
-
-	var registeredRequests []timedTxRequest
+
+	var registeredRequests []ports.TimedTxRequest
 	roundAborted := false
 
 	defer func() {
-<<<<<<< HEAD
-		s.liveStore.TreeSigingSessions().DeleteSession(round.Id)
-=======
-		s.confirmationSession = nil
-
->>>>>>> 0cb6b778
+		s.liveStore.ConfirmationSessions().Reset()
+
 		if roundAborted {
 			s.startRound()
 			return
@@ -1859,11 +1704,7 @@
 		}
 
 		if round.IsFailed() {
-<<<<<<< HEAD
-			s.liveStore.RoundInputs().Remove(vtxoKeys)
-=======
-			s.txRequests.deleteVtxos()
->>>>>>> 0cb6b778
+			s.liveStore.TxRequests().DeleteVtxos()
 			s.startRound()
 			return
 		}
@@ -1872,13 +1713,8 @@
 	}()
 
 	// TODO: understand how many tx requests must be popped from the queue and actually registered for the round
-<<<<<<< HEAD
-	num := s.liveStore.TxRequest().Len()
-	if num == 0 {
-=======
-	num := s.txRequests.len()
+	num := s.liveStore.TxRequests().Len()
 	if num < s.roundMinParticipantsCount {
->>>>>>> 0cb6b778
 		roundAborted = true
 		err := fmt.Errorf("not enough tx requests registered %d/%d", num, s.roundMinParticipantsCount)
 		log.WithError(err).Debugf("round %s aborted", round.Id)
@@ -1888,19 +1724,12 @@
 		num = s.roundMaxParticipantsCount
 	}
 
-<<<<<<< HEAD
-	// nolint:all
-	availableBalance, _, _ := s.wallet.MainAccountBalance(ctx)
-
-	requests, boardingInputs, musig2data := s.liveStore.TxRequest().Pop(num)
-=======
 	availableBalance, _, err := s.wallet.MainAccountBalance(ctx)
 	if err != nil {
 		round.Fail(fmt.Errorf("failed to get main account balance: %s", err))
 		log.WithError(err).Warn("failed to get main account balance")
 		return
 	}
->>>>>>> 0cb6b778
 
 	forfeitAddress, err := s.wallet.GetForfeitAddress(ctx)
 	if err != nil {
@@ -1909,13 +1738,9 @@
 		return
 	}
 
-<<<<<<< HEAD
-	s.liveStore.BoardingInputs().Set(len(boardingInputs))
-=======
 	// TODO take into account available liquidity
-	requests := s.txRequests.pop(num)
-
->>>>>>> 0cb6b778
+	requests := s.liveStore.TxRequests().Pop(num)
+
 	totAmount := uint64(0)
 	for _, request := range requests {
 		totAmount += request.TotalOutputAmount()
@@ -1929,28 +1754,30 @@
 
 	s.propagateBatchStartedEvent(requests, forfeitAddress)
 
-	confirmedRequests := make([]timedTxRequest, 0)
-	notConfirmedRequests := make([]timedTxRequest, 0)
-
+	confirmedRequests := make([]ports.TimedTxRequest, 0)
+	notConfirmedRequests := make([]ports.TimedTxRequest, 0)
+
+	// TODO think about moving to live store
+	confirmationSessions := s.liveStore.ConfirmationSessions().Get()
 	select {
 	case <-time.After(roundTiming.confirmationDuration()):
 		for _, req := range requests {
-			if s.confirmationSession.intentsHashes[req.hashID()] {
+			if confirmationSessions.IntentsHashes[req.HashID()] {
 				confirmedRequests = append(confirmedRequests, req)
 				continue
 			}
 			notConfirmedRequests = append(notConfirmedRequests, req)
 		}
-	case <-s.confirmationSession.confirmedC:
+	case <-confirmationSessions.ConfirmedC:
 		confirmedRequests = requests
 	}
 
-	close(s.confirmationSession.confirmedC)
+	close(confirmationSessions.ConfirmedC)
 
 	repushToQueue := notConfirmedRequests
 	if int64(len(confirmedRequests)) < s.roundMinParticipantsCount {
 		repushToQueue = append(repushToQueue, confirmedRequests...)
-		confirmedRequests = make([]timedTxRequest, 0)
+		confirmedRequests = make([]ports.TimedTxRequest, 0)
 	}
 
 	// register confirmed requests if we have enough participants
@@ -1959,12 +1786,10 @@
 		numOfBoardingInputs := 0
 		for _, req := range confirmedRequests {
 			txRequests = append(txRequests, req.TxRequest)
-			numOfBoardingInputs += len(req.boardingInputs)
-		}
-
-		s.numOfBoardingInputsMtx.Lock()
-		s.numOfBoardingInputs = numOfBoardingInputs
-		s.numOfBoardingInputsMtx.Unlock()
+			numOfBoardingInputs += len(req.BoardingInputs)
+		}
+
+		s.liveStore.BoardingInputs().Set(numOfBoardingInputs)
 
 		if _, err := round.RegisterTxRequests(txRequests); err != nil {
 			round.Fail(fmt.Errorf("failed to register tx requests: %s", err))
@@ -1976,7 +1801,7 @@
 
 	if len(repushToQueue) > 0 {
 		for _, req := range repushToQueue {
-			if err := s.txRequests.push(req.TxRequest, req.boardingInputs, req.musig2Data); err != nil {
+			if err := s.liveStore.TxRequests().Push(req.TxRequest, req.BoardingInputs, req.Musig2Data); err != nil {
 				log.WithError(err).Warn("failed to re-push requests to the queue")
 				continue
 			}
@@ -1991,7 +1816,7 @@
 	}
 }
 
-func (s *covenantlessService) startFinalization(roundTiming roundTiming, requests []timedTxRequest) {
+func (s *covenantlessService) startFinalization(roundTiming roundTiming, requests []ports.TimedTxRequest) {
 	round := s.getCurrentRound()
 	log.Debugf("started finalization stage for round: %s", round.Id)
 	ctx := context.Background()
@@ -1999,14 +1824,14 @@
 	thirdOfRemainingDuration := roundTiming.finalizationDuration()
 
 	defer func() {
-		delete(s.treeSigningSessions, round.Id)
+		s.liveStore.TreeSigingSessions().Delete(round.Id)
 
 		if err := s.saveEvents(ctx, round.Id, round.Events()); err != nil {
 			log.WithError(err).Warn("failed to store new round events")
 		}
 
 		if round.IsFailed() {
-			s.txRequests.deleteVtxos()
+			s.liveStore.TxRequests().DeleteVtxos()
 			s.startRound()
 			return
 		}
@@ -2030,8 +1855,8 @@
 	musig2data := make([]*tree.Musig2, 0)
 	for _, req := range requests {
 		txRequests = append(txRequests, req.TxRequest)
-		boardingInputs = append(boardingInputs, req.boardingInputs...)
-		musig2data = append(musig2data, req.musig2Data)
+		boardingInputs = append(boardingInputs, req.BoardingInputs...)
+		musig2data = append(musig2data, req.Musig2Data)
 	}
 
 	// add server pubkey in musig2data and count the number of unique keys
@@ -2058,11 +1883,7 @@
 	}
 	log.Debugf("round tx created for round %s", round.Id)
 
-<<<<<<< HEAD
-	if err := s.liveStore.ForfeitTxs().Init(connectors, requests); err != nil {
-=======
-	if err := s.forfeitTxs.init(connectors, txRequests); err != nil {
->>>>>>> 0cb6b778
+	if err := s.liveStore.ForfeitTxs().Init(connectors, txRequests); err != nil {
 		round.Fail(fmt.Errorf("failed to initialize forfeit txs: %s", err))
 		log.WithError(err).Warn("failed to initialize forfeit txs")
 		return
@@ -2114,20 +1935,17 @@
 		}
 
 		coordinator.AddNonce(s.serverSigningPubKey, nonces)
-
-		signingSession := s.liveStore.TreeSigingSessions().NewSession(round.Id, uniqueSignerPubkeys)
+		signingSession := s.liveStore.TreeSigingSessions().New(round.Id, uniqueSignerPubkeys)
+
 		log.Debugf("signing session created for round %s with %d signers", round.Id, len(uniqueSignerPubkeys))
-<<<<<<< HEAD
+
 		s.liveStore.CurrentRound().Upsert(func(r *domain.Round) *domain.Round {
-			r.CommitmentTx = unsignedRoundTx
-			return r
+			ur := *r
+			ur.Txid = unsignedPsbt.UnsignedTx.TxHash().String()
+			ur.CommitmentTx = unsignedRoundTx
+			return &ur
 		})
-=======
-
-		s.currentRound.Txid = unsignedPsbt.UnsignedTx.TxHash().String()
-		s.currentRound.CommitmentTx = unsignedRoundTx
-
->>>>>>> 0cb6b778
+
 		// send back the unsigned tree & all cosigners pubkeys
 		listOfCosignersPubkeys := make([]string, 0, len(uniqueSignerPubkeys))
 		for pubkey := range uniqueSignerPubkeys {
@@ -2145,16 +1963,9 @@
 			round.Fail(err)
 			log.Warn(err)
 			return
-<<<<<<< HEAD
 		case <-signingSession.NonceDoneC:
-			noncesTimer.Stop()
 			for pubkey, nonce := range signingSession.Nonces {
 				coordinator.AddNonce(&pubkey, nonce)
-=======
-		case <-signingSession.nonceDoneC:
-			for pubkey, nonce := range signingSession.nonces {
-				coordinator.AddNonce(pubkey, nonce)
->>>>>>> 0cb6b778
 			}
 		}
 
@@ -2196,16 +2007,9 @@
 			round.Fail(err)
 			log.Warn(err)
 			return
-<<<<<<< HEAD
 		case <-signingSession.SigDoneC:
-			signaturesTimer.Stop()
 			for pubkey, sig := range signingSession.Signatures {
 				coordinator.AddSignatures(&pubkey, sig)
-=======
-		case <-signingSession.sigDoneC:
-			for pubkey, sig := range signingSession.signatures {
-				coordinator.AddSignatures(pubkey, sig)
->>>>>>> 0cb6b778
 			}
 		}
 
@@ -2223,14 +2027,10 @@
 		vtxoTree = signedTree
 	}
 
+	currentRound := s.liveStore.CurrentRound().Get()
 	_, err = round.StartFinalization(
-<<<<<<< HEAD
-		connectorAddress, connectors, vtxoTree, unsignedRoundTx,
+		connectorAddress, connectors, vtxoTree, currentRound.Txid, currentRound.CommitmentTx,
 		s.liveStore.ForfeitTxs().GetConnectorsIndexes(), s.vtxoTreeExpiry.Seconds(),
-=======
-		connectorAddress, connectors, vtxoTree, s.currentRound.Txid, s.currentRound.CommitmentTx,
-		s.forfeitTxs.connectorsIndex, s.vtxoTreeExpiry.Seconds(),
->>>>>>> 0cb6b778
 	)
 	if err != nil {
 		round.Fail(fmt.Errorf("failed to start finalization: %s", err))
@@ -2241,56 +2041,12 @@
 	log.Debugf("started finalization stage for round: %s", round.Id)
 }
 
-<<<<<<< HEAD
-func (s *covenantlessService) propagateRoundSigningStartedEvent(unsignedVtxoTree tree.TxTree, cosignersPubkeys []string) {
-	ev := RoundSigningStarted{
-		RoundEvent: domain.RoundEvent{
-			Id:   s.liveStore.CurrentRound().Get().Id,
-			Type: domain.EventTypeUndefined,
-		},
-		UnsignedVtxoTree: unsignedVtxoTree,
-		UnsignedRoundTx:  s.liveStore.CurrentRound().Get().CommitmentTx,
-		CosignersPubkeys: cosignersPubkeys,
-	}
-
-	s.eventsCh <- ev
-}
-
-func (s *covenantlessService) propagateRoundSigningNoncesGeneratedEvent(combinedNonces tree.TreeNonces) {
-	ev := RoundSigningNoncesGenerated{
-		RoundEvent: domain.RoundEvent{
-			Id:   s.liveStore.CurrentRound().Get().Id,
-			Type: domain.EventTypeUndefined,
-		},
-		Nonces: combinedNonces,
-	}
-
-	s.eventsCh <- ev
-}
-
-func (s *covenantlessService) finalizeRound(roundEndTime time.Time) {
-	defer s.startRound()
-
-	ctx := context.Background()
-	round := s.liveStore.CurrentRound().Get()
-
-	defer func() {
-		vtxoKeys := make([]domain.VtxoKey, 0)
-		for _, req := range round.TxRequests {
-			for _, in := range req.Inputs {
-				vtxoKeys = append(vtxoKeys, in.VtxoKey)
-			}
-		}
-		s.liveStore.RoundInputs().Remove(vtxoKeys)
-	}()
-=======
 func (s *covenantlessService) finalizeRound(roundTiming roundTiming) {
 	defer s.startRound()
 
 	ctx := context.Background()
 	round := s.getCurrentRound()
-	defer s.txRequests.deleteVtxos()
->>>>>>> 0cb6b778
+	defer s.liveStore.TxRequests().DeleteVtxos()
 
 	if round.IsFailed() {
 		return
@@ -2326,13 +2082,8 @@
 	txToSign := round.CommitmentTx
 	forfeitTxs := make([]domain.ForfeitTx, 0)
 
-<<<<<<< HEAD
 	if s.liveStore.ForfeitTxs().Len() > 0 || includesBoardingInputs {
-		remainingTime := time.Until(roundEndTime)
-=======
-	if len(s.forfeitTxs.forfeitTxs) > 0 || includesBoardingInputs {
 		remainingTime := roundTiming.remainingDuration()
->>>>>>> 0cb6b778
 		select {
 		case <-s.forfeitsBoardingSigsChan:
 			log.Debug("all forfeit txs and boarding inputs signatures have been sent")
@@ -2340,10 +2091,6 @@
 			log.Debug("timeout waiting for forfeit txs and boarding inputs signatures")
 		}
 
-<<<<<<< HEAD
-		round := s.liveStore.CurrentRound().Get()
-=======
->>>>>>> 0cb6b778
 		roundTx, err := psbt.NewFromRawBytes(strings.NewReader(round.CommitmentTx), true)
 		if err != nil {
 			log.Debugf("failed to parse round tx: %s", round.CommitmentTx)
@@ -2381,6 +2128,15 @@
 		}
 
 		if len(boardingInputsIndexes) > 0 {
+			numOfInputsSigned := 0
+			for _, v := range roundTx.Inputs {
+				if len(v.TaprootScriptSpendSig) > 0 {
+					if len(v.TaprootScriptSpendSig[0].Signature) > 0 {
+						numOfInputsSigned++
+					}
+				}
+			}
+			log.Debugf("number of boarding inputs signed: %d", numOfInputsSigned)
 			txToSign, err = s.wallet.SignTransactionTapscript(ctx, txToSign, boardingInputsIndexes)
 			if err != nil {
 				changes = round.Fail(fmt.Errorf("failed to sign round tx: %s", err))
@@ -2512,17 +2268,17 @@
 	s.eventsCh <- events
 }
 
-func (s *covenantlessService) propagateBatchStartedEvent(requests []timedTxRequest, forfeitAddr string) {
+func (s *covenantlessService) propagateBatchStartedEvent(requests []ports.TimedTxRequest, forfeitAddr string) {
 	intentIdsHashes := make([][32]byte, 0, len(requests))
 	for _, req := range requests {
-		intentIdsHashes = append(intentIdsHashes, req.hashID())
-	}
-
-	s.confirmationSession = newConfirmationSession(intentIdsHashes)
+		intentIdsHashes = append(intentIdsHashes, req.HashID())
+	}
+
+	s.liveStore.ConfirmationSessions().Init(intentIdsHashes)
 
 	ev := BatchStarted{
 		RoundEvent: domain.RoundEvent{
-			Id:   s.currentRound.Id,
+			Id:   s.liveStore.CurrentRound().Get().Id,
 			Type: domain.EventTypeUndefined,
 		},
 		IntentIdsHashes: intentIdsHashes,
@@ -2533,14 +2289,15 @@
 }
 
 func (s *covenantlessService) propagateRoundSigningStartedEvent(unsignedVtxoTree tree.TxTree, cosignersPubkeys []string) {
+	round := s.liveStore.CurrentRound().Get()
 	events := append(
-		batchTreeEvents(unsignedVtxoTree, 0, s.currentRound.Id),
+		batchTreeEvents(unsignedVtxoTree, 0, round.Id),
 		RoundSigningStarted{
 			RoundEvent: domain.RoundEvent{
-				Id:   s.currentRound.Id,
+				Id:   round.Id,
 				Type: domain.EventTypeUndefined,
 			},
-			UnsignedRoundTx:  s.currentRound.CommitmentTx,
+			UnsignedRoundTx:  round.CommitmentTx,
 			CosignersPubkeys: cosignersPubkeys,
 		},
 	)
@@ -2551,7 +2308,7 @@
 func (s *covenantlessService) propagateRoundSigningNoncesGeneratedEvent(combinedNonces tree.TreeNonces) {
 	ev := RoundSigningNoncesGenerated{
 		RoundEvent: domain.RoundEvent{
-			Id:   s.currentRound.Id,
+			Id:   s.liveStore.CurrentRound().Get().Id,
 			Type: domain.EventTypeUndefined,
 		},
 		Nonces: combinedNonces,
@@ -2591,10 +2348,8 @@
 	// Condition: all forfeit txs are signed and
 	// the number of signed boarding inputs matches
 	// numOfBoardingInputs we expect
-	s.numOfBoardingInputsMtx.RLock()
-	numOfBoardingInputs := s.numOfBoardingInputs
-	s.numOfBoardingInputsMtx.RUnlock()
-	if s.forfeitTxs.allSigned() && numOfBoardingInputs == numOfInputsSigned {
+	numOfBoardingInputs := s.liveStore.BoardingInputs().Get()
+	if s.liveStore.ForfeitTxs().AllSigned() && numOfBoardingInputs == numOfInputsSigned {
 		select {
 		case s.forfeitsBoardingSigsChan <- struct{}{}:
 		default:
@@ -2732,9 +2487,7 @@
 }
 
 func (s *covenantlessService) getCurrentRound() *domain.Round {
-	s.currentRoundLock.Lock()
-	defer s.currentRoundLock.Unlock()
-	return s.currentRound
+	return s.liveStore.CurrentRound().Get()
 }
 
 func (s *covenantlessService) markAsRedeemed(ctx context.Context, vtxo domain.Vtxo) error {
@@ -2792,10 +2545,6 @@
 	}
 }
 
-<<<<<<< HEAD
-func (s *covenantlessService) GetMarketHourConfig(ctx context.Context) (*domain.MarketHour, error) {
-	return s.repoManager.MarketHourRepo().Get(ctx)
-=======
 func fancyTime(timestamp int64, unit ports.TimeUnit) (fancyTime string) {
 	if unit == ports.UnixTime {
 		fancyTime = time.Unix(timestamp, 0).Format("2006-01-02 15:04:05")
@@ -2822,7 +2571,6 @@
 	}
 
 	return events
->>>>>>> 0cb6b778
 }
 
 func batchTreeSignatureEvents(txTree tree.TxTree, batchIndex int32, roundId string) []domain.Event {
