--- conflicted
+++ resolved
@@ -33,18 +33,7 @@
 const marketHourDelta = 5 * time.Minute
 
 type covenantlessService struct {
-<<<<<<< HEAD
-	network             common.Network
-	pubkey              *secp256k1.PublicKey
-	vtxoTreeExpiry      common.RelativeLocktime
-	roundInterval       time.Duration
-	unilateralExitDelay common.RelativeLocktime
-	boardingExitDelay   common.RelativeLocktime
-	allowCSVBlockType   bool
-
-=======
 	// services
->>>>>>> e406a24d
 	wallet      ports.WalletService
 	repoManager ports.RepoManager
 	builder     ports.TxBuilder
@@ -66,6 +55,7 @@
 	vtxoMaxAmount             int64
 	vtxoMinSettlementAmount   int64
 	vtxoMinOffchainTxAmount   int64
+	allowCSVBlockType         bool
 
 	// TODO derive this from wallet
 	serverSigningKey    *secp256k1.PrivateKey
@@ -85,7 +75,7 @@
 	vtxoTreeExpiry, unilateralExitDelay, boardingExitDelay common.RelativeLocktime,
 	walletSvc ports.WalletService, repoManager ports.RepoManager,
 	builder ports.TxBuilder, scanner ports.BlockchainScanner,
-	scheduler ports.SchedulerService,
+	scheduler ports.SchedulerService, liveStore ports.LiveStore,
 	noteUriPrefix string,
 	marketHourStartTime, marketHourEndTime time.Time,
 	marketHourPeriod, marketHourRoundInterval time.Duration,
@@ -94,11 +84,7 @@
 	utxoMinAmount int64,
 	vtxoMaxAmount int64,
 	vtxoMinAmount int64,
-<<<<<<< HEAD
 	allowCSVBlockType bool,
-=======
-	liveStore ports.LiveStore,
->>>>>>> e406a24d
 ) (Service, error) {
 	pubkey, err := walletSvc.GetPubkey(context.Background())
 	if err != nil {
