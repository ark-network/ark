--- conflicted
+++ resolved
@@ -61,17 +61,13 @@
 
 func NewCovenantService(
 	network common.Network,
-<<<<<<< HEAD
-	roundInterval, roundLifetime, unilateralExitDelay, boardingExitDelay,
-	marketStartTime, marketHourPeriod, marketHourRoundInterval int64,
-=======
 	roundInterval, roundLifetime, unilateralExitDelay, boardingExitDelay int64,
 	nostrDefaultRelays []string,
->>>>>>> 0d2db921
 	walletSvc ports.WalletService, repoManager ports.RepoManager,
 	builder ports.TxBuilder, scanner ports.BlockchainScanner,
 	scheduler ports.SchedulerService,
 	notificationPrefix string,
+	marketStartTime, marketHourPeriod, marketHourRoundInterval int64,
 ) (Service, error) {
 	pubkey, err := walletSvc.GetPubkey(context.Background())
 	if err != nil {
@@ -96,7 +92,6 @@
 	}
 
 	svc := &covenantService{
-<<<<<<< HEAD
 		network:                 network,
 		pubkey:                  pubkey,
 		roundLifetime:           roundLifetime,
@@ -107,32 +102,16 @@
 		repoManager:             repoManager,
 		builder:                 builder,
 		scanner:                 scanner,
-		sweeper:                 newSweeper(walletSvc, repoManager, builder, scheduler),
+		sweeper:                 newSweeper(walletSvc, repoManager, builder, scheduler, notificationPrefix),
+		paymentRequests:         newPaymentsMap(),
+		forfeitTxs:              newForfeitTxsMap(builder),
 		eventsCh:                make(chan domain.RoundEvent),
 		transactionEventsCh:     make(chan TransactionEvent),
 		currentRoundLock:        sync.Mutex{},
+		nostrDefaultRelays:      nostrDefaultRelays,
 		marketStartTime:         marketHour.StartTime,
 		marketHourPeriod:        marketHour.Period,
 		marketHourRoundInterval: marketHour.RoundInterval,
-=======
-		network:             network,
-		pubkey:              pubkey,
-		roundLifetime:       roundLifetime,
-		roundInterval:       roundInterval,
-		unilateralExitDelay: unilateralExitDelay,
-		boardingExitDelay:   boardingExitDelay,
-		wallet:              walletSvc,
-		repoManager:         repoManager,
-		builder:             builder,
-		scanner:             scanner,
-		sweeper:             newSweeper(walletSvc, repoManager, builder, scheduler, notificationPrefix),
-		paymentRequests:     newPaymentsMap(),
-		forfeitTxs:          newForfeitTxsMap(builder),
-		eventsCh:            make(chan domain.RoundEvent),
-		transactionEventsCh: make(chan TransactionEvent),
-		currentRoundLock:    sync.Mutex{},
-		nostrDefaultRelays:  nostrDefaultRelays,
->>>>>>> 0d2db921
 	}
 
 	repoManager.RegisterEventsHandler(
