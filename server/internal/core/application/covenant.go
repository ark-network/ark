package application

import (
	"bytes"
	"context"
	"encoding/hex"
	"fmt"
	"sync"
	"time"

	"github.com/ark-network/ark/common"
	"github.com/ark-network/ark/common/descriptor"
	"github.com/ark-network/ark/common/note"
	"github.com/ark-network/ark/common/tree"
	"github.com/ark-network/ark/server/internal/core/domain"
	"github.com/ark-network/ark/server/internal/core/ports"
	"github.com/btcsuite/btcd/btcec/v2/schnorr"
	"github.com/btcsuite/btcd/chaincfg/chainhash"
	"github.com/decred/dcrd/dcrec/secp256k1/v4"
	log "github.com/sirupsen/logrus"
	"github.com/vulpemventures/go-elements/elementsutil"
	"github.com/vulpemventures/go-elements/network"
	"github.com/vulpemventures/go-elements/payment"
	"github.com/vulpemventures/go-elements/psetv2"
	"github.com/vulpemventures/go-elements/transaction"
)

var (
	ErrTreeSigningNotRequired = fmt.Errorf("tree signing is not required on this ark (covenant)")
)

type covenantService struct {
	network             common.Network
	pubkey              *secp256k1.PublicKey
	roundLifetime       int64
	roundInterval       int64
	unilateralExitDelay int64
	boardingExitDelay   int64

	nostrDefaultRelays []string

	wallet      ports.WalletService
	repoManager ports.RepoManager
	builder     ports.TxBuilder
	scanner     ports.BlockchainScanner
	sweeper     *sweeper

	paymentRequests *paymentsMap
	forfeitTxs      *forfeitTxsMap

	eventsCh            chan domain.RoundEvent
	transactionEventsCh chan TransactionEvent

	currentRoundLock sync.Mutex
	currentRound     *domain.Round
	lastEvent        domain.RoundEvent
}

func NewCovenantService(
	network common.Network,
	roundInterval, roundLifetime, unilateralExitDelay, boardingExitDelay int64,
	nostrDefaultRelays []string,
	walletSvc ports.WalletService, repoManager ports.RepoManager,
	builder ports.TxBuilder, scanner ports.BlockchainScanner,
	scheduler ports.SchedulerService,
	notificationPrefix string,
) (Service, error) {
	pubkey, err := walletSvc.GetPubkey(context.Background())
	if err != nil {
		return nil, fmt.Errorf("failed to fetch pubkey: %s", err)
	}

	svc := &covenantService{
		network:             network,
		pubkey:              pubkey,
		roundLifetime:       roundLifetime,
		roundInterval:       roundInterval,
		unilateralExitDelay: unilateralExitDelay,
		boardingExitDelay:   boardingExitDelay,
		wallet:              walletSvc,
		repoManager:         repoManager,
		builder:             builder,
		scanner:             scanner,
		sweeper:             newSweeper(walletSvc, repoManager, builder, scheduler, notificationPrefix),
		paymentRequests:     newPaymentsMap(),
		forfeitTxs:          newForfeitTxsMap(builder),
		eventsCh:            make(chan domain.RoundEvent),
		transactionEventsCh: make(chan TransactionEvent),
		currentRoundLock:    sync.Mutex{},
		nostrDefaultRelays:  nostrDefaultRelays,
	}

	repoManager.RegisterEventsHandler(
		func(round *domain.Round) {
			go func() {
				defer func() {
					if r := recover(); r != nil {
						log.Errorf("recovered from panic in propagateEvents: %v", r)
					}
				}()

				svc.propagateEvents(round)
			}()

			go func() {
				defer func() {
					if r := recover(); r != nil {
						log.Errorf("recovered from panic in updateVtxoSet and scheduleSweepVtxosForRound: %v", r)
					}
				}()

				// utxo db must be updated before scheduling the sweep events
				svc.updateVtxoSet(round)
				svc.scheduleSweepVtxosForRound(round)
			}()
		},
	)

	if err := svc.restoreWatchingVtxos(); err != nil {
		return nil, fmt.Errorf("failed to restore watching vtxos: %s", err)
	}
	go svc.listenToScannerNotifications()
	return svc, nil
}

func (s *covenantService) Start() error {
	log.Debug("starting sweeper service")
	if err := s.sweeper.start(); err != nil {
		return err
	}

	log.Debug("starting app service")
	go s.start()
	return nil
}

func (s *covenantService) Stop() {
	s.sweeper.stop()
	// nolint
	vtxos, _ := s.repoManager.Vtxos().GetAllSweepableVtxos(context.Background())
	if len(vtxos) > 0 {
		s.stopWatchingVtxos(vtxos)
	}

	s.wallet.Close()
	log.Debug("closed connection to wallet")
	s.repoManager.Close()
	log.Debug("closed connection to db")
	close(s.eventsCh)
}

func (s *covenantService) GetBoardingAddress(ctx context.Context, userPubkey *secp256k1.PublicKey) (string, string, error) {
	vtxoScript := &tree.DefaultVtxoScript{
		Asp:       s.pubkey,
		Owner:     userPubkey,
		ExitDelay: uint(s.boardingExitDelay),
	}

	tapKey, _, err := vtxoScript.TapTree()
	if err != nil {
		return "", "", fmt.Errorf("failed to get taproot key: %s", err)
	}

	p2tr, err := payment.FromTweakedKey(tapKey, s.onchainNetwork(), nil)
	if err != nil {
		return "", "", err
	}

	addr, err := p2tr.TaprootAddress()
	if err != nil {
		return "", "", err
	}

	return addr, vtxoScript.ToDescriptor(), nil
}

func (s *covenantService) SpendNotes(_ context.Context, _ []note.Note) (string, error) {
	return "", fmt.Errorf("unimplemented")
}

func (s *covenantService) SpendVtxos(ctx context.Context, inputs []ports.Input) (string, error) {
	vtxosInputs := make([]domain.Vtxo, 0)
	boardingInputs := make([]ports.BoardingInput, 0)

	now := time.Now().Unix()

	boardingTxs := make(map[string]*transaction.Transaction, 0) // txid -> txhex

	for _, input := range inputs {
		vtxosResult, err := s.repoManager.Vtxos().GetVtxos(ctx, []domain.VtxoKey{input.VtxoKey})
		if err != nil || len(vtxosResult) == 0 {
			// vtxo not found in db, check if it exists on-chain
			if _, ok := boardingTxs[input.Txid]; !ok {
				// check if the tx exists and is confirmed
				txhex, err := s.wallet.GetTransaction(ctx, input.Txid)
				if err != nil {
					return "", fmt.Errorf("failed to get tx %s: %s", input.Txid, err)
				}

				tx, err := transaction.NewTxFromHex(txhex)
				if err != nil {
					return "", fmt.Errorf("failed to parse tx %s: %s", input.Txid, err)
				}

				confirmed, _, blocktime, err := s.wallet.IsTransactionConfirmed(ctx, input.Txid)
				if err != nil {
					return "", fmt.Errorf("failed to check tx %s: %s", input.Txid, err)
				}

				if !confirmed {
					return "", fmt.Errorf("tx %s not confirmed", input.Txid)
				}

				// if the exit path is available, forbid registering the boarding utxo
				if blocktime+int64(s.boardingExitDelay) < now {
					return "", fmt.Errorf("tx %s expired", input.Txid)
				}

				boardingTxs[input.Txid] = tx
			}

			tx := boardingTxs[input.Txid]
			boardingInput, err := s.newBoardingInput(tx, input)
			if err != nil {
				return "", err
			}

			boardingInputs = append(boardingInputs, *boardingInput)
			continue
		}

		vtxo := vtxosResult[0]
		if vtxo.Spent {
			return "", fmt.Errorf("input %s:%d already spent", vtxo.Txid, vtxo.VOut)
		}

		if vtxo.Redeemed {
			return "", fmt.Errorf("input %s:%d already redeemed", vtxo.Txid, vtxo.VOut)
		}

		if vtxo.Swept {
			return "", fmt.Errorf("input %s:%d already swept", vtxo.Txid, vtxo.VOut)
		}

		vtxoScript, err := tree.ParseVtxoScript(input.Descriptor)
		if err != nil {
			return "", fmt.Errorf("failed to parse boarding descriptor: %s", err)
		}

		tapKey, _, err := vtxoScript.TapTree()
		if err != nil {
			return "", fmt.Errorf("failed to get taproot key: %s", err)
		}

		expectedTapKey, err := vtxo.TapKey()
		if err != nil {
			return "", fmt.Errorf("failed to get taproot key: %s", err)
		}

		if !bytes.Equal(schnorr.SerializePubKey(tapKey), schnorr.SerializePubKey(expectedTapKey)) {
			return "", fmt.Errorf("descriptor does not match vtxo pubkey")
		}

		vtxosInputs = append(vtxosInputs, vtxo)
	}

	payment, err := domain.NewPayment(vtxosInputs)
	if err != nil {
		return "", err
	}
	if err := s.paymentRequests.push(*payment, boardingInputs); err != nil {
		return "", err
	}
	return payment.Id, nil
}

func (s *covenantService) newBoardingInput(tx *transaction.Transaction, input ports.Input) (*ports.BoardingInput, error) {
	if len(tx.Outputs) <= int(input.VtxoKey.VOut) {
		return nil, fmt.Errorf("output not found")
	}

	output := tx.Outputs[input.VtxoKey.VOut]

	if len(output.RangeProof) > 0 || len(output.SurjectionProof) > 0 {
		return nil, fmt.Errorf("output is confidential")
	}

	amount, err := elementsutil.ValueFromBytes(output.Value)
	if err != nil {
		return nil, fmt.Errorf("failed to parse value: %s", err)
	}

	boardingScript, err := tree.ParseVtxoScript(input.Descriptor)
	if err != nil {
		return nil, fmt.Errorf("failed to parse boarding descriptor: %s", err)
	}

	tapKey, _, err := boardingScript.TapTree()
	if err != nil {
		return nil, fmt.Errorf("failed to get taproot key: %s", err)
	}

	expectedScriptPubKey, err := common.P2TRScript(tapKey)
	if err != nil {
		return nil, fmt.Errorf("failed to get script pubkey: %s", err)
	}

	if !bytes.Equal(output.Script, expectedScriptPubKey) {
		return nil, fmt.Errorf("descriptor does not match script in transaction output")
	}

	if defaultVtxoScript, ok := boardingScript.(*tree.DefaultVtxoScript); ok {
		if !bytes.Equal(schnorr.SerializePubKey(defaultVtxoScript.Asp), schnorr.SerializePubKey(s.pubkey)) {
			return nil, fmt.Errorf("invalid boarding descriptor, ASP mismatch")
		}

		if defaultVtxoScript.ExitDelay != uint(s.boardingExitDelay) {
			return nil, fmt.Errorf("invalid boarding descriptor, timeout mismatch")
		}
	} else {
		return nil, fmt.Errorf("only default vtxo script is supported for boarding")
	}

	return &ports.BoardingInput{
		Amount: amount,
		Input:  input,
	}, nil
}

func (s *covenantService) ClaimVtxos(ctx context.Context, creds string, receivers []domain.Receiver) error {
	// Check credentials
	payment, ok := s.paymentRequests.view(creds)
	if !ok {
		return fmt.Errorf("invalid credentials")
	}

	dustAmount, err := s.wallet.GetDustAmount(ctx)
	if err != nil {
		return err
	}

	for _, r := range receivers {
		if r.Amount <= dustAmount {
			return fmt.Errorf("receiver amount must be greater than dust amount: %d", dustAmount)
		}
	}

	if err := payment.AddReceivers(receivers); err != nil {
		return err
	}
	return s.paymentRequests.update(*payment)
}

func (s *covenantService) UpdatePaymentStatus(_ context.Context, id string) error {
	return s.paymentRequests.updatePingTimestamp(id)
}

func (s *covenantService) CompleteAsyncPayment(ctx context.Context, redeemTx string) error {
	return fmt.Errorf("unimplemented")
}

func (s *covenantService) CreateAsyncPayment(_ context.Context, _ []AsyncPaymentInput, _ []domain.Receiver) (string, error) {
	return "", fmt.Errorf("unimplemented")
}

func (s *covenantService) SignVtxos(ctx context.Context, forfeitTxs []string) error {
	return s.forfeitTxs.sign(forfeitTxs)
}

func (s *covenantService) SignRoundTx(ctx context.Context, signedRoundTx string) error {
	s.currentRoundLock.Lock()
	defer s.currentRoundLock.Unlock()

	combined, err := s.builder.VerifyAndCombinePartialTx(s.currentRound.UnsignedTx, signedRoundTx)
	if err != nil {
		return err
	}

	s.currentRound.UnsignedTx = combined
	return nil
}

func (s *covenantService) ListVtxos(ctx context.Context, address string) ([]domain.Vtxo, []domain.Vtxo, error) {
	decodedAddress, err := common.DecodeAddress(address)
	if err != nil {
		return nil, nil, fmt.Errorf("failed to decode address: %s", err)
	}
	pubkey := hex.EncodeToString(schnorr.SerializePubKey(decodedAddress.VtxoTapKey))

	return s.repoManager.Vtxos().GetAllVtxos(ctx, pubkey)
}

func (s *covenantService) GetEventsChannel(ctx context.Context) <-chan domain.RoundEvent {
	return s.eventsCh
}

func (s *covenantService) GetTransactionEventsChannel(ctx context.Context) <-chan TransactionEvent {
	return s.transactionEventsCh
}

func (s *covenantService) GetRoundByTxid(ctx context.Context, poolTxid string) (*domain.Round, error) {
	return s.repoManager.Rounds().GetRoundWithTxid(ctx, poolTxid)
}

func (s *covenantService) GetCurrentRound(ctx context.Context) (*domain.Round, error) {
	return domain.NewRoundFromEvents(s.currentRound.Events()), nil
}

func (s *covenantService) GetRoundById(ctx context.Context, id string) (*domain.Round, error) {
	return s.repoManager.Rounds().GetRoundWithId(ctx, id)
}

func (s *covenantService) GetInfo(ctx context.Context) (*ServiceInfo, error) {
	pubkey := hex.EncodeToString(s.pubkey.SerializeCompressed())

	dust, err := s.wallet.GetDustAmount(ctx)
	if err != nil {
		return nil, err
	}

	forfeitAddress, err := s.wallet.GetForfeitAddress(ctx)
	if err != nil {
		return nil, err
	}

	return &ServiceInfo{
		PubKey:              pubkey,
		RoundLifetime:       s.roundLifetime,
		UnilateralExitDelay: s.unilateralExitDelay,
		RoundInterval:       s.roundInterval,
		Network:             s.network.Name,
		Dust:                dust,
		BoardingDescriptorTemplate: fmt.Sprintf(
			descriptor.DefaultVtxoDescriptorTemplate,
			hex.EncodeToString(tree.UnspendableKey().SerializeCompressed()),
			"USER",
			hex.EncodeToString(schnorr.SerializePubKey(s.pubkey)),
			s.boardingExitDelay,
			"USER",
		),
		ForfeitAddress: forfeitAddress,
	}, nil
}

func (s *covenantService) RegisterCosignerPubkey(ctx context.Context, paymentId string, _ string) error {
	// if the user sends an ephemeral pubkey, something is going wrong client-side
	// we should delete the associated payment
	if err := s.paymentRequests.delete(paymentId); err != nil {
		log.WithError(err).Warn("failed to delete payment")
	}

	return ErrTreeSigningNotRequired
}

func (s *covenantService) RegisterCosignerNonces(context.Context, string, *secp256k1.PublicKey, string) error {
	return ErrTreeSigningNotRequired
}

func (s *covenantService) RegisterCosignerSignatures(context.Context, string, *secp256k1.PublicKey, string) error {
	return ErrTreeSigningNotRequired
}

func (s *covenantService) SetNostrRecipient(ctx context.Context, nostrRecipient string, signedVtxoOutpoints []SignedVtxoOutpoint) error {
	return fmt.Errorf("not implemented")
}

func (s *covenantService) DeleteNostrRecipient(ctx context.Context, signedVtxoOutpoints []SignedVtxoOutpoint) error {
	return fmt.Errorf("not implemented")
}

func (s *covenantService) start() {
	defer func() {
		if r := recover(); r != nil {
			log.Errorf("recovered from panic in start: %v", r)
		}
	}()

	s.startRound()
}

func (s *covenantService) startRound() {
	dustAmount, err := s.wallet.GetDustAmount(context.Background())
	if err != nil {
		log.WithError(err).Warn("failed to retrieve dust amount")
		return
	}
	round := domain.NewRound(dustAmount)
	//nolint:all
	round.StartRegistration()
	s.currentRound = round

	defer func() {
		time.Sleep(time.Duration(s.roundInterval/3) * time.Second)
		s.startFinalization()
	}()

	log.Debugf("started registration stage for new round: %s", round.Id)
}

func (s *covenantService) startFinalization() {
	ctx := context.Background()
	round := s.currentRound

	var roundAborted bool
	defer func() {
		if roundAborted {
			s.startRound()
			return
		}

		if err := s.saveEvents(ctx, round.Id, round.Events()); err != nil {
			log.WithError(err).Warn("failed to store new round events")
		}

		if round.IsFailed() {
			s.startRound()
			return
		}
		time.Sleep(time.Duration((s.roundInterval/3)-1) * time.Second)
		s.finalizeRound()
	}()

	if round.IsFailed() {
		return
	}

	// TODO: understand how many payments must be popped from the queue and actually registered for the round
	num := s.paymentRequests.len()
	if num == 0 {
		roundAborted = true
		err := fmt.Errorf("no payments registered")
		round.Fail(fmt.Errorf("round aborted: %s", err))
		log.WithError(err).Debugf("round %s aborted", round.Id)
		return
	}
	if num > paymentsThreshold {
		num = paymentsThreshold
	}
<<<<<<< HEAD
	payments, boardingInputs, _ := s.paymentRequests.pop(num)
=======
	payments, boardingInputs, descriptors, _, _ := s.paymentRequests.pop(num)
>>>>>>> acb54436
	if _, err := round.RegisterPayments(payments); err != nil {
		round.Fail(fmt.Errorf("failed to register payments: %s", err))
		log.WithError(err).Warn("failed to register payments")
		return
	}

	sweptRounds, err := s.repoManager.Rounds().GetSweptRounds(ctx)
	if err != nil {
		round.Fail(fmt.Errorf("failed to retrieve swept rounds: %s", err))
		log.WithError(err).Warn("failed to retrieve swept rounds")
		return
	}

	unsignedPoolTx, tree, connectorAddress, connectors, err := s.builder.BuildRoundTx(s.pubkey, payments, boardingInputs, sweptRounds)
	if err != nil {
		round.Fail(fmt.Errorf("failed to create pool tx: %s", err))
		log.WithError(err).Warn("failed to create pool tx")
		return
	}
	log.Debugf("pool tx created for round %s", round.Id)

	s.forfeitTxs.init(connectors, payments)

	if _, err := round.StartFinalization(
		connectorAddress, connectors, tree, unsignedPoolTx,
	); err != nil {
		round.Fail(fmt.Errorf("failed to start finalization: %s", err))
		log.WithError(err).Warn("failed to start finalization")
		return
	}

	log.Debugf("started finalization stage for round: %s", round.Id)
}

func (s *covenantService) finalizeRound() {
	defer s.startRound()

	ctx := context.Background()
	round := s.currentRound
	if round.IsFailed() {
		return
	}

	var changes []domain.RoundEvent
	defer func() {
		if err := s.saveEvents(ctx, round.Id, changes); err != nil {
			log.WithError(err).Warn("failed to store new round events")
			return
		}
	}()

	forfeitTxs, err := s.forfeitTxs.pop()
	if err != nil {
		changes = round.Fail(fmt.Errorf("failed to finalize round: %s", err))
		log.WithError(err).Warn("failed to finalize round")
		return
	}

	log.Debugf("signing round transaction %s\n", round.Id)

	boardingInputs := make([]int, 0)
	roundTx, err := psetv2.NewPsetFromBase64(round.UnsignedTx)
	if err != nil {
		log.Debugf("failed to parse round tx: %s", round.UnsignedTx)
		changes = round.Fail(fmt.Errorf("failed to parse round tx: %s", err))
		log.WithError(err).Warn("failed to parse round tx")
		return
	}

	for i, in := range roundTx.Inputs {
		if len(in.TapLeafScript) > 0 {
			if len(in.TapScriptSig) == 0 {
				err = fmt.Errorf("missing tapscript spend sig for input %d", i)
				changes = round.Fail(err)
				log.WithError(err).Warn("missing boarding sig")
				return
			}

			boardingInputs = append(boardingInputs, i)
		}
	}

	signedRoundTx := round.UnsignedTx

	if len(boardingInputs) > 0 {
		signedRoundTx, err = s.wallet.SignTransactionTapscript(ctx, signedRoundTx, boardingInputs)
		if err != nil {
			changes = round.Fail(fmt.Errorf("failed to sign round tx: %s", err))
			log.WithError(err).Warn("failed to sign round tx")
			return
		}
	}

	signedRoundTx, err = s.wallet.SignTransaction(ctx, signedRoundTx, true)
	if err != nil {
		changes = round.Fail(fmt.Errorf("failed to sign round tx: %s", err))
		log.WithError(err).Warn("failed to sign round tx")
		return
	}

	txid, err := s.wallet.BroadcastTransaction(ctx, signedRoundTx)
	if err != nil {
		log.Debugf("failed to broadcast round tx: %s", signedRoundTx)
		changes = round.Fail(fmt.Errorf("failed to broadcast pool tx: %s", err))
		log.WithError(err).Warn("failed to broadcast pool tx")
		return
	}

	changes, err = round.EndFinalization(forfeitTxs, txid)
	if err != nil {
		changes = round.Fail(fmt.Errorf("failed to finalize round: %s", err))
		log.WithError(err).Warn("failed to finalize round")
		return
	}

	log.Debugf("finalized round %s with pool tx %s", round.Id, round.Txid)
}

func (s *covenantService) listenToScannerNotifications() {
	defer func() {
		if r := recover(); r != nil {
			log.Errorf("recovered from panic in listenToScannerNotifications: %v", r)
		}
	}()

	ctx := context.Background()
	chVtxos := s.scanner.GetNotificationChannel(ctx)

	mutx := &sync.Mutex{}
	for vtxoKeys := range chVtxos {
		go func(vtxoKeys map[string][]ports.VtxoWithValue) {
			defer func() {
				if r := recover(); r != nil {
					log.Errorf("recovered from panic in GetVtxos goroutine: %v", r)
				}
			}()

			vtxosRepo := s.repoManager.Vtxos()

			for _, keys := range vtxoKeys {
				for _, v := range keys {
					vtxos, err := vtxosRepo.GetVtxos(ctx, []domain.VtxoKey{v.VtxoKey})
					if err != nil {
						log.WithError(err).Warn("failed to retrieve vtxos, skipping...")
						continue
					}
					vtxo := vtxos[0]

					if !vtxo.Redeemed {
						go func() {
							defer func() {
								if r := recover(); r != nil {
									log.Errorf("recovered from panic in markAsRedeemed goroutine: %v", r)
								}
							}()

							if err := s.markAsRedeemed(ctx, vtxo); err != nil {
								log.WithError(err).Warnf("failed to mark vtxo %s:%d as redeemed", vtxo.Txid, vtxo.VOut)
							}
						}()
					}

					if vtxo.Spent {
						log.Infof("fraud detected on vtxo %s:%d", vtxo.Txid, vtxo.VOut)
						go func() {
							defer func() {
								if r := recover(); r != nil {
									log.Errorf("recovered from panic in reactToFraud goroutine: %v", r)
								}
							}()

							if err := s.reactToFraud(ctx, vtxo, mutx); err != nil {
								log.WithError(err).Warnf("failed to prevent fraud for vtxo %s:%d", vtxo.Txid, vtxo.VOut)
							}
						}()
					}
				}
			}
		}(vtxoKeys)
	}
}

func (s *covenantService) getNextConnector(
	ctx context.Context,
	round domain.Round,
) (string, uint32, error) {
	lastConnectorPtx, err := psetv2.NewPsetFromBase64(round.Connectors[len(round.Connectors)-1])
	if err != nil {
		return "", 0, err
	}

	var connectorAmount uint64
	for i := len(lastConnectorPtx.Outputs) - 1; i >= 0; i-- {
		o := lastConnectorPtx.Outputs[i]
		if len(o.Script) <= 0 {
			continue //	skip the fee output
		}

		connectorAmount = o.Value
		break
	}

	utxos, err := s.wallet.ListConnectorUtxos(ctx, round.ConnectorAddress)
	if err != nil {
		return "", 0, err
	}
	log.Debugf("found %d connector utxos, dust amount is %d", len(utxos), connectorAmount)

	// if we do not find any utxos, we make sure to wait for the connector outpoint to be confirmed then we retry
	if len(utxos) <= 0 {
		if err := s.wallet.WaitForSync(ctx, round.Txid); err != nil {
			return "", 0, err
		}

		utxos, err = s.wallet.ListConnectorUtxos(ctx, round.ConnectorAddress)
		if err != nil {
			return "", 0, err
		}
	}

	// search for an already existing connector
	for _, u := range utxos {
		if u.GetValue() == connectorAmount {
			return u.GetTxid(), u.GetIndex(), nil
		}
	}

	for _, u := range utxos {
		if u.GetValue() > connectorAmount {
			for _, b64 := range round.Connectors {
				partial, err := psetv2.NewPsetFromBase64(b64)
				if err != nil {
					return "", 0, err
				}

				for _, i := range partial.Inputs {
					txhash, err := chainhash.NewHash(i.PreviousTxid)
					if err != nil {
						return "", 0, err
					}

					if txhash.String() == u.GetTxid() && i.PreviousTxIndex == u.GetIndex() {
						connectorOutpoint := txOutpoint{u.GetTxid(), u.GetIndex()}

						if err := s.wallet.LockConnectorUtxos(ctx, []ports.TxOutpoint{connectorOutpoint}); err != nil {
							return "", 0, err
						}

						// sign & broadcast the connector tx
						signedConnectorTx, err := s.wallet.SignTransaction(ctx, b64, true)
						if err != nil {
							return "", 0, err
						}

						connectorTxid, err := s.wallet.BroadcastTransaction(ctx, signedConnectorTx)
						if err != nil {
							return "", 0, err
						}
						log.Debugf("broadcasted connector tx %s", connectorTxid)

						// wait for the connector tx to be in the mempool
						if err := s.wallet.WaitForSync(ctx, connectorTxid); err != nil {
							return "", 0, err
						}

						return connectorTxid, 0, nil
					}
				}
			}
		}
	}

	return "", 0, fmt.Errorf("no connector utxos found")
}

func (s *covenantService) reactToFraud(ctx context.Context, vtxo domain.Vtxo, mutx *sync.Mutex) error {
	round, err := s.repoManager.Rounds().GetRoundWithTxid(ctx, vtxo.SpentBy)
	if err != nil {
		return fmt.Errorf("failed to retrieve round: %s", err)
	}

	mutx.Lock()
	defer mutx.Unlock()

	connectorTxid, connectorVout, err := s.getNextConnector(ctx, *round)
	if err != nil {
		return fmt.Errorf("failed to retrieve next connector: %s", err)
	}

	forfeitTx, err := findForfeitTxLiquid(round.ForfeitTxs, connectorTxid, connectorVout, vtxo.Txid)
	if err != nil {
		return fmt.Errorf("failed to find forfeit tx: %s", err)
	}

	if err := s.wallet.LockConnectorUtxos(ctx, []ports.TxOutpoint{txOutpoint{connectorTxid, connectorVout}}); err != nil {
		return fmt.Errorf("failed to lock connector utxos: %s", err)
	}

	signedForfeitTx, err := s.wallet.SignTransaction(ctx, forfeitTx, false)
	if err != nil {
		return fmt.Errorf("failed to sign connector input in forfeit tx: %s", err)
	}

	signedForfeitTx, err = s.wallet.SignTransactionTapscript(ctx, signedForfeitTx, []int{1})
	if err != nil {
		return fmt.Errorf("failed to sign vtxo input in forfeit tx: %s", err)
	}

	forfeitTxHex, err := s.builder.FinalizeAndExtract(signedForfeitTx)
	if err != nil {
		return fmt.Errorf("failed to finalize forfeit tx: %s", err)
	}

	forfeitTxid, err := s.wallet.BroadcastTransaction(ctx, forfeitTxHex)
	if err != nil {
		return fmt.Errorf("failed to broadcast forfeit tx: %s", err)
	}

	log.Debugf("broadcasted forfeit tx %s", forfeitTxid)
	return nil
}

func (s *covenantService) markAsRedeemed(ctx context.Context, vtxo domain.Vtxo) error {
	if err := s.repoManager.Vtxos().RedeemVtxos(ctx, []domain.VtxoKey{vtxo.VtxoKey}); err != nil {
		return err
	}
	log.Debugf("vtxo %s redeemed", vtxo.Txid)
	return nil
}

func (s *covenantService) updateVtxoSet(round *domain.Round) {
	// Update the vtxo set only after a round is finalized.
	if !round.IsEnded() {
		return
	}

	ctx := context.Background()
	repo := s.repoManager.Vtxos()
	spentVtxos := getSpentVtxos(round.Payments)
	if len(spentVtxos) > 0 {
		for {
			if err := repo.SpendVtxos(ctx, spentVtxos, round.Txid); err != nil {
				log.WithError(err).Warn("failed to add new vtxos, retrying soon")
				time.Sleep(100 * time.Millisecond)
				continue
			}
			log.Debugf("spent %d vtxos", len(spentVtxos))
			break
		}
	}

	newVtxos := s.getNewVtxos(round)
	if len(newVtxos) > 0 {
		for {
			if err := repo.AddVtxos(ctx, newVtxos); err != nil {
				log.WithError(err).Warn("failed to add new vtxos, retrying soon")
				time.Sleep(100 * time.Millisecond)
				continue
			}
			log.Debugf("added %d new vtxos", len(newVtxos))
			break
		}

		go func() {
			defer func() {
				if r := recover(); r != nil {
					log.Errorf("recovered from panic in startWatchingVtxos: %v", r)
				}
			}()

			for {
				if err := s.startWatchingVtxos(newVtxos); err != nil {
					log.WithError(err).Warn(
						"failed to start watching vtxos, retrying in a moment...",
					)
					continue
				}
				log.Debugf("started watching %d vtxos", len(newVtxos))
				return
			}
		}()
	}

	go func() {
		defer func() {
			if r := recover(); r != nil {
				log.Errorf("recovered from panic in RoundTransactionEvent: %v", r)
			}
		}()

		// nolint:all
		tx, _ := psetv2.NewPsetFromBase64(round.UnsignedTx)
		boardingInputs := make([]domain.VtxoKey, 0)
		for _, in := range tx.Inputs {
			if len(in.TapLeafScript) > 0 {
				boardingInputs = append(boardingInputs, domain.VtxoKey{
					Txid: elementsutil.TxIDFromBytes(in.PreviousTxid),
					VOut: in.PreviousTxIndex,
				})
			}
		}
		s.transactionEventsCh <- RoundTransactionEvent{
			RoundTxID:             round.Txid,
			SpentVtxos:            getSpentVtxos(round.Payments),
			SpendableVtxos:        s.getNewVtxos(round),
			ClaimedBoardingInputs: boardingInputs,
		}
	}()
}

func (s *covenantService) propagateEvents(round *domain.Round) {
	lastEvent := round.Events()[len(round.Events())-1]
	switch e := lastEvent.(type) {
	case domain.RoundFinalizationStarted:
		ev := domain.RoundFinalizationStarted{
			Id:              e.Id,
			CongestionTree:  e.CongestionTree,
			Connectors:      e.Connectors,
			RoundTx:         e.RoundTx,
			MinRelayFeeRate: int64(s.wallet.MinRelayFeeRate(context.Background())),
		}
		s.lastEvent = ev
		s.eventsCh <- ev
	case domain.RoundFinalized, domain.RoundFailed:
		s.lastEvent = e
		s.eventsCh <- e
	}
}

func (s *covenantService) scheduleSweepVtxosForRound(round *domain.Round) {
	// Schedule the sweeping procedure only for completed round.
	if !round.IsEnded() {
		return
	}

	expirationTime := s.sweeper.scheduler.AddNow(s.roundLifetime)

	if err := s.sweeper.schedule(
		expirationTime, round.Txid, round.CongestionTree,
	); err != nil {
		log.WithError(err).Warn("failed to schedule sweep tx")
	}
}

func (s *covenantService) getNewVtxos(round *domain.Round) []domain.Vtxo {
	if len(round.CongestionTree) <= 0 {
		return nil
	}

	createdAt := time.Now().Unix()

	leaves := round.CongestionTree.Leaves()
	vtxos := make([]domain.Vtxo, 0)
	for _, node := range leaves {
		tx, _ := psetv2.NewPsetFromBase64(node.Tx)
		for i, out := range tx.Outputs {
			if len(out.Script) <= 0 {
				continue // skip fee outputs
			}

			vtxoTapKey, err := schnorr.ParsePubKey(out.Script[2:])
			if err != nil {
				log.WithError(err).Warn("failed to parse vtxo tap key")
				continue
			}

			vtxoPubkey := hex.EncodeToString(schnorr.SerializePubKey(vtxoTapKey))

			vtxos = append(vtxos, domain.Vtxo{
				VtxoKey:   domain.VtxoKey{Txid: node.Txid, VOut: uint32(i)},
				Pubkey:    vtxoPubkey,
				Amount:    uint64(out.Value),
				RoundTxid: round.Txid,
				CreatedAt: createdAt,
			})
		}
	}
	return vtxos
}

func (s *covenantService) startWatchingVtxos(vtxos []domain.Vtxo) error {
	scripts, err := s.extractVtxosScripts(vtxos)
	if err != nil {
		return err
	}

	return s.scanner.WatchScripts(context.Background(), scripts)
}

func (s *covenantService) stopWatchingVtxos(vtxos []domain.Vtxo) {
	scripts, err := s.extractVtxosScripts(vtxos)
	if err != nil {
		log.WithError(err).Warn("failed to extract scripts from vtxos")
		return
	}

	for {
		if err := s.scanner.UnwatchScripts(context.Background(), scripts); err != nil {
			log.WithError(err).Warn("failed to stop watching vtxos, retrying in a moment...")
			time.Sleep(100 * time.Millisecond)
			continue
		}
		log.Debugf("stopped watching %d vtxos", len(vtxos))
		break
	}
}

func (s *covenantService) restoreWatchingVtxos() error {
	sweepableRounds, err := s.repoManager.Rounds().GetSweepableRounds(context.Background())
	if err != nil {
		return err
	}

	vtxos := make([]domain.Vtxo, 0)

	for _, round := range sweepableRounds {
		fromRound, err := s.repoManager.Vtxos().GetVtxosForRound(
			context.Background(), round.Txid,
		)
		if err != nil {
			log.WithError(err).Warnf("failed to retrieve vtxos for round %s", round.Txid)
			continue
		}
		for _, v := range fromRound {
			if !v.Swept && !v.Redeemed {
				vtxos = append(vtxos, v)
			}
		}
	}

	if len(vtxos) <= 0 {
		return nil
	}

	if err := s.startWatchingVtxos(vtxos); err != nil {
		return err
	}

	log.Debugf("restored watching %d vtxos", len(vtxos))
	return nil
}

func (s *covenantService) extractVtxosScripts(vtxos []domain.Vtxo) ([]string, error) {
	indexedScripts := make(map[string]struct{})
	for _, vtxo := range vtxos {
		vtxoTapKeyBytes, err := hex.DecodeString(vtxo.Pubkey)
		if err != nil {
			return nil, err
		}

		vtxoTapKey, err := schnorr.ParsePubKey(vtxoTapKeyBytes)
		if err != nil {
			return nil, err
		}

		script, err := common.P2TRScript(vtxoTapKey)
		if err != nil {
			return nil, err
		}

		indexedScripts[hex.EncodeToString(script)] = struct{}{}
	}
	scripts := make([]string, 0, len(indexedScripts))
	for script := range indexedScripts {
		scripts = append(scripts, script)
	}
	return scripts, nil
}

func (s *covenantService) saveEvents(
	ctx context.Context, id string, events []domain.RoundEvent,
) error {
	if len(events) <= 0 {
		return nil
	}
	round, err := s.repoManager.Events().Save(ctx, id, events...)
	if err != nil {
		return err
	}
	return s.repoManager.Rounds().AddOrUpdateRound(ctx, *round)
}

func (s *covenantService) onchainNetwork() *network.Network {
	switch s.network {
	case common.Liquid:
		return &network.Liquid
	case common.LiquidTestNet:
		return &network.Testnet
	case common.LiquidRegTest:
		return &network.Regtest
	default:
		return nil
	}
}

func findForfeitTxLiquid(
	forfeits []string, connectorTxid string, connectorVout uint32, vtxoTxid string,
) (string, error) {
	for _, forfeit := range forfeits {
		forfeitTx, err := psetv2.NewPsetFromBase64(forfeit)
		if err != nil {
			return "", err
		}

		connector := forfeitTx.Inputs[0]
		vtxoInput := forfeitTx.Inputs[1]

		if chainhash.Hash(connector.PreviousTxid).String() == connectorTxid &&
			connector.PreviousTxIndex == connectorVout &&
			chainhash.Hash(vtxoInput.PreviousTxid).String() == vtxoTxid {
			return forfeit, nil
		}
	}

	return "", fmt.Errorf("forfeit tx not found")
}<|MERGE_RESOLUTION|>--- conflicted
+++ resolved
@@ -536,11 +536,7 @@
 	if num > paymentsThreshold {
 		num = paymentsThreshold
 	}
-<<<<<<< HEAD
 	payments, boardingInputs, _ := s.paymentRequests.pop(num)
-=======
-	payments, boardingInputs, descriptors, _, _ := s.paymentRequests.pop(num)
->>>>>>> acb54436
 	if _, err := round.RegisterPayments(payments); err != nil {
 		round.Fail(fmt.Errorf("failed to register payments: %s", err))
 		log.WithError(err).Warn("failed to register payments")
