--- conflicted
+++ resolved
@@ -45,13 +45,9 @@
 
 	eventsCh chan domain.RoundEvent
 
-<<<<<<< HEAD
 	currentRoundLock sync.Mutex
 	currentRound     *domain.Round
-=======
-	lastEvent    domain.RoundEvent
-	currentRound *domain.Round
->>>>>>> c183f992
+	lastEvent        domain.RoundEvent
 }
 
 func NewCovenantService(
@@ -76,11 +72,7 @@
 		network, pubkey,
 		roundLifetime, roundInterval, unilateralExitDelay, reverseBoardingExitDelay, minRelayFee,
 		walletSvc, repoManager, builder, scanner, sweeper,
-<<<<<<< HEAD
-		paymentRequests, forfeitTxs, eventsCh, sync.Mutex{}, nil,
-=======
-		paymentRequests, forfeitTxs, eventsCh, onboardingCh, nil, nil,
->>>>>>> c183f992
+		paymentRequests, forfeitTxs, eventsCh, sync.Mutex{}, nil, nil,
 	}
 	repoManager.RegisterEventsHandler(
 		func(round *domain.Round) {
@@ -344,49 +336,6 @@
 	}, nil
 }
 
-<<<<<<< HEAD
-=======
-func (s *covenantService) Onboard(
-	ctx context.Context, boardingTx string,
-	congestionTree tree.CongestionTree, userPubkey *secp256k1.PublicKey,
-) error {
-	ptx, err := psetv2.NewPsetFromBase64(boardingTx)
-	if err != nil {
-		return fmt.Errorf("failed to parse boarding tx: %s", err)
-	}
-
-	if err := tree.ValidateCongestionTree(
-		congestionTree, boardingTx, s.pubkey, s.roundLifetime,
-	); err != nil {
-		return err
-	}
-
-	extracted, err := psetv2.Extract(ptx)
-	if err != nil {
-		return fmt.Errorf("failed to extract boarding tx: %s", err)
-	}
-
-	boardingTxHex, err := extracted.ToHex()
-	if err != nil {
-		return fmt.Errorf("failed to convert boarding tx to hex: %s", err)
-	}
-
-	txid, err := s.wallet.BroadcastTransaction(ctx, boardingTxHex)
-	if err != nil {
-		return fmt.Errorf("failed to broadcast boarding tx: %s", err)
-	}
-
-	log.Debugf("broadcasted boarding tx %s", txid)
-
-	s.onboardingCh <- onboarding{
-		tx:             boardingTx,
-		congestionTree: congestionTree,
-		userPubkey:     userPubkey,
-	}
-
-	return nil
-}
-
 func (s *covenantService) RegisterCosignerPubkey(ctx context.Context, paymentId string, _ string) error {
 	// if the user sends an ephemeral pubkey, something is going wrong client-side
 	// we should delete the associated payment
@@ -405,7 +354,6 @@
 	return ErrTreeSigningNotRequired
 }
 
->>>>>>> c183f992
 func (s *covenantService) start() {
 	s.startRound()
 }
