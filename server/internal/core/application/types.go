package application

import (
	"context"
	"fmt"

	"github.com/ark-network/ark/common/descriptor"
	"github.com/ark-network/ark/server/internal/core/domain"
	"github.com/decred/dcrd/dcrec/secp256k1/v4"
)

var (
	paymentsThreshold = int64(128)
)

type Service interface {
	Start() error
	Stop()
	SpendVtxos(ctx context.Context, inputs []Input) (string, error)
	ClaimVtxos(ctx context.Context, creds string, receivers []domain.Receiver) error
	SignVtxos(ctx context.Context, forfeitTxs []string) error
	SignRoundTx(ctx context.Context, roundTx string) error
	GetRoundByTxid(ctx context.Context, poolTxid string) (*domain.Round, error)
	GetRoundById(ctx context.Context, id string) (*domain.Round, error)
	GetCurrentRound(ctx context.Context) (*domain.Round, error)
	GetEventsChannel(ctx context.Context) <-chan domain.RoundEvent
	UpdatePaymentStatus(
		ctx context.Context, paymentId string,
	) (lastEvent domain.RoundEvent, err error)
	ListVtxos(
		ctx context.Context, pubkey *secp256k1.PublicKey,
	) (spendableVtxos, spentVtxos []domain.Vtxo, err error)
	GetInfo(ctx context.Context) (*ServiceInfo, error)
	// Async payments
	CreateAsyncPayment(
		ctx context.Context, inputs []domain.VtxoKey, receivers []domain.Receiver,
	) (string, []string, error)
	CompleteAsyncPayment(
		ctx context.Context, redeemTx string, unconditionalForfeitTxs []string,
	) error
	GetBoardingAddress(ctx context.Context, userPubkey *secp256k1.PublicKey) (string, error)
	// Tree signing methods
	RegisterCosignerPubkey(ctx context.Context, paymentId string, ephemeralPublicKey string) error
	RegisterCosignerNonces(
		ctx context.Context, roundID string,
		pubkey *secp256k1.PublicKey, nonces string,
	) error
	RegisterCosignerSignatures(
		ctx context.Context, roundID string,
		pubkey *secp256k1.PublicKey, signatures string,
	) error
}

type ServiceInfo struct {
<<<<<<< HEAD
	PubKey              string
	RoundLifetime       int64
	UnilateralExitDelay int64
	RoundInterval       int64
	Network             string
	Dust                uint64
=======
	PubKey                     string
	RoundLifetime              int64
	UnilateralExitDelay        int64
	RoundInterval              int64
	Network                    string
	MinRelayFee                int64
	BoardingDescriptorTemplate string
>>>>>>> 4da76ec8
}

type WalletStatus struct {
	IsInitialized bool
	IsUnlocked    bool
	IsSynced      bool
}

type Input struct {
	Txid       string
	Index      uint32
	Descriptor string
}

func (i Input) IsVtxo() bool {
	return len(i.Descriptor) <= 0
}

func (i Input) VtxoKey() domain.VtxoKey {
	return domain.VtxoKey{
		Txid: i.Txid,
		VOut: i.Index,
	}
}

func (i Input) GetDescriptor() (*descriptor.TaprootDescriptor, error) {
	if i.IsVtxo() {
		return nil, fmt.Errorf("input is not a boarding input")
	}
	return descriptor.ParseTaprootDescriptor(i.Descriptor)
}

type txOutpoint struct {
	txid string
	vout uint32
}

func (outpoint txOutpoint) GetTxid() string {
	return outpoint.txid
}

func (outpoint txOutpoint) GetIndex() uint32 {
	return outpoint.vout
}<|MERGE_RESOLUTION|>--- conflicted
+++ resolved
@@ -52,22 +52,13 @@
 }
 
 type ServiceInfo struct {
-<<<<<<< HEAD
-	PubKey              string
-	RoundLifetime       int64
-	UnilateralExitDelay int64
-	RoundInterval       int64
-	Network             string
-	Dust                uint64
-=======
 	PubKey                     string
 	RoundLifetime              int64
 	UnilateralExitDelay        int64
 	RoundInterval              int64
 	Network                    string
-	MinRelayFee                int64
+	Dust                       uint64
 	BoardingDescriptorTemplate string
->>>>>>> 4da76ec8
 }
 
 type WalletStatus struct {
