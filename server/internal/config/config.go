package config

import (
	"context"
	"fmt"
	walletclient "github.com/ark-network/ark/server/internal/infrastructure/wallet"
	"os"
	"path/filepath"
	"strings"
	"time"

	"github.com/ark-network/ark/common"
	"github.com/ark-network/ark/server/internal/core/application"
	"github.com/ark-network/ark/server/internal/core/ports"
	"github.com/ark-network/ark/server/internal/infrastructure/db"
	blockscheduler "github.com/ark-network/ark/server/internal/infrastructure/scheduler/block"
	timescheduler "github.com/ark-network/ark/server/internal/infrastructure/scheduler/gocron"
	txbuilder "github.com/ark-network/ark/server/internal/infrastructure/tx-builder/covenantless"
	envunlocker "github.com/ark-network/ark/server/internal/infrastructure/unlocker/env"
	fileunlocker "github.com/ark-network/ark/server/internal/infrastructure/unlocker/file"
	log "github.com/sirupsen/logrus"
	"github.com/spf13/viper"
)

const minAllowedSequence = 512

var (
	supportedEventDbs = supportedType{
		"badger": {},
	}
	supportedDbs = supportedType{
		"badger": {},
		"sqlite": {},
	}
	supportedSchedulers = supportedType{
		"gocron": {},
		"block":  {},
	}
	supportedTxBuilders = supportedType{
		"covenantless": {},
	}
	supportedUnlockers = supportedType{
		"env":  {},
		"file": {},
	}
	supportedNetworks = supportedType{
		common.Bitcoin.Name:          {},
		common.BitcoinTestNet.Name:   {},
		common.BitcoinSigNet.Name:    {},
		common.BitcoinMutinyNet.Name: {},
		common.BitcoinRegTest.Name:   {},
	}
)

type Config struct {
	Datadir         string
	Port            uint32
	DbMigrationPath string
	NoTLS           bool
	NoMacaroons     bool
	LogLevel        int
	TLSExtraIPs     []string
	TLSExtraDomains []string

	DbType              string
	EventDbType         string
	DbDir               string
	EventDbDir          string
	RoundInterval       int64
	Network             common.Network
	SchedulerType       string
	TxBuilderType       string
	WalletAddr          string
	VtxoTreeExpiry      common.RelativeLocktime
	UnilateralExitDelay common.RelativeLocktime
	BoardingExitDelay   common.RelativeLocktime
	NoteUriPrefix       string

	MarketHourStartTime     time.Time
	MarketHourEndTime       time.Time
	MarketHourPeriod        time.Duration
	MarketHourRoundInterval time.Duration
	OtelCollectorEndpoint   string

<<<<<<< HEAD
	EsploraURL       string
	NeutrinoPeer     string
	BitcoindRpcUser  string
	BitcoindRpcPass  string
	BitcoindRpcHost  string
	BitcoindZMQBlock string
	BitcoindZMQTx    string
=======
	// TODO remove with transactions version 3
	AllowZeroFees bool

	EsploraURL string
>>>>>>> 8811e966

	UnlockerType     string
	UnlockerFilePath string // file unlocker
	UnlockerPassword string // env unlocker

	RoundMaxParticipantsCount int64
	UtxoMaxAmount             int64
	UtxoMinAmount             int64
	VtxoMaxAmount             int64
	VtxoMinAmount             int64

	repo      ports.RepoManager
	svc       application.Service
	adminSvc  application.AdminService
	wallet    ports.WalletService
	txBuilder ports.TxBuilder
	scanner   ports.BlockchainScanner
	scheduler ports.SchedulerService
	unlocker  ports.Unlocker
}

var (
	Datadir                   = "DATADIR"
	WalletAddr                = "WALLET_ADDR"
	RoundInterval             = "ROUND_INTERVAL"
	Port                      = "PORT"
	EventDbType               = "EVENT_DB_TYPE"
	DbType                    = "DB_TYPE"
	SchedulerType             = "SCHEDULER_TYPE"
	TxBuilderType             = "TX_BUILDER_TYPE"
	LogLevel                  = "LOG_LEVEL"
	Network                   = "NETWORK"
	VtxoTreeExpiry            = "VTXO_TREE_EXPIRY"
	UnilateralExitDelay       = "UNILATERAL_EXIT_DELAY"
	BoardingExitDelay         = "BOARDING_EXIT_DELAY"
	EsploraURL                = "ESPLORA_URL"
	NoMacaroons               = "NO_MACAROONS"
	NoTLS                     = "NO_TLS"
	TLSExtraIP                = "TLS_EXTRA_IP"
	TLSExtraDomain            = "TLS_EXTRA_DOMAIN"
	UnlockerType              = "UNLOCKER_TYPE"
	UnlockerFilePath          = "UNLOCKER_FILE_PATH"
	UnlockerPassword          = "UNLOCKER_PASSWORD"
	NoteUriPrefix             = "NOTE_URI_PREFIX"
	MarketHourStartTime       = "MARKET_HOUR_START_TIME"
	MarketHourEndTime         = "MARKET_HOUR_END_TIME"
	MarketHourPeriod          = "MARKET_HOUR_PERIOD"
	MarketHourRoundInterval   = "MARKET_HOUR_ROUND_INTERVAL"
	OtelCollectorEndpoint     = "OTEL_COLLECTOR_ENDPOINT"
	RoundMaxParticipantsCount = "ROUND_MAX_PARTICIPANTS_COUNT"
	UtxoMaxAmount             = "UTXO_MAX_AMOUNT"
	VtxoMaxAmount             = "VTXO_MAX_AMOUNT"
	UtxoMinAmount             = "UTXO_MIN_AMOUNT"
	VtxoMinAmount             = "VTXO_MIN_AMOUNT"

	defaultDatadir             = common.AppDataDir("arkd", false)
	defaultRoundInterval       = 30
	DefaultPort                = 7070
	defaultDbType              = "sqlite"
	defaultEventDbType         = "badger"
	defaultSchedulerType       = "gocron"
	defaultTxBuilderType       = "covenantless"
	defaultNetwork             = "bitcoin"
	defaultEsploraURL          = "https://blockstream.info/api"
	defaultLogLevel            = 4
	defaultVtxoTreeExpiry      = 604672  // 7 days
	defaultUnilateralExitDelay = 86400   // 24 hours
	defaultBoardingExitDelay   = 7776000 // 3 months
	defaultNoMacaroons         = false
	defaultNoTLS               = true
	defaultMarketHourStartTime = time.Now()
	defaultMarketHourEndTime   = defaultMarketHourStartTime.Add(time.Hour)
	defaultMarketHourPeriod    = 24 * time.Hour
	defaultMarketHourInterval  = time.Duration(defaultRoundInterval) * time.Second
	defaultUtxoMaxAmount       = -1 // -1 means no limit (default), 0 means boarding not allowed
	defaultUtxoMinAmount       = -1 // -1 means native dust limit (default)
	defaultVtxoMinAmount       = -1 // -1 means native dust limit (default)
	defaultVtxoMaxAmount       = -1 // -1 means no limit (default)

	defaultRoundMaxParticipantsCount = 128
)

func LoadConfig() (*Config, error) {
	viper.SetEnvPrefix("ARK")
	viper.AutomaticEnv()

	viper.SetDefault(Datadir, defaultDatadir)
	viper.SetDefault(Port, DefaultPort)
	viper.SetDefault(DbType, defaultDbType)
	viper.SetDefault(NoTLS, defaultNoTLS)
	viper.SetDefault(LogLevel, defaultLogLevel)
	viper.SetDefault(Network, defaultNetwork)
	viper.SetDefault(RoundInterval, defaultRoundInterval)
	viper.SetDefault(VtxoTreeExpiry, defaultVtxoTreeExpiry)
	viper.SetDefault(SchedulerType, defaultSchedulerType)
	viper.SetDefault(EventDbType, defaultEventDbType)
	viper.SetDefault(TxBuilderType, defaultTxBuilderType)
	viper.SetDefault(UnilateralExitDelay, defaultUnilateralExitDelay)
	viper.SetDefault(EsploraURL, defaultEsploraURL)
	viper.SetDefault(NoMacaroons, defaultNoMacaroons)
	viper.SetDefault(BoardingExitDelay, defaultBoardingExitDelay)
	viper.SetDefault(MarketHourStartTime, defaultMarketHourStartTime)
	viper.SetDefault(MarketHourEndTime, defaultMarketHourEndTime)
	viper.SetDefault(MarketHourPeriod, defaultMarketHourPeriod)
	viper.SetDefault(MarketHourRoundInterval, defaultMarketHourInterval)
	viper.SetDefault(RoundMaxParticipantsCount, defaultRoundMaxParticipantsCount)
	viper.SetDefault(UtxoMaxAmount, defaultUtxoMaxAmount)
	viper.SetDefault(UtxoMinAmount, defaultUtxoMinAmount)
	viper.SetDefault(VtxoMaxAmount, defaultVtxoMaxAmount)
	viper.SetDefault(VtxoMinAmount, defaultVtxoMinAmount)

	net, err := getNetwork()
	if err != nil {
		return nil, fmt.Errorf("error while getting network: %s", err)
	}

	if err := initDatadir(); err != nil {
		return nil, fmt.Errorf("error while creating datadir: %s", err)
	}

	dbPath := filepath.Join(viper.GetString(Datadir), "db")

	return &Config{
		Datadir:                   viper.GetString(Datadir),
		WalletAddr:                viper.GetString(WalletAddr),
		RoundInterval:             viper.GetInt64(RoundInterval),
		Port:                      viper.GetUint32(Port),
		EventDbType:               viper.GetString(EventDbType),
		DbType:                    viper.GetString(DbType),
		SchedulerType:             viper.GetString(SchedulerType),
		TxBuilderType:             viper.GetString(TxBuilderType),
		NoTLS:                     viper.GetBool(NoTLS),
		DbDir:                     dbPath,
		EventDbDir:                dbPath,
		LogLevel:                  viper.GetInt(LogLevel),
		Network:                   net,
		VtxoTreeExpiry:            determineLocktimeType(viper.GetInt64(VtxoTreeExpiry)),
		UnilateralExitDelay:       determineLocktimeType(viper.GetInt64(UnilateralExitDelay)),
		BoardingExitDelay:         determineLocktimeType(viper.GetInt64(BoardingExitDelay)),
		EsploraURL:                viper.GetString(EsploraURL),
		NoMacaroons:               viper.GetBool(NoMacaroons),
		TLSExtraIPs:               viper.GetStringSlice(TLSExtraIP),
		TLSExtraDomains:           viper.GetStringSlice(TLSExtraDomain),
		UnlockerType:              viper.GetString(UnlockerType),
		UnlockerFilePath:          viper.GetString(UnlockerFilePath),
		UnlockerPassword:          viper.GetString(UnlockerPassword),
		NoteUriPrefix:             viper.GetString(NoteUriPrefix),
		MarketHourStartTime:       viper.GetTime(MarketHourStartTime),
		MarketHourEndTime:         viper.GetTime(MarketHourEndTime),
		MarketHourPeriod:          viper.GetDuration(MarketHourPeriod),
		MarketHourRoundInterval:   viper.GetDuration(MarketHourRoundInterval),
		OtelCollectorEndpoint:     viper.GetString(OtelCollectorEndpoint),
		RoundMaxParticipantsCount: viper.GetInt64(RoundMaxParticipantsCount),
		UtxoMaxAmount:             viper.GetInt64(UtxoMaxAmount),
		UtxoMinAmount:             viper.GetInt64(UtxoMinAmount),
		VtxoMaxAmount:             viper.GetInt64(VtxoMaxAmount),
		VtxoMinAmount:             viper.GetInt64(VtxoMinAmount),
	}, nil
}

func initDatadir() error {
	datadir := viper.GetString(Datadir)
	return makeDirectoryIfNotExists(datadir)
}

func makeDirectoryIfNotExists(path string) error {
	if _, err := os.Stat(path); os.IsNotExist(err) {
		return os.MkdirAll(path, os.ModeDir|0755)
	}
	return nil
}

func getNetwork() (common.Network, error) {
	switch strings.ToLower(viper.GetString(Network)) {
	case common.Bitcoin.Name:
		return common.Bitcoin, nil
	case common.BitcoinTestNet.Name:
		return common.BitcoinTestNet, nil
	case common.BitcoinTestNet4.Name:
		return common.BitcoinTestNet4, nil
	case common.BitcoinSigNet.Name:
		return common.BitcoinSigNet, nil
	case common.BitcoinMutinyNet.Name:
		return common.BitcoinMutinyNet, nil
	case common.BitcoinRegTest.Name:
		return common.BitcoinRegTest, nil
	default:
		return common.Network{}, fmt.Errorf("unknown network %s", viper.GetString(Network))
	}
}

func determineLocktimeType(locktime int64) common.RelativeLocktime {
	if locktime >= minAllowedSequence {
		return common.RelativeLocktime{Type: common.LocktimeTypeSecond, Value: uint32(locktime)}
	}

	return common.RelativeLocktime{Type: common.LocktimeTypeBlock, Value: uint32(locktime)}
}

func (c *Config) Validate() error {
	if !supportedEventDbs.supports(c.EventDbType) {
		return fmt.Errorf("event db type not supported, please select one of: %s", supportedEventDbs)
	}
	if !supportedDbs.supports(c.DbType) {
		return fmt.Errorf("db type not supported, please select one of: %s", supportedDbs)
	}
	if !supportedSchedulers.supports(c.SchedulerType) {
		return fmt.Errorf("scheduler type not supported, please select one of: %s", supportedSchedulers)
	}
	if !supportedTxBuilders.supports(c.TxBuilderType) {
		return fmt.Errorf("tx builder type not supported, please select one of: %s", supportedTxBuilders)
	}
	if len(c.UnlockerType) > 0 && !supportedUnlockers.supports(c.UnlockerType) {
		return fmt.Errorf("unlocker type not supported, please select one of: %s", supportedUnlockers)
	}
	if c.RoundInterval < 2 {
		return fmt.Errorf("invalid round interval, must be at least 2 seconds")
	}
	if !supportedNetworks.supports(c.Network.Name) {
		return fmt.Errorf("invalid network, must be one of: %s", supportedNetworks)
	}
	if c.VtxoTreeExpiry.Type == common.LocktimeTypeBlock {
		if c.SchedulerType != "block" {
			return fmt.Errorf("scheduler type must be block if vtxo tree expiry is expressed in blocks")
		}
	} else { // seconds
		if c.SchedulerType != "gocron" {
			return fmt.Errorf("scheduler type must be gocron if vtxo tree expiry is expressed in seconds")
		}

		// vtxo tree expiry must be a multiple of 512 if expressed in seconds
		if c.VtxoTreeExpiry.Value%minAllowedSequence != 0 {
			c.VtxoTreeExpiry.Value -= c.VtxoTreeExpiry.Value % minAllowedSequence
			log.Infof(
				"vtxo tree expiry must be a multiple of %d, rounded to %d",
				minAllowedSequence, c.VtxoTreeExpiry,
			)
		}
	}

	if c.UnilateralExitDelay.Type == common.LocktimeTypeBlock {
		return fmt.Errorf(
			"invalid unilateral exit delay, must at least %d", minAllowedSequence,
		)
	}

	if c.BoardingExitDelay.Type == common.LocktimeTypeBlock {
		return fmt.Errorf(
			"invalid boarding exit delay, must at least %d", minAllowedSequence,
		)
	}

	if c.UnilateralExitDelay.Value%minAllowedSequence != 0 {
		c.UnilateralExitDelay.Value -= c.UnilateralExitDelay.Value % minAllowedSequence
		log.Infof(
			"unilateral exit delay must be a multiple of %d, rounded to %d",
			minAllowedSequence, c.UnilateralExitDelay,
		)
	}

	if c.BoardingExitDelay.Value%minAllowedSequence != 0 {
		c.BoardingExitDelay.Value -= c.BoardingExitDelay.Value % minAllowedSequence
		log.Infof(
			"boarding exit delay must be a multiple of %d, rounded to %d",
			minAllowedSequence, c.BoardingExitDelay,
		)
	}

	if err := c.repoManager(); err != nil {
		return err
	}
	if err := c.walletService(); err != nil {
		return err
	}
	if err := c.txBuilderService(); err != nil {
		return err
	}
	if err := c.scannerService(); err != nil {
		return err
	}
	if err := c.schedulerService(); err != nil {
		return err
	}
	if err := c.adminService(); err != nil {
		return err
	}
	if err := c.unlockerService(); err != nil {
		return err
	}
	return nil
}

func (c *Config) AppService() (application.Service, error) {
	if c.svc == nil {
		if err := c.appService(); err != nil {
			return nil, err
		}
	}
	return c.svc, nil
}

func (c *Config) AdminService() application.AdminService {
	return c.adminSvc
}

func (c *Config) WalletService() ports.WalletService {
	return c.wallet
}

func (c *Config) UnlockerService() ports.Unlocker {
	return c.unlocker
}

func (c *Config) IndexerService() (application.IndexerService, error) {
	pubKey, err := c.wallet.GetPubkey(context.Background())
	if err != nil {
		return nil, err
	}

	return application.NewIndexerService(pubKey, c.repo), nil
}

func (c *Config) repoManager() error {
	var svc ports.RepoManager
	var err error
	var eventStoreConfig []interface{}
	var dataStoreConfig []interface{}
	logger := log.New()

	switch c.EventDbType {
	case "badger":
		eventStoreConfig = []interface{}{c.EventDbDir, logger}
	default:
		return fmt.Errorf("unknown event db type")
	}

	switch c.DbType {
	case "badger":
		dataStoreConfig = []interface{}{c.DbDir, logger}
	case "sqlite":
		dataStoreConfig = []interface{}{c.DbDir}
	default:
		return fmt.Errorf("unknown db type")
	}

	svc, err = db.NewService(db.ServiceConfig{
		EventStoreType:   c.EventDbType,
		DataStoreType:    c.DbType,
		EventStoreConfig: eventStoreConfig,
		DataStoreConfig:  dataStoreConfig,
	})
	if err != nil {
		return err
	}

	c.repo = svc
	return nil
}

func (c *Config) walletService() error {
	arkWallet := viper.GetString(WalletAddr)
	if arkWallet == "" {
		return fmt.Errorf("ark wallet address not set")
	}

	walletSvc, err := walletclient.New(context.Background(), arkWallet)
	if err != nil {
		return err
	}

	c.wallet = walletSvc
	return nil
}

func (c *Config) txBuilderService() error {
	var svc ports.TxBuilder
	var err error
	switch c.TxBuilderType {
	case "covenantless":
		svc = txbuilder.NewTxBuilder(
			c.wallet, c.Network, c.VtxoTreeExpiry, c.BoardingExitDelay,
		)
	default:
		err = fmt.Errorf("unknown tx builder type")
	}
	if err != nil {
		return err
	}

	c.txBuilder = svc
	return nil
}

func (c *Config) scannerService() error {
	c.scanner = c.wallet
	return nil
}

func (c *Config) schedulerService() error {
	var svc ports.SchedulerService
	var err error
	switch c.SchedulerType {
	case "gocron":
		svc = timescheduler.NewScheduler()
	case "block":
		svc, err = blockscheduler.NewScheduler(c.EsploraURL)
	default:
		err = fmt.Errorf("unknown scheduler type")
	}
	if err != nil {
		return err
	}

	c.scheduler = svc
	return nil
}

func (c *Config) appService() error {
	svc, err := application.NewService(
		c.Network, c.RoundInterval, c.VtxoTreeExpiry, c.UnilateralExitDelay, c.BoardingExitDelay,
		c.wallet, c.repo, c.txBuilder, c.scanner, c.scheduler, c.NoteUriPrefix,
		c.MarketHourStartTime, c.MarketHourEndTime, c.MarketHourPeriod, c.MarketHourRoundInterval,
		c.RoundMaxParticipantsCount, c.UtxoMaxAmount, c.UtxoMinAmount, c.VtxoMaxAmount, c.VtxoMinAmount,
	)
	if err != nil {
		return err
	}

	c.svc = svc
	return nil
}

func (c *Config) adminService() error {
	unit := ports.UnixTime
	if c.VtxoTreeExpiry.Value < minAllowedSequence {
		unit = ports.BlockHeight
	}

	c.adminSvc = application.NewAdminService(c.wallet, c.repo, c.txBuilder, unit)
	return nil
}

func (c *Config) unlockerService() error {
	if len(c.UnlockerType) <= 0 {
		return nil
	}

	var svc ports.Unlocker
	var err error
	switch c.UnlockerType {
	case "file":
		svc, err = fileunlocker.NewService(c.UnlockerFilePath)
	case "env":
		svc, err = envunlocker.NewService(c.UnlockerPassword)
	default:
		err = fmt.Errorf("unknown unlocker type")
	}
	if err != nil {
		return err
	}
	c.unlocker = svc
	return nil
}

type supportedType map[string]struct{}

func (t supportedType) String() string {
	types := make([]string, 0, len(t))
	for tt := range t {
		types = append(types, tt)
	}
	return strings.Join(types, " | ")
}

func (t supportedType) supports(typeStr string) bool {
	_, ok := t[typeStr]
	return ok
}<|MERGE_RESOLUTION|>--- conflicted
+++ resolved
@@ -3,11 +3,12 @@
 import (
 	"context"
 	"fmt"
-	walletclient "github.com/ark-network/ark/server/internal/infrastructure/wallet"
 	"os"
 	"path/filepath"
 	"strings"
 	"time"
+
+	walletclient "github.com/ark-network/ark/server/internal/infrastructure/wallet"
 
 	"github.com/ark-network/ark/common"
 	"github.com/ark-network/ark/server/internal/core/application"
@@ -82,20 +83,7 @@
 	MarketHourRoundInterval time.Duration
 	OtelCollectorEndpoint   string
 
-<<<<<<< HEAD
-	EsploraURL       string
-	NeutrinoPeer     string
-	BitcoindRpcUser  string
-	BitcoindRpcPass  string
-	BitcoindRpcHost  string
-	BitcoindZMQBlock string
-	BitcoindZMQTx    string
-=======
-	// TODO remove with transactions version 3
-	AllowZeroFees bool
-
 	EsploraURL string
->>>>>>> 8811e966
 
 	UnlockerType     string
 	UnlockerFilePath string // file unlocker
