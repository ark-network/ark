--- conflicted
+++ resolved
@@ -88,7 +88,7 @@
 	google.golang.org/genproto/googleapis/rpc v0.0.0-20240528184218-531527333157 // indirect
 	gopkg.in/ini.v1 v1.67.0 // indirect
 	gopkg.in/yaml.v3 v3.0.1 // indirect
-<<<<<<< HEAD
+	modernc.org/sqlite v1.29.10
 )
 
 require (
@@ -117,7 +117,4 @@
 	github.com/twitchyliquid64/golang-asm v0.15.1 // indirect
 	github.com/ugorji/go/codec v1.2.12 // indirect
 	golang.org/x/arch v0.8.0 // indirect
-=======
-	modernc.org/sqlite v1.29.10
->>>>>>> c274d670
 )