--- conflicted
+++ resolved
@@ -105,11 +105,8 @@
 	github.com/miekg/dns v1.1.61 // indirect
 	github.com/moby/docker-image-spec v1.3.1 // indirect
 	github.com/ncruces/go-strftime v0.1.9 // indirect
-<<<<<<< HEAD
 	github.com/oklog/ulid v1.3.1 // indirect
-=======
 	github.com/opencontainers/image-spec v1.1.0 // indirect
->>>>>>> 0cb6b778
 	github.com/opencontainers/runc v1.2.4 // indirect
 	github.com/ory/dockertest/v3 v3.11.0 // indirect
 	github.com/puzpuzpuz/xsync/v3 v3.4.0 // indirect
