package e2e_test

import (
	"bytes"
	"context"
	"crypto/rand"
	"crypto/sha256"
	"encoding/hex"
	"encoding/json"
	"fmt"
	"net/http"
	"os"
	"strings"
	"sync"
	"testing"
	"time"

	"github.com/ark-network/ark/common"
	"github.com/ark-network/ark/common/tree"
	arksdk "github.com/ark-network/ark/pkg/client-sdk"
	"github.com/ark-network/ark/pkg/client-sdk/client"
	grpcclient "github.com/ark-network/ark/pkg/client-sdk/client/grpc"
	"github.com/ark-network/ark/pkg/client-sdk/explorer"
	"github.com/ark-network/ark/pkg/client-sdk/redemption"
	"github.com/ark-network/ark/pkg/client-sdk/store"
	inmemorystoreconfig "github.com/ark-network/ark/pkg/client-sdk/store/inmemory"
	"github.com/ark-network/ark/pkg/client-sdk/types"
	singlekeywallet "github.com/ark-network/ark/pkg/client-sdk/wallet/singlekey"
	inmemorystore "github.com/ark-network/ark/pkg/client-sdk/wallet/singlekey/store/inmemory"
	utils "github.com/ark-network/ark/server/test/e2e"
	"github.com/btcsuite/btcd/btcec/v2/schnorr"
	"github.com/btcsuite/btcd/btcutil/psbt"
	"github.com/btcsuite/btcd/txscript"
	"github.com/btcsuite/btcd/wire"
	"github.com/btcsuite/btcwallet/waddrmgr"
	"github.com/decred/dcrd/dcrec/secp256k1/v4"
	"github.com/stretchr/testify/require"
)

const (
	redeemAddress = "bcrt1q2wrgf2hrkfegt0t97cnv4g5yvfjua9k6vua54d"
)

func TestMain(m *testing.M) {
	if err := utils.GenerateBlock(); err != nil {
		fmt.Printf("error generating block: %s", err)
		os.Exit(1)
	}

	if err := setupServerWallet(); err != nil {
		fmt.Println(err)
		os.Exit(1)
	}

	time.Sleep(3 * time.Second)

<<<<<<< HEAD
	_, err = runArkCommand("init", "--server-url", "localhost:7070", "--password", utils.Password, "--network", "regtest", "--explorer", "http://host.docker.internal:3000")
=======
	_, err := runArkCommand("init", "--server-url", "localhost:7070", "--password", utils.Password, "--network", "regtest", "--explorer", "http://chopsticks:3000")
>>>>>>> 8811e966
	if err != nil {
		fmt.Printf("error initializing ark config: %s", err)
		os.Exit(1)
	}

	code := m.Run()
	os.Exit(code)
}

func TestSettleInSameRound(t *testing.T) {
	ctx := context.Background()
	alice, grpcAlice := setupArkSDK(t)
	defer alice.Stop()
	defer grpcAlice.Close()

	bob, grpcBob := setupArkSDK(t)
	defer bob.Stop()
	defer grpcBob.Close()

	_, aliceAddr, aliceBoardingAddress, err := alice.Receive(ctx)
	require.NoError(t, err)

	_, bobAddr, bobBoardingAddress, err := bob.Receive(ctx)
	require.NoError(t, err)

	_, err = utils.RunCommand("nigiri", "faucet", aliceBoardingAddress)
	require.NoError(t, err)

	_, err = utils.RunCommand("nigiri", "faucet", bobBoardingAddress)
	require.NoError(t, err)

	time.Sleep(5 * time.Second)

	wg := &sync.WaitGroup{}
	wg.Add(2)

	var aliceRoundID, bobRoundID string
	var aliceErr, bobErr error

	go func() {
		defer wg.Done()

		wwg := &sync.WaitGroup{}
		wwg.Add(1)
		go func() {
			//nolint:all
			alice.NotifyIncomingFunds(ctx, aliceAddr)
			wwg.Done()
		}()
		aliceRoundID, aliceErr = alice.Settle(ctx)
		wwg.Wait()
	}()

	go func() {
		defer wg.Done()

		wwg := &sync.WaitGroup{}
		wwg.Add(1)
		go func() {
			defer wwg.Done()
			vtxos, err := bob.NotifyIncomingFunds(ctx, bobAddr)
			require.NoError(t, err)
			require.NotEmpty(t, vtxos)
		}()
		bobRoundID, bobErr = bob.Settle(ctx)
		wwg.Wait()
	}()

	wg.Wait()

	require.NoError(t, aliceErr)
	require.NoError(t, bobErr)
	require.NotEmpty(t, aliceRoundID)
	require.NotEmpty(t, bobRoundID)
	require.Equal(t, aliceRoundID, bobRoundID)

	time.Sleep(5 * time.Second)

	aliceVtxos, _, err := alice.ListVtxos(ctx)
	require.NoError(t, err)
	require.NotEmpty(t, aliceVtxos)

	bobVtxos, _, err := bob.ListVtxos(ctx)
	require.NoError(t, err)
	require.NotEmpty(t, bobVtxos)

	_, aliceOffchainAddr, _, err := alice.Receive(ctx)
	require.NoError(t, err)

	_, bobOffchainAddr, _, err := bob.Receive(ctx)
	require.NoError(t, err)

	// Alice sends to Bob
	wg.Add(1)
	go func() {
		defer wg.Done()
		vtxos, err := alice.NotifyIncomingFunds(ctx, bobOffchainAddr)
		require.NoError(t, err)
		require.NotEmpty(t, vtxos)
	}()
	_, err = alice.SendOffChain(ctx, false, []arksdk.Receiver{arksdk.NewBitcoinReceiver(bobOffchainAddr, 5000)}, false)
	require.NoError(t, err)

	wg.Wait()

	// Bob sends to Alice
	wg.Add(1)
	go func() {
		defer wg.Done()
		vtxos, err := bob.NotifyIncomingFunds(ctx, aliceOffchainAddr)
		require.NoError(t, err)
		require.NotEmpty(t, vtxos)
	}()
	_, err = bob.SendOffChain(ctx, false, []arksdk.Receiver{arksdk.NewBitcoinReceiver(aliceOffchainAddr, 3000)}, false)
	require.NoError(t, err)

	wg.Wait()

	wg.Add(2)

	var aliceSecondRoundID, bobSecondRoundID string

	go func() {
		defer wg.Done()

		wwg := &sync.WaitGroup{}
		wwg.Add(1)
		go func() {
			//nolint:all
			alice.NotifyIncomingFunds(ctx, aliceAddr)
			wwg.Done()
		}()
		aliceSecondRoundID, aliceErr = alice.Settle(ctx)
		wwg.Wait()
	}()

	go func() {
		defer wg.Done()

		wwg := &sync.WaitGroup{}
		wwg.Add(1)
		go func() {
			//nolint:all
			alice.NotifyIncomingFunds(ctx, aliceAddr)
			wwg.Done()
		}()
		bobSecondRoundID, bobErr = bob.Settle(ctx)
		wwg.Wait()
	}()

	wg.Wait()

	require.NoError(t, aliceErr)
	require.NoError(t, bobErr)
	require.Equal(t, aliceSecondRoundID, bobSecondRoundID, "Second settle round IDs should match")

	time.Sleep(5 * time.Second)

	aliceVtxosAfter, _, err := alice.ListVtxos(ctx)
	require.NoError(t, err)
	require.NotEmpty(t, aliceVtxosAfter)

	bobVtxosAfter, _, err := bob.ListVtxos(ctx)
	require.NoError(t, err)
	require.NotEmpty(t, bobVtxosAfter)

	var aliceNewVtxo, bobNewVtxo client.Vtxo
	for _, vtxo := range aliceVtxosAfter {
		if vtxo.RoundTxid == aliceSecondRoundID {
			aliceNewVtxo = vtxo
			break
		}
	}
	for _, vtxo := range bobVtxosAfter {
		if vtxo.RoundTxid == bobSecondRoundID {
			bobNewVtxo = vtxo
			break
		}
	}

	require.NotEmpty(t, aliceNewVtxo)
	require.NotEmpty(t, bobNewVtxo)
	require.Equal(t, aliceNewVtxo.RoundTxid, bobNewVtxo.RoundTxid)
}

func TestUnilateralExit(t *testing.T) {
	var receive utils.ArkReceive
	receiveStr, err := runArkCommand("receive")
	require.NoError(t, err)

	err = json.Unmarshal([]byte(receiveStr), &receive)
	require.NoError(t, err)

	_, err = utils.RunCommand("nigiri", "faucet", receive.Boarding)
	require.NoError(t, err)

	time.Sleep(5 * time.Second)

	_, err = runArkCommand("settle", "--password", utils.Password)
	require.NoError(t, err)

	time.Sleep(3 * time.Second)

	var balance utils.ArkBalance
	balanceStr, err := runArkCommand("balance")
	require.NoError(t, err)
	require.NoError(t, json.Unmarshal([]byte(balanceStr), &balance))
	require.NotZero(t, balance.Offchain.Total)

	_, err = runArkCommand("redeem", "--force", "--password", utils.Password)
	require.NoError(t, err)

	err = utils.GenerateBlock()
	require.NoError(t, err)

	time.Sleep(5 * time.Second)

	balanceStr, err = runArkCommand("balance")
	require.NoError(t, err)
	require.NoError(t, json.Unmarshal([]byte(balanceStr), &balance))
	require.Zero(t, balance.Offchain.Total)
	require.Greater(t, len(balance.Onchain.Locked), 0)

	lockedBalance := balance.Onchain.Locked[0].Amount
	require.NotZero(t, lockedBalance)
}

func TestCollaborativeExit(t *testing.T) {
	var receive utils.ArkReceive
	receiveStr, err := runArkCommand("receive")
	require.NoError(t, err)

	err = json.Unmarshal([]byte(receiveStr), &receive)
	require.NoError(t, err)

	_, err = utils.RunCommand("nigiri", "faucet", receive.Boarding)
	require.NoError(t, err)

	time.Sleep(5 * time.Second)

	_, err = runArkCommand("settle", "--password", utils.Password)
	require.NoError(t, err)

	time.Sleep(3 * time.Second)

	_, err = runArkCommand("redeem", "--amount", "1000", "--address", redeemAddress, "--password", utils.Password)
	require.NoError(t, err)
}

func TestReactToRedemptionOfRefreshedVtxos(t *testing.T) {
	t.Skip()

	ctx := context.Background()
	client, grpcClient := setupArkSDK(t)
	defer client.Stop()
	defer grpcClient.Close()

	_, arkAddr, boardingAddress, err := client.Receive(ctx)
	require.NoError(t, err)

	_, err = utils.RunCommand("nigiri", "faucet", boardingAddress)
	require.NoError(t, err)

	time.Sleep(5 * time.Second)

	wg := &sync.WaitGroup{}
	wg.Add(1)
	go func() {
		defer wg.Done()
		vtxos, err := client.NotifyIncomingFunds(ctx, arkAddr)
		require.NoError(t, err)
		require.NotNil(t, vtxos)
	}()
	_, err = client.Settle(ctx)
	require.NoError(t, err)

	wg.Wait()

	wg.Add(1)
	go func() {
		defer wg.Done()
		vtxos, err := client.NotifyIncomingFunds(ctx, arkAddr)
		require.NoError(t, err)
		require.NotNil(t, vtxos)
	}()
	_, err = client.Settle(ctx)
	require.NoError(t, err)

	wg.Wait()

	_, spentVtxos, err := client.ListVtxos(ctx)
	require.NoError(t, err)
	require.NotEmpty(t, spentVtxos)

	vtxo := spentVtxos[0]

	round, err := grpcClient.GetRound(ctx, vtxo.RoundTxid)
	require.NoError(t, err)

	expl := explorer.NewExplorer("http://localhost:3000", common.BitcoinRegTest)

	branch, err := redemption.NewRedeemBranch(expl, round.Tree, vtxo)
	require.NoError(t, err)

	txs, err := branch.RedeemPath()
	require.NoError(t, err)

	for _, tx := range txs {
		_, err := expl.Broadcast(tx)
		require.NoError(t, err)
	}

	// give time for the server to detect and process the fraud
	time.Sleep(20 * time.Second)

	balance, err := client.Balance(ctx, false)
	require.NoError(t, err)

	require.Empty(t, balance.OnchainBalance.LockedAmount)
}

func TestReactToRedemptionOfVtxosSpentAsync(t *testing.T) {
	t.Skip()

	t.Run("default vtxo script", func(t *testing.T) {
		ctx := context.Background()
		sdkClient, grpcClient := setupArkSDK(t)
		defer sdkClient.Stop()
		defer grpcClient.Close()

		_, offchainAddress, boardingAddress, err := sdkClient.Receive(ctx)
		require.NoError(t, err)

		_, err = utils.RunCommand("nigiri", "faucet", boardingAddress)
		require.NoError(t, err)

		time.Sleep(5 * time.Second)

		wg := &sync.WaitGroup{}
		wg.Add(1)
		go func() {
			defer wg.Done()
			vtxos, err := sdkClient.NotifyIncomingFunds(ctx, offchainAddress)
			require.NoError(t, err)
			require.NotNil(t, vtxos)
		}()

		roundId, err := sdkClient.Settle(ctx)
		require.NoError(t, err)

		wg.Wait()

		err = utils.GenerateBlock()
		require.NoError(t, err)

		wg.Add(1)
		go func() {
			defer wg.Done()
			vtxos, err := sdkClient.NotifyIncomingFunds(ctx, offchainAddress)
			require.NoError(t, err)
			require.NotNil(t, vtxos)
		}()

		_, err = sdkClient.SendOffChain(ctx, false, []arksdk.Receiver{arksdk.NewBitcoinReceiver(offchainAddress, 1000)}, false)
		require.NoError(t, err)

		wg.Wait()

		wg.Add(1)
		go func() {
			defer wg.Done()
			vtxos, err := sdkClient.NotifyIncomingFunds(ctx, offchainAddress)
			require.NoError(t, err)
			require.NotNil(t, vtxos)
		}()
		_, err = sdkClient.Settle(ctx)
		require.NoError(t, err)

		wg.Wait()

		_, spentVtxos, err := sdkClient.ListVtxos(ctx)
		require.NoError(t, err)
		require.NotEmpty(t, spentVtxos)

		var vtxo client.Vtxo

		for _, v := range spentVtxos {
			if v.RoundTxid == roundId {
				vtxo = v
				break
			}
		}
		require.NotEmpty(t, vtxo)

		round, err := grpcClient.GetRound(ctx, vtxo.RoundTxid)
		require.NoError(t, err)

		expl := explorer.NewExplorer("http://localhost:3000", common.BitcoinRegTest)

		branch, err := redemption.NewRedeemBranch(expl, round.Tree, vtxo)
		require.NoError(t, err)

		txs, err := branch.RedeemPath()
		require.NoError(t, err)

		for _, tx := range txs {
			_, err := expl.Broadcast(tx)
			require.NoError(t, err)
		}

		// give time for the server to detect and process the fraud
		time.Sleep(30 * time.Second)

		balance, err := sdkClient.Balance(ctx, false)
		require.NoError(t, err)

		require.Empty(t, balance.OnchainBalance.LockedAmount)
	})

	t.Run("cltv vtxo script", func(t *testing.T) {
		ctx := context.Background()
		alice, grpcTransportClient := setupArkSDK(t)
		defer alice.Stop()
		defer grpcTransportClient.Close()

		bobPrivKey, err := secp256k1.GeneratePrivateKey()
		require.NoError(t, err)

		configStore, err := inmemorystoreconfig.NewConfigStore()
		require.NoError(t, err)

		walletStore, err := inmemorystore.NewWalletStore()
		require.NoError(t, err)

		bobWallet, err := singlekeywallet.NewBitcoinWallet(
			configStore,
			walletStore,
		)
		require.NoError(t, err)

		_, err = bobWallet.Create(ctx, utils.Password, hex.EncodeToString(bobPrivKey.Serialize()))
		require.NoError(t, err)

		_, err = bobWallet.Unlock(ctx, utils.Password)
		require.NoError(t, err)

		bobPubKey := bobPrivKey.PubKey()

		// Fund Alice's account
		_, offchainAddr, boardingAddress, err := alice.Receive(ctx)
		require.NoError(t, err)

		aliceAddr, err := common.DecodeAddress(offchainAddr)
		require.NoError(t, err)

		_, err = utils.RunCommand("nigiri", "faucet", boardingAddress)
		require.NoError(t, err)

		time.Sleep(5 * time.Second)

		wg := &sync.WaitGroup{}
		wg.Add(1)
		go func() {
			defer wg.Done()
			vtxos, err := alice.NotifyIncomingFunds(ctx, offchainAddr)
			require.NoError(t, err)
			require.NotNil(t, vtxos)
		}()
		_, err = alice.Settle(ctx)
		require.NoError(t, err)

		wg.Wait()

		spendableVtxos, _, err := alice.ListVtxos(ctx)
		require.NoError(t, err)
		require.NotEmpty(t, spendableVtxos)
		require.Len(t, spendableVtxos, 1)

		initialTreeVtxo := spendableVtxos[0]

		time.Sleep(5 * time.Second)

		const cltvBlocks = 10
		const sendAmount = 10000

		currentHeight, err := utils.GetBlockHeight()
		require.NoError(t, err)

		cltvLocktime := common.AbsoluteLocktime(currentHeight + cltvBlocks)
		vtxoScript := tree.TapscriptsVtxoScript{
			Closures: []tree.Closure{
				&tree.CLTVMultisigClosure{
					Locktime: cltvLocktime,
					MultisigClosure: tree.MultisigClosure{
						PubKeys: []*secp256k1.PublicKey{bobPubKey, aliceAddr.Server},
					},
				},
			},
		}

		vtxoTapKey, vtxoTapTree, err := vtxoScript.TapTree()
		require.NoError(t, err)

		closure := vtxoScript.ForfeitClosures()[0]

		bobAddr := common.Address{
			HRP:        "tark",
			VtxoTapKey: vtxoTapKey,
			Server:     aliceAddr.Server,
		}

		script, err := closure.Script()
		require.NoError(t, err)

		merkleProof, err := vtxoTapTree.GetTaprootMerkleProof(txscript.NewBaseTapLeaf(script).TapHash())
		require.NoError(t, err)

		ctrlBlock, err := txscript.ParseControlBlock(merkleProof.ControlBlock)
		require.NoError(t, err)

		tapscript := &waddrmgr.Tapscript{
			ControlBlock:   ctrlBlock,
			RevealedScript: merkleProof.Script,
		}

		bobAddrStr, err := bobAddr.Encode()
		require.NoError(t, err)

		wg.Add(1)
		go func() {
			defer wg.Done()
			vtxos, err := alice.NotifyIncomingFunds(ctx, offchainAddr)
			require.NoError(t, err)
			require.NotNil(t, vtxos)
		}()

		txid, err := alice.SendOffChain(ctx, false, []arksdk.Receiver{arksdk.NewBitcoinReceiver(bobAddrStr, sendAmount)}, false)
		require.NoError(t, err)
		require.NotEmpty(t, txid)

		wg.Wait()

		spendable, _, err := alice.ListVtxos(ctx)
		require.NoError(t, err)
		require.NotEmpty(t, spendable)

		var redeemTx string
		for _, vtxo := range spendable {
			if vtxo.Txid == txid {
				redeemTx = vtxo.RedeemTx
				break
			}
		}
		require.NotEmpty(t, redeemTx)

		redeemPtx, err := psbt.NewFromRawBytes(strings.NewReader(redeemTx), true)
		require.NoError(t, err)
		require.NotNil(t, redeemPtx)

		var bobOutput *wire.TxOut
		var bobOutputIndex uint32
		for i, out := range redeemPtx.UnsignedTx.TxOut {
			if bytes.Equal(out.PkScript[2:], schnorr.SerializePubKey(bobAddr.VtxoTapKey)) {
				bobOutput = out
				bobOutputIndex = uint32(i)
				break
			}
		}
		require.NotNil(t, bobOutput)

		alicePkScript, err := common.P2TRScript(aliceAddr.VtxoTapKey)
		require.NoError(t, err)

		tapscripts := make([]string, 0, len(vtxoScript.Closures))
		for _, closure := range vtxoScript.Closures {
			script, err := closure.Script()
			require.NoError(t, err)

			tapscripts = append(tapscripts, hex.EncodeToString(script))
		}

		ptx, err := tree.BuildRedeemTx(
			[]common.VtxoInput{
				{
					Outpoint: &wire.OutPoint{
						Hash:  redeemPtx.UnsignedTx.TxHash(),
						Index: bobOutputIndex,
					},
					Tapscript:          tapscript,
					WitnessSize:        closure.WitnessSize(),
					Amount:             bobOutput.Value,
					RevealedTapscripts: tapscripts,
				},
			},
			[]*wire.TxOut{
				{
					Value:    bobOutput.Value,
					PkScript: alicePkScript,
				},
			},
		)
		require.NoError(t, err)

		signedTx, err := bobWallet.SignTransaction(
			ctx,
			explorer.NewExplorer("http://localhost:3000", common.BitcoinRegTest),
			ptx,
		)
		require.NoError(t, err)

		// Generate blocks to pass the timelock
		for i := 0; i < cltvBlocks+1; i++ {
			err = utils.GenerateBlock()
			require.NoError(t, err)
		}

		wg.Add(1)
		go func() {
			defer wg.Done()
			vtxos, err := alice.NotifyIncomingFunds(ctx, offchainAddr)
			require.NoError(t, err)
			require.NotNil(t, vtxos)
		}()
		_, bobTxid, err := grpcTransportClient.SubmitRedeemTx(ctx, signedTx)
		require.NoError(t, err)

		wg.Wait()

		aliceVtxos, _, err := alice.ListVtxos(ctx)
		require.NoError(t, err)
		require.NotEmpty(t, aliceVtxos)

		found := false

		for _, v := range aliceVtxos {
			if v.Txid == bobTxid && v.VOut == 0 {
				found = true
				break
			}
		}
		require.True(t, found)

		round, err := grpcTransportClient.GetRound(ctx, initialTreeVtxo.RoundTxid)
		require.NoError(t, err)

		expl := explorer.NewExplorer("http://localhost:3000", common.BitcoinRegTest)

		branch, err := redemption.NewRedeemBranch(expl, round.Tree, initialTreeVtxo)
		require.NoError(t, err)

		txs, err := branch.RedeemPath()
		require.NoError(t, err)

		for _, tx := range txs {
			_, err := expl.Broadcast(tx)
			require.NoError(t, err)
		}

		// give time for the server to detect and process the fraud
		time.Sleep(20 * time.Second)

		_, bobSpentVtxos, err := grpcTransportClient.ListVtxos(ctx, bobAddrStr)
		require.NoError(t, err)
		require.Len(t, bobSpentVtxos, 0)

		// make sure the vtxo of alice is not spendable
		aliceVtxos, _, err = alice.ListVtxos(ctx)
		require.NoError(t, err)
		require.Empty(t, aliceVtxos)
	})
}

func TestChainOutOfRoundTransactions(t *testing.T) {
	var receive utils.ArkReceive
	receiveStr, err := runArkCommand("receive")
	require.NoError(t, err)

	err = json.Unmarshal([]byte(receiveStr), &receive)
	require.NoError(t, err)

	_, err = utils.RunCommand("nigiri", "faucet", receive.Boarding)
	require.NoError(t, err)

	time.Sleep(5 * time.Second)

	_, err = runArkCommand("settle", "--password", utils.Password)
	require.NoError(t, err)

	time.Sleep(3 * time.Second)

	_, err = runArkCommand("send", "--amount", "10000", "--to", receive.Offchain, "--password", utils.Password)
	require.NoError(t, err)

	time.Sleep(1 * time.Second)

	var balance utils.ArkBalance
	balanceStr, err := runArkCommand("balance")
	require.NoError(t, err)
	require.NoError(t, json.Unmarshal([]byte(balanceStr), &balance))
	require.NotZero(t, balance.Offchain.Total)

	_, err = runArkCommand("send", "--amount", "10000", "--to", receive.Offchain, "--password", utils.Password)
	require.NoError(t, err)

	time.Sleep(1 * time.Second)

	balanceStr, err = runArkCommand("balance")
	require.NoError(t, err)
	require.NoError(t, json.Unmarshal([]byte(balanceStr), &balance))
	require.NotZero(t, balance.Offchain.Total)
}

// TestCollisionBetweenInRoundAndRedeemVtxo tests for a potential collision between VTXOs that could occur
// due to a race condition between simultaneous Settle and SubmitRedeemTx calls. The race condition doesn't
// consistently reproduce, making the test unreliable in automated test suites. Therefore, the test is skipped
// by default and left here as documentation for future debugging and reference.
func TestCollisionBetweenInRoundAndRedeemVtxo(t *testing.T) {
	t.Skip()

	ctx := context.Background()
	alice, grpcAlice := setupArkSDK(t)
	defer alice.Stop()
	defer grpcAlice.Close()

	bob, grpcBob := setupArkSDK(t)
	defer bob.Stop()
	defer grpcBob.Close()

	_, _, aliceBoardingAddress, err := alice.Receive(ctx)
	require.NoError(t, err)

	_, bobAddr, _, err := bob.Receive(ctx)
	require.NoError(t, err)

	_, err = utils.RunCommand("nigiri", "faucet", aliceBoardingAddress, "0.00005000")
	require.NoError(t, err)

	_, err = utils.RunCommand("nigiri", "rpc", "generatetoaddress", "1", "bcrt1qe8eelqalnch946nzhefd5ajhgl2afjw5aegc59")
	require.NoError(t, err)
	time.Sleep(5 * time.Second)

	_, err = alice.Settle(ctx)
	require.NoError(t, err)

	time.Sleep(1 * time.Second)

	//test collision when first Settle is called
	type resp struct {
		txid string
		err  error
	}

	ch := make(chan resp, 2)
	wg := &sync.WaitGroup{}
	wg.Add(2)

	go func() {
		defer wg.Done()
		txid, err := alice.Settle(ctx)
		ch <- resp{txid, err}
	}()
	// SDK Settle call is bit slower than Redeem so we introduce small delay so we make sure Settle is called before Redeem
	// this timeout can vary depending on the environment
	time.Sleep(50 * time.Millisecond)
	go func() {
		defer wg.Done()
		txid, err := alice.SendOffChain(ctx, false, []arksdk.Receiver{arksdk.NewBitcoinReceiver(bobAddr, 1000)}, false)
		ch <- resp{txid, err}
	}()

	go func() {
		wg.Wait()
		close(ch)
	}()

	finalResp := resp{}
	for resp := range ch {
		if resp.err != nil {
			finalResp.err = resp.err
		} else {
			finalResp.txid = resp.txid
		}
	}

	t.Log(finalResp.err)
	require.NotEmpty(t, finalResp.txid)
	require.Error(t, finalResp.err)

}

func TestAliceSendsSeveralTimesToBob(t *testing.T) {
	ctx := context.Background()
	alice, grpcAlice := setupArkSDK(t)
	defer alice.Stop()
	defer grpcAlice.Close()

	bob, grpcBob := setupArkSDK(t)
	defer bob.Stop()
	defer grpcBob.Close()

	_, aliceAddr, boardingAddress, err := alice.Receive(ctx)
	require.NoError(t, err)

	_, err = utils.RunCommand("nigiri", "faucet", boardingAddress)
	require.NoError(t, err)

	time.Sleep(5 * time.Second)

	wg := &sync.WaitGroup{}
	wg.Add(1)
	go func() {
		defer wg.Done()
		vtxos, err := alice.NotifyIncomingFunds(ctx, aliceAddr)
		require.NoError(t, err)
		require.NotNil(t, vtxos)
	}()
	_, err = alice.Settle(ctx)
	require.NoError(t, err)

	wg.Wait()

	_, bobAddress, _, err := bob.Receive(ctx)
	require.NoError(t, err)

	wg.Add(1)
	go func() {
		defer wg.Done()
		vtxos, err := alice.NotifyIncomingFunds(ctx, bobAddress)
		require.NoError(t, err)
		require.NotNil(t, vtxos)
	}()
	_, err = alice.SendOffChain(ctx, false, []arksdk.Receiver{arksdk.NewBitcoinReceiver(bobAddress, 1000)}, false)
	require.NoError(t, err)

	wg.Wait()

	bobVtxos, _, err := bob.ListVtxos(ctx)
	require.NoError(t, err)
	require.Len(t, bobVtxos, 1)

	wg.Add(1)
	go func() {
		defer wg.Done()
		vtxos, err := alice.NotifyIncomingFunds(ctx, bobAddress)
		require.NoError(t, err)
		require.NotNil(t, vtxos)
	}()
	_, err = alice.SendOffChain(ctx, false, []arksdk.Receiver{arksdk.NewBitcoinReceiver(bobAddress, 10000)}, false)
	require.NoError(t, err)

	wg.Wait()

	bobVtxos, _, err = bob.ListVtxos(ctx)
	require.NoError(t, err)
	require.Len(t, bobVtxos, 2)

	wg.Add(1)
	go func() {
		defer wg.Done()
		vtxos, err := alice.NotifyIncomingFunds(ctx, bobAddress)
		require.NoError(t, err)
		require.NotNil(t, vtxos)
	}()
	_, err = alice.SendOffChain(ctx, false, []arksdk.Receiver{arksdk.NewBitcoinReceiver(bobAddress, 10000)}, false)
	require.NoError(t, err)

	wg.Wait()

	bobVtxos, _, err = bob.ListVtxos(ctx)
	require.NoError(t, err)
	require.Len(t, bobVtxos, 3)

	wg.Add(1)
	go func() {
		defer wg.Done()
		vtxos, err := alice.NotifyIncomingFunds(ctx, bobAddress)
		require.NoError(t, err)
		require.NotNil(t, vtxos)
	}()
	_, err = alice.SendOffChain(ctx, false, []arksdk.Receiver{arksdk.NewBitcoinReceiver(bobAddress, 10000)}, false)
	require.NoError(t, err)

	wg.Wait()

	bobVtxos, _, err = bob.ListVtxos(ctx)
	require.NoError(t, err)
	require.Len(t, bobVtxos, 4)

	// bobVtxos should be unique
	uniqueVtxos := make(map[string]struct{})
	for _, v := range bobVtxos {
		uniqueVtxos[fmt.Sprintf("%s:%d", v.Txid, v.VOut)] = struct{}{}
	}
	require.Len(t, uniqueVtxos, 4)

	require.NoError(t, err)
}

func TestRedeemNotes(t *testing.T) {
	note := generateNote(t, 10_000)

	balanceBeforeStr, err := runArkCommand("balance")
	require.NoError(t, err)

	var balanceBefore utils.ArkBalance
	require.NoError(t, json.Unmarshal([]byte(balanceBeforeStr), &balanceBefore))

	_, err = runArkCommand("redeem-notes", "--notes", note, "--password", utils.Password)
	require.NoError(t, err)

	time.Sleep(2 * time.Second)

	balanceAfterStr, err := runArkCommand("balance")
	require.NoError(t, err)

	var balanceAfter utils.ArkBalance
	require.NoError(t, json.Unmarshal([]byte(balanceAfterStr), &balanceAfter))

	require.Greater(t, balanceAfter.Offchain.Total, balanceBefore.Offchain.Total)

	_, err = runArkCommand("redeem-notes", "--notes", note, "--password", utils.Password)
	require.Error(t, err)
}

func TestSendToCLTVMultisigClosure(t *testing.T) {
	ctx := context.Background()
	alice, grpcAlice := setupArkSDK(t)
	defer alice.Stop()
	defer grpcAlice.Close()

	bobPrivKey, err := secp256k1.GeneratePrivateKey()
	require.NoError(t, err)

	configStore, err := inmemorystoreconfig.NewConfigStore()
	require.NoError(t, err)

	walletStore, err := inmemorystore.NewWalletStore()
	require.NoError(t, err)

	bobWallet, err := singlekeywallet.NewBitcoinWallet(configStore, walletStore)
	require.NoError(t, err)

	_, err = bobWallet.Create(ctx, utils.Password, hex.EncodeToString(bobPrivKey.Serialize()))
	require.NoError(t, err)

	_, err = bobWallet.Unlock(ctx, utils.Password)
	require.NoError(t, err)

	bobPubKey := bobPrivKey.PubKey()

	// Fund Alice's account
	_, offchainAddr, boardingAddress, err := alice.Receive(ctx)
	require.NoError(t, err)

	aliceAddr, err := common.DecodeAddress(offchainAddr)
	require.NoError(t, err)

	_, err = utils.RunCommand("nigiri", "faucet", boardingAddress)
	require.NoError(t, err)

	time.Sleep(5 * time.Second)

	wg := &sync.WaitGroup{}
	wg.Add(1)
	go func() {
		defer wg.Done()
		vtxos, err := alice.NotifyIncomingFunds(ctx, offchainAddr)
		require.NoError(t, err)
		require.NotNil(t, vtxos)
	}()
	_, err = alice.Settle(ctx)
	require.NoError(t, err)

	wg.Wait()

	const cltvBlocks = 10
	const sendAmount = 10000

	currentHeight, err := utils.GetBlockHeight()
	require.NoError(t, err)

	vtxoScript := tree.TapscriptsVtxoScript{
		Closures: []tree.Closure{
			&tree.CLTVMultisigClosure{
				Locktime: common.AbsoluteLocktime(currentHeight + cltvBlocks),
				MultisigClosure: tree.MultisigClosure{
					PubKeys: []*secp256k1.PublicKey{bobPubKey, aliceAddr.Server},
				},
			},
		},
	}

	vtxoTapKey, vtxoTapTree, err := vtxoScript.TapTree()
	require.NoError(t, err)

	closure := vtxoScript.ForfeitClosures()[0]

	bobAddr := common.Address{
		HRP:        "tark",
		VtxoTapKey: vtxoTapKey,
		Server:     aliceAddr.Server,
	}

	script, err := closure.Script()
	require.NoError(t, err)

	merkleProof, err := vtxoTapTree.GetTaprootMerkleProof(txscript.NewBaseTapLeaf(script).TapHash())
	require.NoError(t, err)

	ctrlBlock, err := txscript.ParseControlBlock(merkleProof.ControlBlock)
	require.NoError(t, err)

	tapscript := &waddrmgr.Tapscript{
		ControlBlock:   ctrlBlock,
		RevealedScript: merkleProof.Script,
	}

	bobAddrStr, err := bobAddr.Encode()
	require.NoError(t, err)

	wg.Add(1)
	go func() {
		defer wg.Done()
		vtxos, err := alice.NotifyIncomingFunds(ctx, bobAddrStr)
		require.NoError(t, err)
		require.NotNil(t, vtxos)
	}()
	txid, err := alice.SendOffChain(ctx, false, []arksdk.Receiver{arksdk.NewBitcoinReceiver(bobAddrStr, sendAmount)}, false)
	require.NoError(t, err)
	require.NotEmpty(t, txid)

	wg.Wait()

	spendable, _, err := alice.ListVtxos(ctx)
	require.NoError(t, err)
	require.NotEmpty(t, spendable)

	var redeemTx string
	for _, vtxo := range spendable {
		if vtxo.Txid == txid {
			redeemTx = vtxo.RedeemTx
			break
		}
	}
	require.NotEmpty(t, redeemTx)

	redeemPtx, err := psbt.NewFromRawBytes(strings.NewReader(redeemTx), true)
	require.NoError(t, err)

	var bobOutput *wire.TxOut
	var bobOutputIndex uint32
	for i, out := range redeemPtx.UnsignedTx.TxOut {
		if bytes.Equal(out.PkScript[2:], schnorr.SerializePubKey(bobAddr.VtxoTapKey)) {
			bobOutput = out
			bobOutputIndex = uint32(i)
			break
		}
	}
	require.NotNil(t, bobOutput)

	alicePkScript, err := common.P2TRScript(aliceAddr.VtxoTapKey)
	require.NoError(t, err)

	tapscripts := make([]string, 0, len(vtxoScript.Closures))
	for _, closure := range vtxoScript.Closures {
		script, err := closure.Script()
		require.NoError(t, err)

		tapscripts = append(tapscripts, hex.EncodeToString(script))
	}

	ptx, err := tree.BuildRedeemTx(
		[]common.VtxoInput{
			{
				Outpoint: &wire.OutPoint{
					Hash:  redeemPtx.UnsignedTx.TxHash(),
					Index: bobOutputIndex,
				},
				Tapscript:          tapscript,
				WitnessSize:        closure.WitnessSize(),
				Amount:             bobOutput.Value,
				RevealedTapscripts: tapscripts,
			},
		},
		[]*wire.TxOut{
			{
				Value:    bobOutput.Value,
				PkScript: alicePkScript,
			},
		},
	)
	require.NoError(t, err)

	signedTx, err := bobWallet.SignTransaction(
		ctx,
		explorer.NewExplorer("http://localhost:3000", common.BitcoinRegTest),
		ptx,
	)
	require.NoError(t, err)

	// should fail because the tx is not yet valid
	_, _, err = grpcAlice.SubmitRedeemTx(ctx, signedTx)
	require.Error(t, err)

	// Generate blocks to pass the timelock
	for range cltvBlocks {
		err = utils.GenerateBlock()
		require.NoError(t, err)
	}

	_, _, err = grpcAlice.SubmitRedeemTx(ctx, signedTx)
	require.NoError(t, err)
}

func TestSendToConditionMultisigClosure(t *testing.T) {
	ctx := context.Background()
	alice, grpcAlice := setupArkSDK(t)
	defer alice.Stop()
	defer grpcAlice.Close()

	bobPrivKey, err := secp256k1.GeneratePrivateKey()
	require.NoError(t, err)

	configStore, err := inmemorystoreconfig.NewConfigStore()
	require.NoError(t, err)

	walletStore, err := inmemorystore.NewWalletStore()
	require.NoError(t, err)

	bobWallet, err := singlekeywallet.NewBitcoinWallet(
		configStore,
		walletStore,
	)
	require.NoError(t, err)

	_, err = bobWallet.Create(ctx, utils.Password, hex.EncodeToString(bobPrivKey.Serialize()))
	require.NoError(t, err)

	_, err = bobWallet.Unlock(ctx, utils.Password)
	require.NoError(t, err)

	bobPubKey := bobPrivKey.PubKey()

	// Fund Alice's account
	_, offchainAddr, boardingAddress, err := alice.Receive(ctx)
	require.NoError(t, err)

	aliceAddr, err := common.DecodeAddress(offchainAddr)
	require.NoError(t, err)

	_, err = utils.RunCommand("nigiri", "faucet", boardingAddress)
	require.NoError(t, err)

	time.Sleep(5 * time.Second)

	wg := &sync.WaitGroup{}
	wg.Add(1)
	go func() {
		defer wg.Done()
		vtxos, err := alice.NotifyIncomingFunds(ctx, offchainAddr)
		require.NoError(t, err)
		require.NotNil(t, vtxos)
	}()

	_, err = alice.Settle(ctx)
	require.NoError(t, err)

	wg.Wait()

	const sendAmount = 10000

	preimage := make([]byte, 32)
	_, err = rand.Read(preimage)
	require.NoError(t, err)

	sha256Hash := sha256.Sum256(preimage)

	// script commiting to the preimage
	conditionScript, err := txscript.NewScriptBuilder().
		AddOp(txscript.OP_SHA256).
		AddData(sha256Hash[:]).
		AddOp(txscript.OP_EQUAL).
		Script()
	require.NoError(t, err)

	vtxoScript := tree.TapscriptsVtxoScript{
		Closures: []tree.Closure{
			&tree.ConditionMultisigClosure{
				Condition: conditionScript,
				MultisigClosure: tree.MultisigClosure{
					PubKeys: []*secp256k1.PublicKey{bobPubKey, aliceAddr.Server},
				},
			},
		},
	}

	vtxoTapKey, vtxoTapTree, err := vtxoScript.TapTree()
	require.NoError(t, err)

	closure := vtxoScript.ForfeitClosures()[0]

	bobAddr := common.Address{
		HRP:        "tark",
		VtxoTapKey: vtxoTapKey,
		Server:     aliceAddr.Server,
	}

	script, err := closure.Script()
	require.NoError(t, err)

	merkleProof, err := vtxoTapTree.GetTaprootMerkleProof(txscript.NewBaseTapLeaf(script).TapHash())
	require.NoError(t, err)

	ctrlBlock, err := txscript.ParseControlBlock(merkleProof.ControlBlock)
	require.NoError(t, err)

	tapscript := &waddrmgr.Tapscript{
		ControlBlock:   ctrlBlock,
		RevealedScript: merkleProof.Script,
	}

	bobAddrStr, err := bobAddr.Encode()
	require.NoError(t, err)

	wg.Add(1)
	go func() {
		defer wg.Done()
		vtxos, err := alice.NotifyIncomingFunds(ctx, bobAddrStr)
		require.NoError(t, err)
		require.NotNil(t, vtxos)
	}()

	txid, err := alice.SendOffChain(ctx, false, []arksdk.Receiver{arksdk.NewBitcoinReceiver(bobAddrStr, sendAmount)}, false)
	require.NoError(t, err)
	require.NotEmpty(t, txid)

	wg.Wait()

	spendable, _, err := alice.ListVtxos(ctx)
	require.NoError(t, err)
	require.NotEmpty(t, spendable)

	var redeemTx string
	for _, vtxo := range spendable {
		if vtxo.Txid == txid {
			redeemTx = vtxo.RedeemTx
			break
		}
	}
	require.NotEmpty(t, redeemTx)

	redeemPtx, err := psbt.NewFromRawBytes(strings.NewReader(redeemTx), true)
	require.NoError(t, err)

	var bobOutput *wire.TxOut
	var bobOutputIndex uint32
	for i, out := range redeemPtx.UnsignedTx.TxOut {
		if bytes.Equal(out.PkScript[2:], schnorr.SerializePubKey(bobAddr.VtxoTapKey)) {
			bobOutput = out
			bobOutputIndex = uint32(i)
			break
		}
	}
	require.NotNil(t, bobOutput)

	alicePkScript, err := common.P2TRScript(aliceAddr.VtxoTapKey)
	require.NoError(t, err)

	tapscripts := make([]string, 0, len(vtxoScript.Closures))
	for _, closure := range vtxoScript.Closures {
		script, err := closure.Script()
		require.NoError(t, err)

		tapscripts = append(tapscripts, hex.EncodeToString(script))
	}

	ptx, err := tree.BuildRedeemTx(
		[]common.VtxoInput{
			{
				Outpoint: &wire.OutPoint{
					Hash:  redeemPtx.UnsignedTx.TxHash(),
					Index: bobOutputIndex,
				},
				Tapscript:          tapscript,
				WitnessSize:        closure.WitnessSize(),
				Amount:             bobOutput.Value,
				RevealedTapscripts: tapscripts,
			},
		},
		[]*wire.TxOut{
			{
				Value:    bobOutput.Value,
				PkScript: alicePkScript,
			},
		},
	)
	require.NoError(t, err)

	partialTx, err := psbt.NewFromRawBytes(strings.NewReader(ptx), true)
	require.NoError(t, err)

	err = tree.AddConditionWitness(0, partialTx, wire.TxWitness{preimage[:]})
	require.NoError(t, err)

	ptx, err = partialTx.B64Encode()
	require.NoError(t, err)

	signedTx, err := bobWallet.SignTransaction(
		ctx,
		explorer.NewExplorer("http://localhost:3000", common.BitcoinRegTest),
		ptx,
	)
	require.NoError(t, err)

	_, _, err = grpcAlice.SubmitRedeemTx(ctx, signedTx)
	require.NoError(t, err)
}

func TestSweep(t *testing.T) {
	var receive utils.ArkReceive
	receiveStr, err := runArkCommand("receive")
	require.NoError(t, err)

	err = json.Unmarshal([]byte(receiveStr), &receive)
	require.NoError(t, err)

	_, err = utils.RunCommand("nigiri", "faucet", receive.Boarding)
	require.NoError(t, err)

	time.Sleep(5 * time.Second)

	_, err = runArkCommand("settle", "--password", utils.Password)
	require.NoError(t, err)

	time.Sleep(3 * time.Second)

	_, err = utils.RunCommand("nigiri", "rpc", "--generate", "30")
	require.NoError(t, err)

	time.Sleep(20 * time.Second)

	var balance utils.ArkBalance
	balanceStr, err := runArkCommand("balance")
	require.NoError(t, err)
	require.NoError(t, json.Unmarshal([]byte(balanceStr), &balance))
	require.Zero(t, balance.Offchain.Total) // all funds should be swept

	// redeem the note
	_, err = runArkCommand("recover", "--password", utils.Password)
	require.NoError(t, err)

	time.Sleep(3 * time.Second)

	balanceStr, err = runArkCommand("balance")
	require.NoError(t, err)
	require.NoError(t, json.Unmarshal([]byte(balanceStr), &balance))
	require.NotZero(t, balance.Offchain.Total) // funds should be recovered
}

func runArkCommand(arg ...string) (string, error) {
	args := append([]string{"ark"}, arg...)
	return utils.RunDockerExec("arkd", args...)
}

func setupServerWallet() error {
	adminHttpClient := &http.Client{
		Timeout: 15 * time.Second,
	}

	req, err := http.NewRequest("GET", "http://localhost:7070/v1/admin/wallet/seed", nil)
	if err != nil {
		return fmt.Errorf("failed to prepare generate seed request: %s", err)
	}
	req.Header.Set("Authorization", "Basic YWRtaW46YWRtaW4=")

	seedResp, err := adminHttpClient.Do(req)
	if err != nil {
		return fmt.Errorf("failed to generate seed: %s", err)
	}

	var seed struct {
		Seed string `json:"seed"`
	}

	if err := json.NewDecoder(seedResp.Body).Decode(&seed); err != nil {
		return fmt.Errorf("failed to parse response: %s", err)
	}

	reqBody := bytes.NewReader([]byte(fmt.Sprintf(`{"seed": "%s", "password": "%s"}`, seed.Seed, utils.Password)))
	req, err = http.NewRequest("POST", "http://localhost:7070/v1/admin/wallet/create", reqBody)
	if err != nil {
		return fmt.Errorf("failed to prepare wallet create request: %s", err)
	}
	req.Header.Set("Authorization", "Basic YWRtaW46YWRtaW4=")
	req.Header.Set("Content-Type", "application/json")

	if _, err := adminHttpClient.Do(req); err != nil {
		return fmt.Errorf("failed to create wallet: %s", err)
	}

	reqBody = bytes.NewReader([]byte(fmt.Sprintf(`{"password": "%s"}`, utils.Password)))
	req, err = http.NewRequest("POST", "http://localhost:7070/v1/admin/wallet/unlock", reqBody)
	if err != nil {
		return fmt.Errorf("failed to prepare wallet unlock request: %s", err)
	}
	req.Header.Set("Authorization", "Basic YWRtaW46YWRtaW4=")
	req.Header.Set("Content-Type", "application/json")

	if _, err := adminHttpClient.Do(req); err != nil {
		return fmt.Errorf("failed to unlock wallet: %s", err)
	}

	var status struct {
		Initialized bool `json:"initialized"`
		Unlocked    bool `json:"unlocked"`
		Synced      bool `json:"synced"`
	}
	for {
		time.Sleep(time.Second)

		req, err := http.NewRequest("GET", "http://localhost:7070/v1/admin/wallet/status", nil)
		if err != nil {
			return fmt.Errorf("failed to prepare status request: %s", err)
		}
		resp, err := adminHttpClient.Do(req)
		if err != nil {
			return fmt.Errorf("failed to get status: %s", err)
		}
		if err := json.NewDecoder(resp.Body).Decode(&status); err != nil {
			return fmt.Errorf("failed to parse status response: %s", err)
		}
		if status.Initialized && status.Unlocked && status.Synced {
			break
		}
	}

	var addr struct {
		Address string `json:"address"`
	}
	for addr.Address == "" {
		time.Sleep(time.Second)

		req, err = http.NewRequest("GET", "http://localhost:7070/v1/admin/wallet/address", nil)
		if err != nil {
			return fmt.Errorf("failed to prepare new address request: %s", err)
		}
		req.Header.Set("Authorization", "Basic YWRtaW46YWRtaW4=")

		resp, err := adminHttpClient.Do(req)
		if err != nil {
			return fmt.Errorf("failed to get new address: %s", err)
		}

		if err := json.NewDecoder(resp.Body).Decode(&addr); err != nil {
			return fmt.Errorf("failed to parse response: %s", err)
		}
	}

	const numberOfFaucet = 15 // must cover the liquidity needed for all tests

	for i := 0; i < numberOfFaucet; i++ {
		_, err = utils.RunCommand("nigiri", "faucet", addr.Address)
		if err != nil {
			return fmt.Errorf("failed to fund wallet: %s", err)
		}
	}

	time.Sleep(5 * time.Second)
	return nil
}

func setupArkSDK(t *testing.T) (arksdk.ArkClient, client.TransportClient) {
	appDataStore, err := store.NewStore(store.Config{
		ConfigStoreType:  types.InMemoryStore,
		AppDataStoreType: types.KVStore,
	})
	require.NoError(t, err)

	client, err := arksdk.NewArkClient(appDataStore)
	require.NoError(t, err)

	err = client.Init(context.Background(), arksdk.InitArgs{
		WalletType: arksdk.SingleKeyWallet,
		ClientType: arksdk.GrpcClient,
		ServerUrl:  "localhost:7070",
		Password:   utils.Password,
	})
	require.NoError(t, err)

	err = client.Unlock(context.Background(), utils.Password)
	require.NoError(t, err)

	grpcClient, err := grpcclient.NewClient("localhost:7070")
	require.NoError(t, err)

	return client, grpcClient
}

func generateNote(t *testing.T, amount uint32) string {
	adminHttpClient := &http.Client{
		Timeout: 15 * time.Second,
	}

	reqBody := bytes.NewReader([]byte(fmt.Sprintf(`{"amount": "%d"}`, amount)))
	req, err := http.NewRequest("POST", "http://localhost:7070/v1/admin/note", reqBody)
	if err != nil {
		t.Fatalf("failed to prepare note request: %s", err)
	}
	req.Header.Set("Authorization", "Basic YWRtaW46YWRtaW4=")
	req.Header.Set("Content-Type", "application/json")

	resp, err := adminHttpClient.Do(req)
	if err != nil {
		t.Fatalf("failed to create note: %s", err)
	}

	var noteResp struct {
		Notes []string `json:"notes"`
	}
	if err := json.NewDecoder(resp.Body).Decode(&noteResp); err != nil {
		t.Fatalf("failed to parse response: %s", err)
	}

	return noteResp.Notes[0]
}<|MERGE_RESOLUTION|>--- conflicted
+++ resolved
@@ -54,11 +54,7 @@
 
 	time.Sleep(3 * time.Second)
 
-<<<<<<< HEAD
-	_, err = runArkCommand("init", "--server-url", "localhost:7070", "--password", utils.Password, "--network", "regtest", "--explorer", "http://host.docker.internal:3000")
-=======
 	_, err := runArkCommand("init", "--server-url", "localhost:7070", "--password", utils.Password, "--network", "regtest", "--explorer", "http://chopsticks:3000")
->>>>>>> 8811e966
 	if err != nil {
 		fmt.Printf("error initializing ark config: %s", err)
 		os.Exit(1)
