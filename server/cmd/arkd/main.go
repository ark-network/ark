--- conflicted
+++ resolved
@@ -88,11 +88,7 @@
 		return err
 	}
 
-<<<<<<< HEAD
-	log.Infof("ASP config: %+v", appConfig)
-=======
 	log.Infof("Ark Server config: %+v", appConfig)
->>>>>>> 698ba4bf
 
 	log.Info("starting service...")
 	if err := svc.Start(); err != nil {
