--- conflicted
+++ resolved
@@ -60,11 +60,7 @@
 
 	esploraURL := viper.GetString(EsploraURL)
 	if len(esploraURL) == 0 {
-<<<<<<< HEAD
-		return nil, fmt.Errorf("missing esplora url, ark requires ARK_ESPLORA_URL to be set")
-=======
 		return nil, fmt.Errorf("missing esplora url")
->>>>>>> c9afbaf3
 	}
 
 	cfg := &Config{
