--- conflicted
+++ resolved
@@ -67,7 +67,6 @@
 		return nil, err
 	}
 	return &client.Info{
-<<<<<<< HEAD
 		PubKey:                  resp.GetPubkey(),
 		VtxoTreeExpiry:          resp.GetVtxoTreeExpiry(),
 		UnilateralExitDelay:     resp.GetUnilateralExitDelay(),
@@ -81,25 +80,10 @@
 		MarketHourEndTime:       resp.GetMarketHour().GetNextEndTime(),
 		MarketHourPeriod:        resp.GetMarketHour().GetPeriod(),
 		MarketHourRoundInterval: resp.GetMarketHour().GetRoundInterval(),
-=======
-		PubKey:                     resp.GetPubkey(),
-		VtxoTreeExpiry:             resp.GetVtxoTreeExpiry(),
-		UnilateralExitDelay:        resp.GetUnilateralExitDelay(),
-		RoundInterval:              resp.GetRoundInterval(),
-		Network:                    resp.GetNetwork(),
-		Dust:                       uint64(resp.GetDust()),
-		BoardingDescriptorTemplate: resp.GetBoardingDescriptorTemplate(),
-		ForfeitAddress:             resp.GetForfeitAddress(),
-		Version:                    resp.GetVersion(),
-		MarketHourStartTime:        resp.GetMarketHour().GetNextStartTime(),
-		MarketHourEndTime:          resp.GetMarketHour().GetNextEndTime(),
-		MarketHourPeriod:           resp.GetMarketHour().GetPeriod(),
-		MarketHourRoundInterval:    resp.GetMarketHour().GetRoundInterval(),
-		UtxoMinAmount:              resp.GetUtxoMinAmount(),
-		UtxoMaxAmount:              resp.GetUtxoMaxAmount(),
-		VtxoMinAmount:              resp.GetVtxoMinAmount(),
-		VtxoMaxAmount:              resp.GetVtxoMaxAmount(),
->>>>>>> 5007f8c4
+		UtxoMinAmount:           resp.GetUtxoMinAmount(),
+		UtxoMaxAmount:           resp.GetUtxoMaxAmount(),
+		VtxoMinAmount:           resp.GetVtxoMinAmount(),
+		VtxoMaxAmount:           resp.GetVtxoMaxAmount(),
 	}, nil
 }
 
