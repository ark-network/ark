package client

import (
	"context"
	"encoding/hex"
	"fmt"
	"time"

	"github.com/ark-network/ark/common"
	"github.com/ark-network/ark/common/bitcointree"
	"github.com/ark-network/ark/common/tree"
	"github.com/btcsuite/btcd/btcec/v2/schnorr"
	"github.com/decred/dcrd/dcrec/secp256k1/v4"
	"github.com/lightningnetwork/lnd/lnwallet/chainfee"
)

const (
	GrpcClient = "grpc"
	RestClient = "rest"
)

type RoundEvent interface {
	isRoundEvent()
}

type TransportClient interface {
	GetInfo(ctx context.Context) (*Info, error)
	RegisterInputsForNextRound(
		ctx context.Context,
		signature, message string,
		tapscripts map[string][]string,
	) (string, error)
	RegisterNotesForNextRound(
		ctx context.Context, notes []string,
	) (string, error)
	RegisterOutputsForNextRound(
		ctx context.Context, requestID string, outputs []Output, musig2 *tree.Musig2,
	) error
	SubmitTreeNonces(
		ctx context.Context, roundID, cosignerPubkey string, nonces bitcointree.TreeNonces,
	) error
	SubmitTreeSignatures(
		ctx context.Context, roundID, cosignerPubkey string, signatures bitcointree.TreePartialSigs,
	) error
	SubmitSignedForfeitTxs(
		ctx context.Context, signedForfeitTxs []string, signedRoundTx string,
	) error
	GetEventStream(
		ctx context.Context, requestID string,
	) (<-chan RoundEventChannel, func(), error)
	Ping(ctx context.Context, requestID string) error
	SubmitRedeemTx(
		ctx context.Context, partialSignedRedeemTx string,
	) (signedRedeemTx, redeemTxid string, err error)
	ListVtxos(ctx context.Context, addr string) ([]Vtxo, []Vtxo, error)
	GetRound(ctx context.Context, txID string) (*Round, error)
	GetRoundByID(ctx context.Context, roundID string) (*Round, error)
	Close()
	GetTransactionsStream(ctx context.Context) (<-chan TransactionEvent, func(), error)
}

type Info struct {
	Version                    string
	PubKey                     string
	VtxoTreeExpiry             int64
	UnilateralExitDelay        int64
	RoundInterval              int64
	Network                    string
	Dust                       uint64
	BoardingDescriptorTemplate string
	ForfeitAddress             string
}

type RoundEventChannel struct {
	Event RoundEvent
	Err   error
}

type Outpoint struct {
	Txid string
	VOut uint32
}

func (o Outpoint) String() string {
	return fmt.Sprintf("%s:%d", o.Txid, o.VOut)
}

func (o Outpoint) Equals(other Outpoint) bool {
	return o.Txid == other.Txid && o.VOut == other.VOut
}

type Vtxo struct {
	Outpoint
	PubKey    string
	Amount    uint64
	RoundTxid string
	ExpiresAt time.Time
	CreatedAt time.Time
	RedeemTx  string
	IsPending bool
	SpentBy   string
	Swept     bool
	Spent     bool
}

func (v Vtxo) IsRecoverable() bool {
	return v.Swept && !v.Spent
}

func (v Vtxo) Address(server *secp256k1.PublicKey, net common.Network) (string, error) {
	pubkeyBytes, err := hex.DecodeString(v.PubKey)
	if err != nil {
		return "", err
	}

	pubkey, err := schnorr.ParsePubKey(pubkeyBytes)
	if err != nil {
		return "", err
	}

	a := &common.Address{
		HRP:        net.Addr,
		Server:     server,
		VtxoTapKey: pubkey,
	}

	return a.Encode()
}

type TapscriptsVtxo struct {
	Vtxo
	Tapscripts []string
}

type Output struct {
	Address string // onchain or offchain address
	Amount  uint64
}

type RoundStage int

func (s RoundStage) String() string {
	switch s {
	case RoundStageRegistration:
		return "ROUND_STAGE_REGISTRATION"
	case RoundStageFinalization:
		return "ROUND_STAGE_FINALIZATION"
	case RoundStageFinalized:
		return "ROUND_STAGE_FINALIZED"
	case RoundStageFailed:
		return "ROUND_STAGE_FAILED"
	default:
		return "ROUND_STAGE_UNDEFINED"
	}
}

const (
	RoundStageUndefined RoundStage = iota
	RoundStageRegistration
	RoundStageFinalization
	RoundStageFinalized
	RoundStageFailed
)

type Round struct {
	ID         string
	StartedAt  *time.Time
	EndedAt    *time.Time
	Tx         string
	Tree       tree.TxTree
	ForfeitTxs []string
	Connectors tree.TxTree
	Stage      RoundStage
}

type RoundFinalizationEvent struct {
	ID              string
	Tx              string
	Tree            tree.TxTree
	Connectors      tree.TxTree
	MinRelayFeeRate chainfee.SatPerKVByte
	ConnectorsIndex map[string]Outpoint // <txid:vout> -> outpoint
}

func (e RoundFinalizationEvent) isRoundEvent() {}

type RoundFinalizedEvent struct {
	ID   string
	Txid string
}

func (e RoundFinalizedEvent) isRoundEvent() {}

type RoundFailedEvent struct {
	ID     string
	Reason string
}

func (e RoundFailedEvent) isRoundEvent() {}

type RoundSigningStartedEvent struct {
	ID               string
	UnsignedTree     tree.TxTree
	UnsignedRoundTx  string
	CosignersPubkeys []string
}

func (e RoundSigningStartedEvent) isRoundEvent() {}

type RoundSigningNoncesGeneratedEvent struct {
	ID     string
	Nonces bitcointree.TreeNonces
}

func (e RoundSigningNoncesGeneratedEvent) isRoundEvent() {}

type TransactionEvent struct {
	Round  *RoundTransaction
	Redeem *RedeemTransaction
	Err    error
}

type RoundTransaction struct {
	Txid                 string
	SpentVtxos           []Vtxo
	SpendableVtxos       []Vtxo
	ClaimedBoardingUtxos []Outpoint
	Hex                  string
}

type RedeemTransaction struct {
	Txid           string
	SpentVtxos     []Vtxo
	SpendableVtxos []Vtxo
<<<<<<< HEAD
=======
	Hex            string
}

type SignedVtxoOutpoint struct {
	Outpoint
	Proof OwnershipProof
}

type OwnershipProof struct {
	ControlBlock string
	Script       string
	Signature    string
>>>>>>> 66ab612d
}<|MERGE_RESOLUTION|>--- conflicted
+++ resolved
@@ -232,19 +232,5 @@
 	Txid           string
 	SpentVtxos     []Vtxo
 	SpendableVtxos []Vtxo
-<<<<<<< HEAD
-=======
 	Hex            string
-}
-
-type SignedVtxoOutpoint struct {
-	Outpoint
-	Proof OwnershipProof
-}
-
-type OwnershipProof struct {
-	ControlBlock string
-	Script       string
-	Signature    string
->>>>>>> 66ab612d
 }