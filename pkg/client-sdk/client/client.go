--- conflicted
+++ resolved
@@ -31,9 +31,11 @@
 
 type TransportClient interface {
 	GetInfo(ctx context.Context) (*Info, error)
+	RegisterInputsForNextRound(
+		ctx context.Context, inputs []Input,
+	) (string, error)
 	RegisterIntent(
-		ctx context.Context,
-		signature, message string,
+		ctx context.Context, signature, message string,
 	) (string, error)
 	RegisterNotesForNextRound(
 		ctx context.Context, notes []string,
@@ -66,21 +68,6 @@
 }
 
 type Info struct {
-<<<<<<< HEAD
-	Version                 string
-	PubKey                  string
-	VtxoTreeExpiry          int64
-	UnilateralExitDelay     int64
-	RoundInterval           int64
-	Network                 string
-	Dust                    uint64
-	BoardingExitDelay       int64
-	ForfeitAddress          string
-	MarketHourStartTime     int64
-	MarketHourEndTime       int64
-	MarketHourPeriod        int64
-	MarketHourRoundInterval int64
-=======
 	Version                    string
 	PubKey                     string
 	VtxoTreeExpiry             int64
@@ -99,7 +86,6 @@
 	UtxoMaxAmount              int64
 	VtxoMinAmount              int64
 	VtxoMaxAmount              int64
->>>>>>> d60c6a92
 }
 
 type RoundEventChannel struct {
@@ -118,6 +104,11 @@
 
 func (o Outpoint) Equals(other Outpoint) bool {
 	return o.Txid == other.Txid && o.VOut == other.VOut
+}
+
+type Input struct {
+	Outpoint
+	Tapscripts []string
 }
 
 type Vtxo struct {
