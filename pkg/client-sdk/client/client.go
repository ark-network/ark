--- conflicted
+++ resolved
@@ -264,7 +264,6 @@
 
 func (e RoundSigningNoncesGeneratedEvent) isRoundEvent() {}
 
-<<<<<<< HEAD
 type BatchTreeEvent struct {
 	ID         string
 	Topic      []string
@@ -284,7 +283,7 @@
 }
 
 func (e BatchTreeSignatureEvent) isRoundEvent() {}
-=======
+
 type BatchStartedEvent struct {
 	ID             string
 	IntentIdHashes []string
@@ -293,7 +292,6 @@
 }
 
 func (e BatchStartedEvent) isRoundEvent() {}
->>>>>>> e9c987df
 
 type TransactionEvent struct {
 	Round  *RoundTransaction
