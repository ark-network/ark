--- conflicted
+++ resolved
@@ -889,7 +889,6 @@
 	return signedVtxos
 }
 
-<<<<<<< HEAD
 type chunk struct {
 	msg []byte
 	err error
@@ -927,7 +926,8 @@
 		msg = bytes.Trim(msg, "\n")
 		chunkCh <- chunk{msg: msg}
 	}
-=======
+}
+
 // IndexerService methods
 
 func (a *restClient) GetCommitmentTx(ctx context.Context, txid string) (*client.CommitmentTxInfo, error) {
@@ -1295,5 +1295,4 @@
 	return &client.SweptCommitmentTxResponse{
 		SweptBy: resp.Payload.SweptBy,
 	}, nil
->>>>>>> eaa302a3
 }