--- conflicted
+++ resolved
@@ -71,15 +71,12 @@
 	if err != nil {
 		return nil, err
 	}
-<<<<<<< HEAD
 
 	boardingExitDelay, err := strconv.Atoi(resp.Payload.BoardingExitDelay)
 	if err != nil {
 		return nil, err
 	}
 
-=======
->>>>>>> 04b019f8
 	roundInterval, err := strconv.Atoi(resp.Payload.RoundInterval)
 	if err != nil {
 		return nil, err
@@ -106,31 +103,19 @@
 	}
 
 	return &client.Info{
-<<<<<<< HEAD
-		PubKey:              resp.Payload.Pubkey,
-		VtxoTreeExpiry:      int64(vtxoTreeExpiry),
-		UnilateralExitDelay: int64(unilateralExitDelay),
-		BoardingExitDelay:   int64(boardingExitDelay),
-		RoundInterval:       int64(roundInterval),
-		Network:             resp.Payload.Network,
-		Dust:                uint64(dust),
-		ForfeitAddress:      resp.Payload.ForfeitAddress,
-		Version:             resp.Payload.Version,
-=======
-		PubKey:                     resp.Payload.Pubkey,
-		VtxoTreeExpiry:             int64(vtxoTreeExpiry),
-		UnilateralExitDelay:        int64(unilateralExitDelay),
-		RoundInterval:              int64(roundInterval),
-		Network:                    resp.Payload.Network,
-		Dust:                       uint64(dust),
-		BoardingDescriptorTemplate: resp.Payload.BoardingDescriptorTemplate,
-		ForfeitAddress:             resp.Payload.ForfeitAddress,
-		Version:                    resp.Payload.Version,
-		MarketHourStartTime:        int64(nextStartTime),
-		MarketHourEndTime:          int64(nextEndTime),
-		MarketHourPeriod:           int64(period),
-		MarketHourRoundInterval:    int64(mhRoundInterval),
->>>>>>> 04b019f8
+		PubKey:                  resp.Payload.Pubkey,
+		VtxoTreeExpiry:          int64(vtxoTreeExpiry),
+		UnilateralExitDelay:     int64(unilateralExitDelay),
+		RoundInterval:           int64(roundInterval),
+		Network:                 resp.Payload.Network,
+		Dust:                    uint64(dust),
+		BoardingExitDelay:       int64(boardingExitDelay),
+		ForfeitAddress:          resp.Payload.ForfeitAddress,
+		Version:                 resp.Payload.Version,
+		MarketHourStartTime:     int64(nextStartTime),
+		MarketHourEndTime:       int64(nextEndTime),
+		MarketHourPeriod:        int64(period),
+		MarketHourRoundInterval: int64(mhRoundInterval),
 	}, nil
 }
 
