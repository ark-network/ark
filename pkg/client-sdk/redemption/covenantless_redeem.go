package redemption

import (
	"bytes"
	"encoding/hex"
	"fmt"
	"strings"
	"time"

	"github.com/ark-network/ark/common/bitcointree"
	"github.com/ark-network/ark/common/tree"
	"github.com/ark-network/ark/pkg/client-sdk/client"
	"github.com/ark-network/ark/pkg/client-sdk/explorer"
	"github.com/btcsuite/btcd/btcutil/psbt"
)

type CovenantlessRedeemBranch struct {
	vtxo           client.Vtxo
	branch         []*psbt.Packet
	vtxoTreeExpiry time.Duration
	explorer       explorer.Explorer
}

func NewCovenantlessRedeemBranch(
	explorer explorer.Explorer,
	vtxoTree tree.VtxoTree, vtxo client.Vtxo,
) (*CovenantlessRedeemBranch, error) {
	root, err := vtxoTree.Root()
	if err != nil {
		return nil, err
	}

	ptxRoot, err := psbt.NewFromRawBytes(strings.NewReader(root.Tx), true)
	if err != nil {
		return nil, err
	}

<<<<<<< HEAD
	lifetime, err := bitcointree.GetLifetime(ptxRoot.Inputs[0])
=======
	vtxoTreeExpiry, err := time.ParseDuration(fmt.Sprintf("%ds", locktime.Seconds()))
>>>>>>> 179b5146
	if err != nil {
		return nil, err
	}

	lifetimeDuration := time.Duration(lifetime.Seconds()) * time.Second

	nodes, err := vtxoTree.Branch(vtxo.Txid)
	if err != nil {
		return nil, err
	}

	branch := make([]*psbt.Packet, 0, len(nodes))
	for _, node := range nodes {
		ptx, err := psbt.NewFromRawBytes(strings.NewReader(node.Tx), true)
		if err != nil {
			return nil, err
		}
		branch = append(branch, ptx)
	}

	return &CovenantlessRedeemBranch{
<<<<<<< HEAD
		vtxo:     vtxo,
		branch:   branch,
		lifetime: lifetimeDuration,
		explorer: explorer,
=======
		vtxo:           vtxo,
		branch:         branch,
		vtxoTreeExpiry: vtxoTreeExpiry,
		explorer:       explorer,
>>>>>>> 179b5146
	}, nil
}

// RedeemPath returns the list of transactions to broadcast in order to access the vtxo output
func (r *CovenantlessRedeemBranch) RedeemPath() ([]string, error) {
	transactions := make([]string, 0, len(r.branch))

	offchainPath, err := r.OffchainPath()
	if err != nil {
		return nil, err
	}

	for _, ptx := range offchainPath {
		firstInput := ptx.Inputs[0]
		if len(firstInput.TaprootKeySpendSig) == 0 {
			return nil, fmt.Errorf("missing taproot key spend signature")
		}

		var witness bytes.Buffer

		if err := psbt.WriteTxWitness(&witness, [][]byte{firstInput.TaprootKeySpendSig}); err != nil {
			return nil, err
		}

		ptx.Inputs[0].FinalScriptWitness = witness.Bytes()

		extracted, err := psbt.Extract(ptx)
		if err != nil {
			return nil, err
		}

		var txBytes bytes.Buffer

		if err := extracted.Serialize(&txBytes); err != nil {
			return nil, err
		}

		transactions = append(transactions, hex.EncodeToString(txBytes.Bytes()))
	}

	return transactions, nil
}

func (r *CovenantlessRedeemBranch) ExpiresAt() (*time.Time, error) {
	lastKnownBlocktime := int64(0)

	confirmed, blocktime, _ := r.explorer.GetTxBlockTime(r.vtxo.RoundTxid)

	if confirmed {
		lastKnownBlocktime = blocktime
	} else {
		expirationFromNow := time.Now().Add(time.Minute).Add(r.vtxoTreeExpiry)
		return &expirationFromNow, nil
	}

	for _, ptx := range r.branch {
		txid := ptx.UnsignedTx.TxHash().String()

		confirmed, blocktime, err := r.explorer.GetTxBlockTime(txid)
		if err != nil {
			break
		}

		if confirmed {
			lastKnownBlocktime = blocktime
			continue
		}

		break
	}

	t := time.Unix(lastKnownBlocktime, 0).Add(r.vtxoTreeExpiry)
	return &t, nil
}

// offchainPath checks for transactions of the branch onchain and returns only the offchain part
func (r *CovenantlessRedeemBranch) OffchainPath() ([]*psbt.Packet, error) {
	offchainPath := append([]*psbt.Packet{}, r.branch...)

	for i := len(r.branch) - 1; i >= 0; i-- {
		ptx := r.branch[i]
		txHash := ptx.UnsignedTx.TxHash().String()

		if _, err := r.explorer.GetTxHex(txHash); err != nil {
			continue
		}

		// if no error, the tx exists onchain, so we can remove it (+ the parents) from the branch
		if i == len(r.branch)-1 {
			offchainPath = []*psbt.Packet{}
		} else {
			offchainPath = r.branch[i+1:]
		}

		break
	}

	return offchainPath, nil
}<|MERGE_RESOLUTION|>--- conflicted
+++ resolved
@@ -35,16 +35,10 @@
 		return nil, err
 	}
 
-<<<<<<< HEAD
-	lifetime, err := bitcointree.GetLifetime(ptxRoot.Inputs[0])
-=======
-	vtxoTreeExpiry, err := time.ParseDuration(fmt.Sprintf("%ds", locktime.Seconds()))
->>>>>>> 179b5146
+	vtxoTreeExpiry, err := bitcointree.GetVtxoTreeExpiry(ptxRoot.Inputs[0])
 	if err != nil {
 		return nil, err
 	}
-
-	lifetimeDuration := time.Duration(lifetime.Seconds()) * time.Second
 
 	nodes, err := vtxoTree.Branch(vtxo.Txid)
 	if err != nil {
@@ -61,17 +55,10 @@
 	}
 
 	return &CovenantlessRedeemBranch{
-<<<<<<< HEAD
-		vtxo:     vtxo,
-		branch:   branch,
-		lifetime: lifetimeDuration,
-		explorer: explorer,
-=======
 		vtxo:           vtxo,
 		branch:         branch,
-		vtxoTreeExpiry: vtxoTreeExpiry,
+		vtxoTreeExpiry: time.Duration(vtxoTreeExpiry.Seconds()) * time.Second,
 		explorer:       explorer,
->>>>>>> 179b5146
 	}, nil
 }
 
