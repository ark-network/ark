package redemption

import (
	"bytes"
	"encoding/hex"
	"fmt"
	"time"

	"github.com/ark-network/ark/common/tree"
	"github.com/ark-network/ark/pkg/client-sdk/explorer"
	"github.com/ark-network/ark/pkg/client-sdk/types"
	"github.com/btcsuite/btcd/btcutil/psbt"
)

type CovenantlessRedeemBranch struct {
	vtxo           types.Vtxo
	branch         []*psbt.Packet
	vtxoTreeExpiry time.Duration
	explorer       explorer.Explorer
}

func NewRedeemBranch(
	explorer explorer.Explorer,
<<<<<<< HEAD
	graph *tree.TxGraph, vtxo client.Vtxo,
=======
	vtxoTree tree.TxTree, vtxo types.Vtxo,
>>>>>>> 9fbd6a87
) (*CovenantlessRedeemBranch, error) {
	vtxoTreeExpiry, err := tree.GetVtxoTreeExpiry(graph.Root.Inputs[0])
	if err != nil {
		return nil, err
	}

	subGraph, err := graph.SubGraph([]string{vtxo.Txid})
	if err != nil {
		return nil, err
	}

	branch := make([]*psbt.Packet, 0)
	_ = subGraph.Apply(func(g *tree.TxGraph) (bool, error) {
		branch = append(branch, g.Root)
		return true, nil
	})

	return &CovenantlessRedeemBranch{
		vtxo:           vtxo,
		branch:         branch,
		vtxoTreeExpiry: time.Duration(vtxoTreeExpiry.Seconds()) * time.Second,
		explorer:       explorer,
	}, nil
}

// RedeemPath returns the list of transactions to broadcast in order to access the vtxo output
func (r *CovenantlessRedeemBranch) RedeemPath() ([]string, error) {
	transactions := make([]string, 0, len(r.branch))

	offchainPath, err := r.OffchainPath()
	if err != nil {
		return nil, err
	}

	for _, ptx := range offchainPath {
		firstInput := ptx.Inputs[0]
		if len(firstInput.TaprootKeySpendSig) == 0 {
			return nil, fmt.Errorf("missing taproot key spend signature")
		}

		var witness bytes.Buffer

		if err := psbt.WriteTxWitness(&witness, [][]byte{firstInput.TaprootKeySpendSig}); err != nil {
			return nil, err
		}

		ptx.Inputs[0].FinalScriptWitness = witness.Bytes()

		extracted, err := psbt.Extract(ptx)
		if err != nil {
			return nil, err
		}

		var txBytes bytes.Buffer

		if err := extracted.Serialize(&txBytes); err != nil {
			return nil, err
		}

		transactions = append(transactions, hex.EncodeToString(txBytes.Bytes()))
	}

	return transactions, nil
}

func (r *CovenantlessRedeemBranch) ExpiresAt() (*time.Time, error) {
	lastKnownBlocktime := int64(0)

	confirmed, blocktime, _ := r.explorer.GetTxBlockTime(r.vtxo.CommitmentTxid)

	if confirmed {
		lastKnownBlocktime = blocktime
	} else {
		expirationFromNow := time.Now().Add(time.Minute).Add(r.vtxoTreeExpiry)
		return &expirationFromNow, nil
	}

	for _, ptx := range r.branch {
		txid := ptx.UnsignedTx.TxID()

		confirmed, blocktime, err := r.explorer.GetTxBlockTime(txid)
		if err != nil {
			break
		}

		if confirmed {
			lastKnownBlocktime = blocktime
			continue
		}

		break
	}

	t := time.Unix(lastKnownBlocktime, 0).Add(r.vtxoTreeExpiry)
	return &t, nil
}

// OffchainPath checks for transactions of the branch onchain and returns only the offchain part
func (r *CovenantlessRedeemBranch) OffchainPath() ([]*psbt.Packet, error) {
	offchainPath := append([]*psbt.Packet{}, r.branch...)

	for i := len(r.branch) - 1; i >= 0; i-- {
		ptx := r.branch[i]
		txHash := ptx.UnsignedTx.TxID()

		confirmed, _, err := r.explorer.GetTxBlockTime(txHash)

		// if the tx is not found, it's offchain, let's continue
		if err != nil {
			continue
		}

		// if found but not confirmed, it means the tx is in the mempool
		// an unilateral exit is running, we must wait for it to be confirmed
		if !confirmed {
			return nil, ErrPendingConfirmation{Txid: txHash}
		}

		// if no error, the tx exists onchain, so we can remove it (+ the parents) from the branch
		if i == len(r.branch)-1 {
			offchainPath = []*psbt.Packet{}
		} else {
			offchainPath = r.branch[i+1:]
		}

		break
	}

	return offchainPath, nil
}

// ErrPendingConfirmation is returned when computing the offchain path of a redeem branch. Due to P2A relay policy, only 1C1P packages are accepted.
// This error is returned when the tx is found onchain but not confirmed yet, allowing the user to know when to wait for the tx to be confirmed or to continue with the redemption.
type ErrPendingConfirmation struct {
	Txid string
}

func (e ErrPendingConfirmation) Error() string {
	return fmt.Sprintf("unilateral exit is running, please wait for tx %s to be confirmed", e.Txid)
}<|MERGE_RESOLUTION|>--- conflicted
+++ resolved
@@ -21,11 +21,7 @@
 
 func NewRedeemBranch(
 	explorer explorer.Explorer,
-<<<<<<< HEAD
-	graph *tree.TxGraph, vtxo client.Vtxo,
-=======
-	vtxoTree tree.TxTree, vtxo types.Vtxo,
->>>>>>> 9fbd6a87
+	graph *tree.TxGraph, vtxo types.Vtxo,
 ) (*CovenantlessRedeemBranch, error) {
 	vtxoTreeExpiry, err := tree.GetVtxoTreeExpiry(graph.Root.Inputs[0])
 	if err != nil {
