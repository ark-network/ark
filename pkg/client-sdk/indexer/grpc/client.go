--- conflicted
+++ resolved
@@ -8,12 +8,9 @@
 	"time"
 
 	arkv1 "github.com/ark-network/ark/api-spec/protobuf/gen/ark/v1"
+	"github.com/ark-network/ark/common/tree"
 	"github.com/ark-network/ark/pkg/client-sdk/indexer"
-<<<<<<< HEAD
-=======
-	"github.com/ark-network/ark/pkg/client-sdk/internal/utils"
 	"github.com/ark-network/ark/pkg/client-sdk/types"
->>>>>>> 9fbd6a87
 	"google.golang.org/grpc"
 	"google.golang.org/grpc/codes"
 	"google.golang.org/grpc/credentials"
@@ -146,7 +143,7 @@
 	nodes := make([]indexer.TxNode, 0, len(resp.GetVtxoTree()))
 	for _, node := range resp.GetVtxoTree() {
 		nodes = append(nodes, indexer.TxNode{
-			Tx:       node.GetTx(),
+			Txid:     node.GetTxid(),
 			Children: node.GetChildren(),
 		})
 	}
@@ -159,7 +156,7 @@
 
 func (a *grpcClient) GetFullVtxoTree(
 	ctx context.Context, batchOutpoint indexer.Outpoint, opts ...indexer.RequestOption,
-) (tree.TxTree, error) {
+) ([]tree.TxGraphChunk, error) {
 	resp, err := a.GetVtxoTree(ctx, batchOutpoint, opts...)
 	if err != nil {
 		return nil, err
@@ -282,7 +279,7 @@
 	connectors := make([]indexer.TxNode, 0, len(resp.GetConnectors()))
 	for _, connector := range resp.GetConnectors() {
 		connectors = append(connectors, indexer.TxNode{
-			Tx:       connector.GetTx(),
+			Txid:     connector.GetTxid(),
 			Children: connector.GetChildren(),
 		})
 	}
