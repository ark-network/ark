package filestore

import (
	"encoding/hex"
	"strconv"

	"github.com/ark-network/ark/common"
	"github.com/ark-network/ark/pkg/client-sdk/internal/utils"
	"github.com/ark-network/ark/pkg/client-sdk/types"
	"github.com/decred/dcrd/dcrec/secp256k1/v4"
)

type storeData struct {
<<<<<<< HEAD
	ServerUrl           string `json:"server_url"`
	ServerPubKey        string `json:"server_pubkey"`
	WalletType          string `json:"wallet_type"`
	ClientType          string `json:"client_type"`
	Network             string `json:"network"`
	VtxoTreeExpiry      string `json:"vtxo_tree_expiry"`
	RoundInterval       string `json:"round_interval"`
	UnilateralExitDelay string `json:"unilateral_exit_delay"`
	Dust                string `json:"dust"`
	BoardingExitDelay   string `json:"boarding_exit_delay"`
	ExplorerURL         string `json:"explorer_url"`
	ForfeitAddress      string `json:"forfeit_address"`
	WithTransactionFeed string `json:"with_transaction_feed"`
=======
	ServerUrl                  string `json:"server_url"`
	ServerPubKey               string `json:"server_pubkey"`
	WalletType                 string `json:"wallet_type"`
	ClientType                 string `json:"client_type"`
	Network                    string `json:"network"`
	VtxoTreeExpiry             string `json:"vtxo_tree_expiry"`
	RoundInterval              string `json:"round_interval"`
	UnilateralExitDelay        string `json:"unilateral_exit_delay"`
	Dust                       string `json:"dust"`
	BoardingDescriptorTemplate string `json:"boarding_descriptor_template"`
	ExplorerURL                string `json:"explorer_url"`
	ForfeitAddress             string `json:"forfeit_address"`
	WithTransactionFeed        string `json:"with_transaction_feed"`
	MarketHourStartTime        string `json:"market_hour_start_time"`
	MarketHourEndTime          string `json:"market_hour_end_time"`
	MarketHourPeriod           string `json:"market_hour_period"`
	MarketHourRoundInterval    string `json:"market_hour_round_interval"`
>>>>>>> 04b019f8
}

func (d storeData) isEmpty() bool {
	if d.ServerUrl == "" &&
		d.ServerPubKey == "" {
		return true
	}

	return false
}

func (d storeData) decode() types.Config {
	network := utils.NetworkFromString(d.Network)
	vtxoTreeExpiry, _ := strconv.Atoi(d.VtxoTreeExpiry)
	roundInterval, _ := strconv.Atoi(d.RoundInterval)
	unilateralExitDelay, _ := strconv.Atoi(d.UnilateralExitDelay)
	boardingExitDelay, _ := strconv.Atoi(d.BoardingExitDelay)
	withTransactionFeed, _ := strconv.ParseBool(d.WithTransactionFeed)
	dust, _ := strconv.Atoi(d.Dust)
	buf, _ := hex.DecodeString(d.ServerPubKey)
	serverPubkey, _ := secp256k1.ParsePubKey(buf)
	explorerURL := d.ExplorerURL
	nextStartTime, _ := strconv.Atoi(d.MarketHourStartTime)
	nextEndTime, _ := strconv.Atoi(d.MarketHourEndTime)
	period, _ := strconv.Atoi(d.MarketHourPeriod)
	mhRoundInterval, _ := strconv.Atoi(d.MarketHourRoundInterval)

	vtxoTreeExpiryType := common.LocktimeTypeBlock
	if vtxoTreeExpiry >= 512 {
		vtxoTreeExpiryType = common.LocktimeTypeSecond
	}

	unilateralExitDelayType := common.LocktimeTypeBlock
	if unilateralExitDelay >= 512 {
		unilateralExitDelayType = common.LocktimeTypeSecond
	}

	boardingExitDelayType := common.LocktimeTypeBlock
	if boardingExitDelay >= 512 {
		boardingExitDelayType = common.LocktimeTypeSecond
	}

	return types.Config{
<<<<<<< HEAD
		ServerUrl:           d.ServerUrl,
		ServerPubKey:        serverPubkey,
		WalletType:          d.WalletType,
		ClientType:          d.ClientType,
		Network:             network,
		VtxoTreeExpiry:      common.RelativeLocktime{Type: vtxoTreeExpiryType, Value: uint32(vtxoTreeExpiry)},
		UnilateralExitDelay: common.RelativeLocktime{Type: unilateralExitDelayType, Value: uint32(unilateralExitDelay)},
		RoundInterval:       int64(roundInterval),
		Dust:                uint64(dust),
		BoardingExitDelay:   common.RelativeLocktime{Type: boardingExitDelayType, Value: uint32(boardingExitDelay)},
		ExplorerURL:         explorerURL,
		ForfeitAddress:      d.ForfeitAddress,
		WithTransactionFeed: withTransactionFeed,
=======
		ServerUrl:                  d.ServerUrl,
		ServerPubKey:               serverPubkey,
		WalletType:                 d.WalletType,
		ClientType:                 d.ClientType,
		Network:                    network,
		VtxoTreeExpiry:             common.RelativeLocktime{Type: vtxoTreeExpiryType, Value: uint32(vtxoTreeExpiry)},
		UnilateralExitDelay:        common.RelativeLocktime{Type: unilateralExitDelayType, Value: uint32(unilateralExitDelay)},
		RoundInterval:              int64(roundInterval),
		Dust:                       uint64(dust),
		BoardingDescriptorTemplate: d.BoardingDescriptorTemplate,
		ExplorerURL:                explorerURL,
		ForfeitAddress:             d.ForfeitAddress,
		WithTransactionFeed:        withTransactionFeed,
		MarketHourStartTime:        int64(nextStartTime),
		MarketHourEndTime:          int64(nextEndTime),
		MarketHourPeriod:           int64(period),
		MarketHourRoundInterval:    int64(mhRoundInterval),
>>>>>>> 04b019f8
	}
}

func (d storeData) asMap() map[string]string {
	return map[string]string{
<<<<<<< HEAD
		"server_url":            d.ServerUrl,
		"server_pubkey":         d.ServerPubKey,
		"wallet_type":           d.WalletType,
		"client_type":           d.ClientType,
		"network":               d.Network,
		"vtxo_tree_expiry":      d.VtxoTreeExpiry,
		"round_interval":        d.RoundInterval,
		"unilateral_exit_delay": d.UnilateralExitDelay,
		"dust":                  d.Dust,
		"boarding_exit_delay":   d.BoardingExitDelay,
		"explorer_url":          d.ExplorerURL,
		"forfeit_address":       d.ForfeitAddress,
		"with_transaction_feed": d.WithTransactionFeed,
=======
		"server_url":                   d.ServerUrl,
		"server_pubkey":                d.ServerPubKey,
		"wallet_type":                  d.WalletType,
		"client_type":                  d.ClientType,
		"network":                      d.Network,
		"vtxo_tree_expiry":             d.VtxoTreeExpiry,
		"round_interval":               d.RoundInterval,
		"unilateral_exit_delay":        d.UnilateralExitDelay,
		"dust":                         d.Dust,
		"boarding_descriptor_template": d.BoardingDescriptorTemplate,
		"explorer_url":                 d.ExplorerURL,
		"forfeit_address":              d.ForfeitAddress,
		"with_transaction_feed":        d.WithTransactionFeed,
		"market_hour_start_time":       d.MarketHourStartTime,
		"market_hour_end_time":         d.MarketHourEndTime,
		"market_hour_period":           d.MarketHourPeriod,
		"market_hour_round_interval":   d.MarketHourRoundInterval,
>>>>>>> 04b019f8
	}
}<|MERGE_RESOLUTION|>--- conflicted
+++ resolved
@@ -11,39 +11,23 @@
 )
 
 type storeData struct {
-<<<<<<< HEAD
-	ServerUrl           string `json:"server_url"`
-	ServerPubKey        string `json:"server_pubkey"`
-	WalletType          string `json:"wallet_type"`
-	ClientType          string `json:"client_type"`
-	Network             string `json:"network"`
-	VtxoTreeExpiry      string `json:"vtxo_tree_expiry"`
-	RoundInterval       string `json:"round_interval"`
-	UnilateralExitDelay string `json:"unilateral_exit_delay"`
-	Dust                string `json:"dust"`
-	BoardingExitDelay   string `json:"boarding_exit_delay"`
-	ExplorerURL         string `json:"explorer_url"`
-	ForfeitAddress      string `json:"forfeit_address"`
-	WithTransactionFeed string `json:"with_transaction_feed"`
-=======
-	ServerUrl                  string `json:"server_url"`
-	ServerPubKey               string `json:"server_pubkey"`
-	WalletType                 string `json:"wallet_type"`
-	ClientType                 string `json:"client_type"`
-	Network                    string `json:"network"`
-	VtxoTreeExpiry             string `json:"vtxo_tree_expiry"`
-	RoundInterval              string `json:"round_interval"`
-	UnilateralExitDelay        string `json:"unilateral_exit_delay"`
-	Dust                       string `json:"dust"`
-	BoardingDescriptorTemplate string `json:"boarding_descriptor_template"`
-	ExplorerURL                string `json:"explorer_url"`
-	ForfeitAddress             string `json:"forfeit_address"`
-	WithTransactionFeed        string `json:"with_transaction_feed"`
-	MarketHourStartTime        string `json:"market_hour_start_time"`
-	MarketHourEndTime          string `json:"market_hour_end_time"`
-	MarketHourPeriod           string `json:"market_hour_period"`
-	MarketHourRoundInterval    string `json:"market_hour_round_interval"`
->>>>>>> 04b019f8
+	ServerUrl               string `json:"server_url"`
+	ServerPubKey            string `json:"server_pubkey"`
+	WalletType              string `json:"wallet_type"`
+	ClientType              string `json:"client_type"`
+	Network                 string `json:"network"`
+	VtxoTreeExpiry          string `json:"vtxo_tree_expiry"`
+	RoundInterval           string `json:"round_interval"`
+	UnilateralExitDelay     string `json:"unilateral_exit_delay"`
+	BoardingExitDelay       string `json:"boarding_exit_delay"`
+	Dust                    string `json:"dust"`
+	ExplorerURL             string `json:"explorer_url"`
+	ForfeitAddress          string `json:"forfeit_address"`
+	WithTransactionFeed     string `json:"with_transaction_feed"`
+	MarketHourStartTime     string `json:"market_hour_start_time"`
+	MarketHourEndTime       string `json:"market_hour_end_time"`
+	MarketHourPeriod        string `json:"market_hour_period"`
+	MarketHourRoundInterval string `json:"market_hour_round_interval"`
 }
 
 func (d storeData) isEmpty() bool {
@@ -87,76 +71,44 @@
 	}
 
 	return types.Config{
-<<<<<<< HEAD
-		ServerUrl:           d.ServerUrl,
-		ServerPubKey:        serverPubkey,
-		WalletType:          d.WalletType,
-		ClientType:          d.ClientType,
-		Network:             network,
-		VtxoTreeExpiry:      common.RelativeLocktime{Type: vtxoTreeExpiryType, Value: uint32(vtxoTreeExpiry)},
-		UnilateralExitDelay: common.RelativeLocktime{Type: unilateralExitDelayType, Value: uint32(unilateralExitDelay)},
-		RoundInterval:       int64(roundInterval),
-		Dust:                uint64(dust),
-		BoardingExitDelay:   common.RelativeLocktime{Type: boardingExitDelayType, Value: uint32(boardingExitDelay)},
-		ExplorerURL:         explorerURL,
-		ForfeitAddress:      d.ForfeitAddress,
-		WithTransactionFeed: withTransactionFeed,
-=======
-		ServerUrl:                  d.ServerUrl,
-		ServerPubKey:               serverPubkey,
-		WalletType:                 d.WalletType,
-		ClientType:                 d.ClientType,
-		Network:                    network,
-		VtxoTreeExpiry:             common.RelativeLocktime{Type: vtxoTreeExpiryType, Value: uint32(vtxoTreeExpiry)},
-		UnilateralExitDelay:        common.RelativeLocktime{Type: unilateralExitDelayType, Value: uint32(unilateralExitDelay)},
-		RoundInterval:              int64(roundInterval),
-		Dust:                       uint64(dust),
-		BoardingDescriptorTemplate: d.BoardingDescriptorTemplate,
-		ExplorerURL:                explorerURL,
-		ForfeitAddress:             d.ForfeitAddress,
-		WithTransactionFeed:        withTransactionFeed,
-		MarketHourStartTime:        int64(nextStartTime),
-		MarketHourEndTime:          int64(nextEndTime),
-		MarketHourPeriod:           int64(period),
-		MarketHourRoundInterval:    int64(mhRoundInterval),
->>>>>>> 04b019f8
+		ServerUrl:               d.ServerUrl,
+		ServerPubKey:            serverPubkey,
+		WalletType:              d.WalletType,
+		ClientType:              d.ClientType,
+		Network:                 network,
+		VtxoTreeExpiry:          common.RelativeLocktime{Type: vtxoTreeExpiryType, Value: uint32(vtxoTreeExpiry)},
+		RoundInterval:           int64(roundInterval),
+		UnilateralExitDelay:     common.RelativeLocktime{Type: unilateralExitDelayType, Value: uint32(unilateralExitDelay)},
+		BoardingExitDelay:       common.RelativeLocktime{Type: boardingExitDelayType, Value: uint32(boardingExitDelay)},
+		Dust:                    uint64(dust),
+		ExplorerURL:             explorerURL,
+		ForfeitAddress:          d.ForfeitAddress,
+		WithTransactionFeed:     withTransactionFeed,
+		MarketHourStartTime:     int64(nextStartTime),
+		MarketHourEndTime:       int64(nextEndTime),
+		MarketHourPeriod:        int64(period),
+		MarketHourRoundInterval: int64(mhRoundInterval),
 	}
 }
 
 func (d storeData) asMap() map[string]string {
 	return map[string]string{
-<<<<<<< HEAD
-		"server_url":            d.ServerUrl,
-		"server_pubkey":         d.ServerPubKey,
-		"wallet_type":           d.WalletType,
-		"client_type":           d.ClientType,
-		"network":               d.Network,
-		"vtxo_tree_expiry":      d.VtxoTreeExpiry,
-		"round_interval":        d.RoundInterval,
-		"unilateral_exit_delay": d.UnilateralExitDelay,
-		"dust":                  d.Dust,
-		"boarding_exit_delay":   d.BoardingExitDelay,
-		"explorer_url":          d.ExplorerURL,
-		"forfeit_address":       d.ForfeitAddress,
-		"with_transaction_feed": d.WithTransactionFeed,
-=======
-		"server_url":                   d.ServerUrl,
-		"server_pubkey":                d.ServerPubKey,
-		"wallet_type":                  d.WalletType,
-		"client_type":                  d.ClientType,
-		"network":                      d.Network,
-		"vtxo_tree_expiry":             d.VtxoTreeExpiry,
-		"round_interval":               d.RoundInterval,
-		"unilateral_exit_delay":        d.UnilateralExitDelay,
-		"dust":                         d.Dust,
-		"boarding_descriptor_template": d.BoardingDescriptorTemplate,
-		"explorer_url":                 d.ExplorerURL,
-		"forfeit_address":              d.ForfeitAddress,
-		"with_transaction_feed":        d.WithTransactionFeed,
-		"market_hour_start_time":       d.MarketHourStartTime,
-		"market_hour_end_time":         d.MarketHourEndTime,
-		"market_hour_period":           d.MarketHourPeriod,
-		"market_hour_round_interval":   d.MarketHourRoundInterval,
->>>>>>> 04b019f8
+		"server_url":                 d.ServerUrl,
+		"server_pubkey":              d.ServerPubKey,
+		"wallet_type":                d.WalletType,
+		"client_type":                d.ClientType,
+		"network":                    d.Network,
+		"vtxo_tree_expiry":           d.VtxoTreeExpiry,
+		"round_interval":             d.RoundInterval,
+		"unilateral_exit_delay":      d.UnilateralExitDelay,
+		"dust":                       d.Dust,
+		"boarding_exit_delay":        d.BoardingExitDelay,
+		"explorer_url":               d.ExplorerURL,
+		"forfeit_address":            d.ForfeitAddress,
+		"with_transaction_feed":      d.WithTransactionFeed,
+		"market_hour_start_time":     d.MarketHourStartTime,
+		"market_hour_end_time":       d.MarketHourEndTime,
+		"market_hour_period":         d.MarketHourPeriod,
+		"market_hour_round_interval": d.MarketHourRoundInterval,
 	}
 }