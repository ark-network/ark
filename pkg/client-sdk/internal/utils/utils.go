--- conflicted
+++ resolved
@@ -99,31 +99,9 @@
 	return true, onchainScript, nil, nil
 }
 
-func IsBitcoinOnchainOnly(receivers []client.Output, net chaincfg.Params) bool {
+func IsOnchainOnly(receivers []client.Output) bool {
 	for _, receiver := range receivers {
-		isOnChain, _, _, err := ParseBitcoinAddress(receiver.Address, net)
-		if err != nil {
-			continue
-		}
-
-		if !isOnChain {
-			return false
-		}
-	}
-
-	return true
-}
-
-func IsLiquidOnchainOnly(receivers []client.Output) bool {
-	for _, receiver := range receivers {
-<<<<<<< HEAD
 		isOnChain := len(receiver.Address) > 0
-=======
-		isOnChain, _, _, err := ParseLiquidAddress(receiver.Address)
-		if err != nil {
-			continue
-		}
->>>>>>> 2174e4b0
 
 		if !isOnChain {
 			return false
