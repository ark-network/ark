package arksdk

import (
	"bytes"
	"context"
	"encoding/hex"
	"fmt"
	"math"
	"sort"
	"strings"
	"sync"
	"time"

	"github.com/ark-network/ark/common"
	"github.com/ark-network/ark/common/tree"
	"github.com/ark-network/ark/pkg/client-sdk/client"
	"github.com/ark-network/ark/pkg/client-sdk/explorer"
	"github.com/ark-network/ark/pkg/client-sdk/internal/utils"
	"github.com/ark-network/ark/pkg/client-sdk/redemption"
	"github.com/ark-network/ark/pkg/client-sdk/store"
	"github.com/ark-network/ark/pkg/client-sdk/wallet"
	"github.com/btcsuite/btcd/btcec/v2/schnorr"
	"github.com/btcsuite/btcd/chaincfg/chainhash"
	"github.com/decred/dcrd/dcrec/secp256k1/v4"
	"github.com/lightningnetwork/lnd/lnwallet/chainfee"
	log "github.com/sirupsen/logrus"
	"github.com/vulpemventures/go-elements/address"
	"github.com/vulpemventures/go-elements/psetv2"
	"github.com/vulpemventures/go-elements/taproot"
)

type liquidReceiver struct {
	to     string
	amount uint64
}

func NewLiquidReceiver(to string, amount uint64) Receiver {
	return liquidReceiver{to, amount}
}

func (r liquidReceiver) To() string {
	return r.to
}

func (r liquidReceiver) Amount() uint64 {
	return r.amount
}

func (r liquidReceiver) IsOnchain() bool {
	_, err := address.ToOutputScript(r.to)
	return err == nil
}

type covenantArkClient struct {
	*arkClient
}

func NewCovenantClient(
	storeSvc store.ConfigStore,
	appDataStore store.AppDataStore,
) (ArkClient, error) {
	data, err := storeSvc.GetData(context.Background())
	if err != nil {
		return nil, err
	}
	if data != nil {
		return nil, ErrAlreadyInitialized
	}

	cvnt := &covenantArkClient{
		arkClient: &arkClient{
			store:        storeSvc,
			appDataStore: appDataStore,
		},
	}

	if err := cvnt.listenToVtxoChan(context.Background()); err != nil {
		return nil, err
	}

	return cvnt, nil
}

func LoadCovenantClient(
	storeSvc store.ConfigStore,
	appDataStore store.AppDataStore,
) (ArkClient, error) {
	if storeSvc == nil {
		return nil, fmt.Errorf("missin store service")
	}

	data, err := storeSvc.GetData(context.Background())
	if err != nil {
		return nil, err
	}
	if data == nil {
		return nil, ErrNotInitialized
	}

	clientSvc, err := getClient(
		supportedClients, data.ClientType, data.AspUrl,
	)
	if err != nil {
		return nil, fmt.Errorf("failed to setup transport client: %s", err)
	}

	explorerSvc, err := getExplorer(data.ExplorerURL, data.Network.Name)
	if err != nil {
		return nil, fmt.Errorf("failed to setup explorer: %s", err)
	}

	walletSvc, err := getWallet(storeSvc, data, supportedWallets)
	if err != nil {
		return nil, fmt.Errorf("faile to setup wallet: %s", err)
	}

	cvnt := &covenantArkClient{
		&arkClient{
			StoreData:    data,
			wallet:       walletSvc,
			store:        storeSvc,
			appDataStore: appDataStore,
			explorer:     explorerSvc,
			client:       clientSvc,
		},
	}

	if err := cvnt.listenToVtxoChan(context.Background()); err != nil {
		return nil, err
	}

	return cvnt, nil
}

func LoadCovenantClientWithWallet(
	storeSvc store.ConfigStore,
	appDataStore store.AppDataStore,
	walletSvc wallet.WalletService,
) (ArkClient, error) {
	if storeSvc == nil {
		return nil, fmt.Errorf("missin store service")
	}
	if walletSvc == nil {
		return nil, fmt.Errorf("missin wallet service")
	}

	data, err := storeSvc.GetData(context.Background())
	if err != nil {
		return nil, err
	}
	if data == nil {
		return nil, ErrNotInitialized
	}

	clientSvc, err := getClient(
		supportedClients, data.ClientType, data.AspUrl,
	)
	if err != nil {
		return nil, fmt.Errorf("failed to setup transport client: %s", err)
	}

	explorerSvc, err := getExplorer(data.ExplorerURL, data.Network.Name)
	if err != nil {
		return nil, fmt.Errorf("failed to setup explorer: %s", err)
	}

	cvnt := &covenantArkClient{
		&arkClient{
			StoreData:    data,
			wallet:       walletSvc,
			store:        storeSvc,
			appDataStore: appDataStore,
			explorer:     explorerSvc,
			client:       clientSvc,
		},
	}

	if err := cvnt.listenToVtxoChan(context.Background()); err != nil {
		return nil, err
	}

	return cvnt, nil
}

func (a *covenantArkClient) ListVtxos(
	ctx context.Context,
) (spendableVtxos, spentVtxos []client.Vtxo, err error) {
	offchainAddrs, _, _, err := a.wallet.GetAddresses(ctx)
	if err != nil {
		return
	}

	for _, addr := range offchainAddrs {
		spendable, spent, err := a.client.ListVtxos(ctx, addr)
		if err != nil {
			return nil, nil, err
		}
		spendableVtxos = append(spendableVtxos, spendable...)
		spentVtxos = append(spentVtxos, spent...)
	}

	return
}

func (a *covenantArkClient) Balance(
	ctx context.Context, computeVtxoExpiration bool,
) (*Balance, error) {
	offchainAddrs, boardingAddrs, redeemAddrs, err := a.wallet.GetAddresses(ctx)
	if err != nil {
		return nil, err
	}

	const nbWorkers = 3
	wg := &sync.WaitGroup{}
	wg.Add(nbWorkers * len(offchainAddrs))

	chRes := make(chan balanceRes, nbWorkers*len(offchainAddrs))
	for i := range offchainAddrs {
		offchainAddr := offchainAddrs[i]
		boardingAddr := boardingAddrs[i]
		redeemAddr := redeemAddrs[i]

		go func(addr string) {
			defer wg.Done()
			balance, amountByExpiration, err := a.getOffchainBalance(
				ctx, addr, computeVtxoExpiration,
			)
			if err != nil {
				chRes <- balanceRes{err: err}
				return
			}

			chRes <- balanceRes{
				offchainBalance:             balance,
				offchainBalanceByExpiration: amountByExpiration,
			}
		}(offchainAddr)

		getDelayedBalance := func(addr string) {
			defer wg.Done()

			spendableBalance, lockedBalance, err := a.explorer.GetRedeemedVtxosBalance(
				addr, a.UnilateralExitDelay,
			)
			if err != nil {
				chRes <- balanceRes{err: err}
				return
			}

			chRes <- balanceRes{
				onchainSpendableBalance: spendableBalance,
				onchainLockedBalance:    lockedBalance,
				err:                     err,
			}
		}

		go getDelayedBalance(boardingAddr)
		go getDelayedBalance(redeemAddr)
	}

	wg.Wait()

	lockedOnchainBalance := []LockedOnchainBalance{}
	details := make([]VtxoDetails, 0)
	offchainBalance, onchainBalance := uint64(0), uint64(0)
	nextExpiration := int64(0)
	count := 0
	for res := range chRes {
		if res.err != nil {
			return nil, res.err
		}
		if res.offchainBalance > 0 {
			offchainBalance = res.offchainBalance
		}
		if res.onchainSpendableBalance > 0 {
			onchainBalance += res.onchainSpendableBalance
		}
		if res.offchainBalanceByExpiration != nil {
			for timestamp, amount := range res.offchainBalanceByExpiration {
				if nextExpiration == 0 || timestamp < nextExpiration {
					nextExpiration = timestamp
				}

				fancyTime := time.Unix(timestamp, 0).Format(time.RFC3339)
				details = append(
					details,
					VtxoDetails{
						ExpiryTime: fancyTime,
						Amount:     amount,
					},
				)
			}
		}
		if res.onchainLockedBalance != nil {
			for timestamp, amount := range res.onchainLockedBalance {
				fancyTime := time.Unix(timestamp, 0).Format(time.RFC3339)
				lockedOnchainBalance = append(
					lockedOnchainBalance,
					LockedOnchainBalance{
						SpendableAt: fancyTime,
						Amount:      amount,
					},
				)
			}
		}

		count++
		if count == nbWorkers {
			break
		}
	}

	fancyTimeExpiration := ""
	if nextExpiration != 0 {
		t := time.Unix(nextExpiration, 0)
		if t.Before(time.Now().Add(48 * time.Hour)) {
			// print the duration instead of the absolute time
			until := time.Until(t)
			seconds := math.Abs(until.Seconds())
			minutes := math.Abs(until.Minutes())
			hours := math.Abs(until.Hours())

			if hours < 1 {
				if minutes < 1 {
					fancyTimeExpiration = fmt.Sprintf("%d seconds", int(seconds))
				} else {
					fancyTimeExpiration = fmt.Sprintf("%d minutes", int(minutes))
				}
			} else {
				fancyTimeExpiration = fmt.Sprintf("%d hours", int(hours))
			}
		} else {
			fancyTimeExpiration = t.Format(time.RFC3339)
		}
	}

	response := &Balance{
		OnchainBalance: OnchainBalance{
			SpendableAmount: onchainBalance,
			LockedAmount:    lockedOnchainBalance,
		},
		OffchainBalance: OffchainBalance{
			Total:          offchainBalance,
			NextExpiration: fancyTimeExpiration,
			Details:        details,
		},
	}

	return response, nil
}

func (a *covenantArkClient) SendOnChain(
	ctx context.Context, receivers []Receiver,
) (string, error) {
	for _, receiver := range receivers {
		if !receiver.IsOnchain() {
			return "", fmt.Errorf("invalid receiver address '%s': must be onchain", receiver.To())
		}
	}

	return a.sendOnchain(ctx, receivers)
}

func (a *covenantArkClient) SendOffChain(
	ctx context.Context,
	withExpiryCoinselect bool, receivers []Receiver,
) (string, error) {
	for _, receiver := range receivers {
		if receiver.IsOnchain() {
			return "", fmt.Errorf("invalid receiver address '%s': must be offchain", receiver.To())
		}
	}

	return a.sendOffchain(ctx, withExpiryCoinselect, receivers)
}

func (a *covenantArkClient) UnilateralRedeem(ctx context.Context) error {
	if a.wallet.IsLocked() {
		return fmt.Errorf("wallet is locked")
	}

	offchainAddrs, _, _, err := a.wallet.GetAddresses(ctx)
	if err != nil {
		return err
	}

	vtxos := make([]client.Vtxo, 0)
	for _, offchainAddr := range offchainAddrs {
		fetchedVtxos, _, err := a.client.ListVtxos(ctx, offchainAddr)
		if err != nil {
			return err
		}
		vtxos = append(vtxos, fetchedVtxos...)
	}

	totalVtxosAmount := uint64(0)
	for _, vtxo := range vtxos {
		totalVtxosAmount += vtxo.Amount
	}

	// transactionsMap avoid duplicates
	transactionsMap := make(map[string]struct{}, 0)
	transactions := make([]string, 0)

	redeemBranches, err := a.getRedeemBranches(ctx, vtxos)
	if err != nil {
		return err
	}

	for _, branch := range redeemBranches {
		branchTxs, err := branch.RedeemPath()
		if err != nil {
			return err
		}

		for _, txHex := range branchTxs {
			if _, ok := transactionsMap[txHex]; !ok {
				transactions = append(transactions, txHex)
				transactionsMap[txHex] = struct{}{}
			}
		}
	}

	for i, txHex := range transactions {
		for {
			txid, err := a.explorer.Broadcast(txHex)
			if err != nil {
				if strings.Contains(strings.ToLower(err.Error()), "bad-txns-inputs-missingorspent") {
					time.Sleep(1 * time.Second)
				} else {
					return err
				}
			}

			if len(txid) > 0 {
				log.Infof("(%d/%d) broadcasted tx %s", i+1, len(transactions), txid)
				break
			}
		}
	}

	return nil
}

func (a *covenantArkClient) CollaborativeRedeem(
	ctx context.Context,
	addr string, amount uint64, withExpiryCoinselect bool,
) (string, error) {
	if a.wallet.IsLocked() {
		return "", fmt.Errorf("wallet is locked")
	}

	if _, err := address.ToOutputScript(addr); err != nil {
		return "", fmt.Errorf("invalid onchain address")
	}

	addrNet, err := address.NetworkForAddress(addr)
	if err != nil {
		return "", fmt.Errorf("invalid onchain address: unknown network")
	}
	net := utils.ToElementsNetwork(a.Network)
	if net.Name != addrNet.Name {
		return "", fmt.Errorf("invalid onchain address: must be for %s network", net.Name)
	}

	if isConf, _ := address.IsConfidential(addr); isConf {
		info, _ := address.FromConfidential(addr)
		addr = info.Address
	}

	offchainAddrs, _, _, err := a.wallet.GetAddresses(ctx)
	if err != nil {
		return "", err
	}

	receivers := []client.Output{
		{
			Address: addr,
			Amount:  amount,
		},
	}

	vtxos := make([]client.Vtxo, 0)
	for _, offchainAddr := range offchainAddrs {
		spendableVtxos, err := a.getVtxos(ctx, offchainAddr, withExpiryCoinselect)
		if err != nil {
			return "", err
		}
		vtxos = append(vtxos, spendableVtxos...)
	}

	selectedCoins, changeAmount, err := utils.CoinSelect(
		vtxos, amount, a.Dust, withExpiryCoinselect,
	)
	if err != nil {
		return "", err
	}

	if changeAmount > 0 {
		offchainAddr, _, err := a.wallet.NewAddress(ctx, true)
		if err != nil {
			return "", err
		}

		desc, err := a.offchainAddressToDefaultVtxoDescriptor(offchainAddr)
		if err != nil {
			return "", err
		}

		receivers = append(receivers, client.Output{
			Descriptor: desc,
			Amount:     changeAmount,
		})
	}

	inputs := make([]client.Input, 0, len(selectedCoins))

	for _, coin := range selectedCoins {
		inputs = append(inputs, client.Input{
			Outpoint: client.Outpoint{
				Txid: coin.Txid,
				VOut: coin.VOut,
			},
			Descriptor: coin.Descriptor,
		})
	}

	paymentID, err := a.client.RegisterPayment(ctx, inputs, "") // ephemeralPublicKey is not required for covenant
	if err != nil {
		return "", err
	}

	if err := a.client.ClaimPayment(ctx, paymentID, receivers); err != nil {
		return "", err
	}

	poolTxID, err := a.handleRoundStream(
		ctx, paymentID, selectedCoins, nil, "", receivers,
	)
	if err != nil {
		return "", err
	}

	return poolTxID, nil
}

func (a *covenantArkClient) SendAsync(
	ctx context.Context,
	withExpiryCoinselect bool, receivers []Receiver,
) (string, error) {
	return "", fmt.Errorf("not implemented")
}

func (a *covenantArkClient) Claim(ctx context.Context) (string, error) {
	myselfOffchain, _, err := a.wallet.NewAddress(ctx, false)
	if err != nil {
		return "", err
	}

	_, mypubkey, _, err := common.DecodeAddress(myselfOffchain)
	if err != nil {
		return "", err
	}

	boardingUtxos, err := a.getClaimableBoardingUtxos(ctx)
	if err != nil {
		return "", err
	}

	var pendingBalance uint64
	for _, vtxo := range boardingUtxos {
		pendingBalance += vtxo.Amount
	}
	if pendingBalance == 0 {
		return "", fmt.Errorf("no funds to claim")
	}

	desc, err := a.offchainAddressToDefaultVtxoDescriptor(myselfOffchain)
	if err != nil {
		return "", err
	}

	receiver := client.Output{
		Descriptor: desc,
		Amount:     pendingBalance,
	}

	return a.selfTransferAllPendingPayments(
		ctx,
		boardingUtxos,
		receiver,
		hex.EncodeToString(mypubkey.SerializeCompressed()),
	)
}

func (a *covenantArkClient) GetTransactionEventChannel() chan store.Transaction {
	return a.appDataStore.TransactionRepository().GetEventChannel()
}

func (a *covenantArkClient) listenToVtxoChan(ctnx context.Context) error {
	go func(ctx context.Context) {
		for {
			if !a.vtxoListeningStarted {
				time.Sleep(1 * time.Second)
				continue
			}

			select {
			case <-ctx.Done():
				return
			case allVtxow := <-a.vtxosChan:
				if len(allVtxow) == 0 {
					continue
				}

				spendableVtxosOld, spentVtxosOld, err := a.appDataStore.VtxoRepository().GetAll(ctx)
				if err != nil {
					log.Errorf("failed to get vtxos: %s", err)
					continue
				}
				allBoardingTxs := a.getBoardingTxs(ctx)
				oldVtxos := append(spendableVtxosOld, spentVtxosOld...)
				if len(oldVtxos) == 0 {
					spendableVtxos, spentVtxos := make([]client.Vtxo, 0), make([]client.Vtxo, 0)
					for isSpent, vtxo := range allVtxow {
						if isSpent {
							spentVtxos = append(spentVtxos, vtxo)
						} else {
							spendableVtxos = append(spendableVtxos, vtxo)
						}
					}

					txs, err := vtxosToTxsCovenant(a.StoreData.RoundInterval, spendableVtxos, spentVtxos, allBoardingTxs)
					if err != nil {
						log.Errorf("failed to convert vtxos to txs: %s", err)
						continue
					}

					if len(txs) > 0 {
						if err := a.appDataStore.TransactionRepository().InsertTransactions(ctx, txs); err != nil {
							log.Errorf("failed to insert transaction: %s", err)
							continue
						}
					}

					vtxos := make([]store.Vtxo, 0, len(allVtxow))
					for isSpent, v := range allVtxow {
						vtxos = append(vtxos, store.Vtxo{
							Txid:                    v.Txid,
							VOut:                    v.VOut,
							Amount:                  v.Amount,
							RoundTxid:               v.RoundTxid,
							ExpiresAt:               v.ExpiresAt,
							RedeemTx:                v.RedeemTx,
							UnconditionalForfeitTxs: v.UnconditionalForfeitTxs,
							Pending:                 v.Pending,
							SpentBy:                 v.SpentBy,
							Spent:                   bool(isSpent),
						})
						if len(vtxos) > 0 {
							if err := a.appDataStore.VtxoRepository().InsertVtxos(ctx, vtxos); err != nil {
								log.Errorf("failed to insert vtxo: %s", err)
								continue
							}
						}
					}
				} else {
					// find differece between old and new vtxos
					allVtxosMap := make(map[string]client.Vtxo, 0)
					for _, vtxo := range allVtxow {
						key := fmt.Sprintf("%s:%d", vtxo.Txid, vtxo.VOut)
						allVtxosMap[key] = vtxo
					}

					oldVtxosMap := make(map[string]store.Vtxo, 0)
					for _, vtxo := range oldVtxos {
						key := fmt.Sprintf("%s:%d", vtxo.Txid, vtxo.VOut)
						oldVtxosMap[key] = vtxo
					}

					// find new vtxos
					newSpendableVtxos, newSpentVtxos := make([]client.Vtxo, 0), make([]client.Vtxo, 0)
					for isSpent, vtxo := range allVtxow {
						key := fmt.Sprintf("%s:%d", vtxo.Txid, vtxo.VOut)
						if _, ok := oldVtxosMap[key]; !ok {
							if isSpent {
								newSpentVtxos = append(newSpentVtxos, vtxo)
							} else {
								newSpendableVtxos = append(newSpendableVtxos, vtxo)
							}
						}
					}

					oldBardingTxs, err := a.appDataStore.TransactionRepository().GetBoardingTxs(ctx)
					if err != nil {
						log.Errorf("failed to get boarding txs: %s", err)
						continue
					}

					newBoardingTxs := make([]store.Transaction, 0)
					if len(oldBardingTxs) > 0 {
						for _, tx := range allBoardingTxs {
							found := false
							for _, oldTx := range oldBardingTxs {
								if tx.BoardingTxid == oldTx.BoardingTxid {
									found = true
									break
								}
							}
							if !found {
								newBoardingTxs = append(newBoardingTxs, tx)
							}
						}
					}

					txs, err := vtxosToTxsCovenant(a.StoreData.RoundInterval, newSpendableVtxos, newSpentVtxos, newBoardingTxs)
					if err != nil {
						log.Errorf("failed to convert vtxos to txs: %s", err)
						continue
					}

					if len(txs) > 0 {
						if err := a.appDataStore.TransactionRepository().InsertTransactions(ctx, txs); err != nil {
							log.Errorf("failed to insert transaction: %s", err)
							continue
						}
					}

					spendableVtxosToInsert := make([]store.Vtxo, 0, len(newSpendableVtxos))
					for _, v := range newSpendableVtxos {
						spendableVtxosToInsert = append(spendableVtxosToInsert, store.Vtxo{
							Txid:                    v.Txid,
							VOut:                    v.VOut,
							Amount:                  v.Amount,
							RoundTxid:               v.RoundTxid,
							ExpiresAt:               v.ExpiresAt,
							RedeemTx:                v.RedeemTx,
							UnconditionalForfeitTxs: v.UnconditionalForfeitTxs,
							Pending:                 v.Pending,
							SpentBy:                 v.SpentBy,
							Spent:                   false,
						})
					}

					spentVtxosToInsert := make([]store.Vtxo, 0, len(newSpentVtxos))
					for _, v := range newSpentVtxos {
						spentVtxosToInsert = append(spentVtxosToInsert, store.Vtxo{
							Txid:                    v.Txid,
							VOut:                    v.VOut,
							Amount:                  v.Amount,
							RoundTxid:               v.RoundTxid,
							ExpiresAt:               v.ExpiresAt,
							RedeemTx:                v.RedeemTx,
							UnconditionalForfeitTxs: v.UnconditionalForfeitTxs,
							Pending:                 v.Pending,
							SpentBy:                 v.SpentBy,
							Spent:                   true,
						})
					}

					if len(spendableVtxosToInsert) > 0 || len(spentVtxosToInsert) > 0 {
						if err := a.appDataStore.VtxoRepository().InsertVtxos(
							ctx,
							append(spentVtxosToInsert, spendableVtxosToInsert...),
						); err != nil {
							log.Errorf("failed to insert vtxo: %s", err)
							continue
						}
					}
				}
			}
		}
	}(ctnx)

	return nil
}

func (a *covenantArkClient) getAllBoardingUtxos(ctx context.Context) ([]explorer.Utxo, error) {
	_, boardingAddrs, _, err := a.wallet.GetAddresses(ctx)
	if err != nil {
		return nil, err
	}

	utxos := []explorer.Utxo{}
	for _, addr := range boardingAddrs {
		txs, err := a.explorer.GetTxs(addr)
		if err != nil {
			continue
		}
		for _, tx := range txs {
			for i, vout := range tx.Vout {
				if vout.Address == addr {
					createdAt := time.Time{}
					if tx.Status.Confirmed {
						createdAt = time.Unix(tx.Status.Blocktime, 0)
					}
					utxos = append(utxos, explorer.Utxo{
						Txid:      tx.Txid,
						Vout:      uint32(i),
						Amount:    vout.Amount,
						CreatedAt: createdAt,
					})
				}
			}
		}
	}

	return utxos, nil
}

func (a *covenantArkClient) getClaimableBoardingUtxos(ctx context.Context) ([]explorer.Utxo, error) {
	offchainAddrs, boardingAddrs, _, err := a.wallet.GetAddresses(ctx)
	if err != nil {
		return nil, err
	}

	claimable := make([]explorer.Utxo, 0)
	now := time.Now()

	_, myPubkey, _, err := common.DecodeAddress(offchainAddrs[0])
	if err != nil {
		return nil, err
	}

	myPubkeyStr := hex.EncodeToString(schnorr.SerializePubKey(myPubkey))
	descriptorStr := strings.ReplaceAll(
		a.BoardingDescriptorTemplate, "USER", myPubkeyStr,
	)

	boardingScript, err := tree.ParseVtxoScript(descriptorStr)
	if err != nil {
		return nil, err
	}

	var boardingTimeout uint

	if defaultVtxo, ok := boardingScript.(*tree.DefaultVtxoScript); ok {
		boardingTimeout = defaultVtxo.ExitDelay
	} else {
		return nil, fmt.Errorf("unsupported boarding descriptor: %s", descriptorStr)
	}

	for _, addr := range boardingAddrs {
		boardingUtxos, err := a.explorer.GetUtxos(addr)
		if err != nil {
			return nil, err
		}

		for _, utxo := range boardingUtxos {
			u := utxo.ToUtxo(boardingTimeout)

			if u.SpendableAt.Before(now) {
				continue
			}
			claimable = append(claimable, u)
		}
	}

	return claimable, nil
}

func (a *covenantArkClient) sendOnchain(
	ctx context.Context, receivers []Receiver,
) (string, error) {
	if a.wallet.IsLocked() {
		return "", fmt.Errorf("wallet is locked")
	}

	pset, err := psetv2.New(nil, nil, nil)
	if err != nil {
		return "", err
	}
	updater, err := psetv2.NewUpdater(pset)
	if err != nil {
		return "", err
	}

	net := utils.ToElementsNetwork(a.Network)

	targetAmount := uint64(0)
	for _, receiver := range receivers {
		if receiver.Amount() < a.Dust {
			return "", fmt.Errorf("invalid amount (%d), must be greater than dust %d", receiver.Amount(), a.Dust)
		}
		targetAmount += receiver.Amount()

		script, err := address.ToOutputScript(receiver.To())
		if err != nil {
			return "", err
		}

		if err := updater.AddOutputs([]psetv2.OutputArgs{
			{
				Asset:  net.AssetID,
				Amount: receiver.Amount(),
				Script: script,
			},
		}); err != nil {
			return "", err
		}
	}

	utxos, change, err := a.coinSelectOnchain(
		ctx, targetAmount, nil,
	)
	if err != nil {
		return "", err
	}

	if err := a.addInputs(ctx, updater, utxos); err != nil {
		return "", err
	}

	if change > 0 {
		_, changeAddr, err := a.wallet.NewAddress(ctx, true)
		if err != nil {
			return "", err
		}

		changeScript, err := address.ToOutputScript(changeAddr)
		if err != nil {
			return "", err
		}

		if err := updater.AddOutputs([]psetv2.OutputArgs{
			{
				Asset:  net.AssetID,
				Amount: change,
				Script: changeScript,
			},
		}); err != nil {
			return "", err
		}
	}

	utx, err := pset.UnsignedTx()
	if err != nil {
		return "", err
	}

	vBytes := utx.VirtualSize()
	feeAmount := uint64(math.Ceil(float64(vBytes) * 0.5))

	if change > feeAmount {
		updater.Pset.Outputs[len(updater.Pset.Outputs)-1].Value = change - feeAmount
	} else if change == feeAmount {
		updater.Pset.Outputs = updater.Pset.Outputs[:len(updater.Pset.Outputs)-1]
	} else { // change < feeAmount
		if change > 0 {
			updater.Pset.Outputs = updater.Pset.Outputs[:len(updater.Pset.Outputs)-1]
		}
		// reselect the difference
		selected, newChange, err := a.coinSelectOnchain(
			ctx, feeAmount-change, utxos,
		)
		if err != nil {
			return "", err
		}

		if err := a.addInputs(ctx, updater, selected); err != nil {
			return "", err
		}

		if newChange > 0 {
			_, changeAddr, err := a.wallet.NewAddress(ctx, true)
			if err != nil {
				return "", err
			}

			changeScript, err := address.ToOutputScript(changeAddr)
			if err != nil {
				return "", err
			}

			if err := updater.AddOutputs([]psetv2.OutputArgs{
				{
					Asset:  net.AssetID,
					Amount: newChange,
					Script: changeScript,
				},
			}); err != nil {
				return "", err
			}
		}
	}

	if err := updater.AddOutputs([]psetv2.OutputArgs{
		{
			Asset:  net.AssetID,
			Amount: feeAmount,
		},
	}); err != nil {
		return "", err
	}

	tx, err := pset.ToBase64()
	if err != nil {
		return "", err
	}
	signedTx, err := a.wallet.SignTransaction(ctx, a.explorer, tx)
	if err != nil {
		return "", err
	}

	pset, err = psetv2.NewPsetFromBase64(signedTx)
	if err != nil {
		return "", err
	}

	if err := psetv2.FinalizeAll(pset); err != nil {
		return "", err
	}

	return pset.ToBase64()
}

func (a *covenantArkClient) sendOffchain(
	ctx context.Context, withExpiryCoinselect bool, receivers []Receiver,
) (string, error) {
	if a.wallet.IsLocked() {
		return "", fmt.Errorf("wallet is locked")
	}

	offchainAddrs, _, _, err := a.wallet.GetAddresses(ctx)
	if err != nil {
		return "", err
	}
	if len(offchainAddrs) <= 0 {
		return "", fmt.Errorf("no funds detected")
	}

	_, _, aspPubKey, err := common.DecodeAddress(offchainAddrs[0])
	if err != nil {
		return "", err
	}

	receiversOutput := make([]client.Output, 0)
	sumOfReceivers := uint64(0)

	for _, receiver := range receivers {
		_, _, aspKey, err := common.DecodeAddress(receiver.To())
		if err != nil {
			return "", fmt.Errorf("invalid receiver address: %s", err)
		}

		if !bytes.Equal(
			aspPubKey.SerializeCompressed(), aspKey.SerializeCompressed(),
		) {
			return "", fmt.Errorf("invalid receiver address '%s': must be associated with the connected service provider", receiver.To())
		}

		if receiver.Amount() < a.Dust {
			return "", fmt.Errorf("invalid amount (%d), must be greater than dust %d", receiver.Amount(), a.Dust)
		}

		desc, err := a.offchainAddressToDefaultVtxoDescriptor(receiver.To())
		if err != nil {
			return "", err
		}

		receiversOutput = append(receiversOutput, client.Output{
			Descriptor: desc,
			Amount:     receiver.Amount(),
		})
		sumOfReceivers += receiver.Amount()
	}

	vtxos := make([]client.Vtxo, 0)
	for _, offchainAddr := range offchainAddrs {
		spendableVtxos, err := a.getVtxos(ctx, offchainAddr, withExpiryCoinselect)
		if err != nil {
			return "", err
		}
		vtxos = append(vtxos, spendableVtxos...)
	}

	selectedCoins, changeAmount, err := utils.CoinSelect(
		vtxos, sumOfReceivers, a.Dust, withExpiryCoinselect,
	)
	if err != nil {
		return "", err
	}

	if changeAmount > 0 {
		offchainAddr, _, err := a.wallet.NewAddress(ctx, true)
		if err != nil {
			return "", err
		}

		desc, err := a.offchainAddressToDefaultVtxoDescriptor(offchainAddr)
		if err != nil {
			return "", err
		}

		changeReceiver := client.Output{
			Descriptor: desc,
			Amount:     changeAmount,
		}
		receiversOutput = append(receiversOutput, changeReceiver)
	}

	inputs := make([]client.Input, 0, len(selectedCoins))
	for _, coin := range selectedCoins {
		inputs = append(inputs, client.Input{
			Outpoint: client.Outpoint{
				Txid: coin.Txid,
				VOut: coin.VOut,
			},
			Descriptor: coin.Descriptor,
		})
	}

	paymentID, err := a.client.RegisterPayment(
		ctx, inputs, "", // ephemeralPublicKey is not required for covenant
	)
	if err != nil {
		return "", err
	}

	if err := a.client.ClaimPayment(
		ctx, paymentID, receiversOutput,
	); err != nil {
		return "", err
	}

	log.Infof("payment registered with id: %s", paymentID)

	poolTxID, err := a.handleRoundStream(
		ctx, paymentID, selectedCoins, nil, "", receiversOutput,
	)
	if err != nil {
		return "", err
	}

	return poolTxID, nil
}

func (a *covenantArkClient) addInputs(
	ctx context.Context,
	updater *psetv2.Updater,
	utxos []explorer.Utxo,
) error {
	// TODO works only with single-key wallet
	offchain, _, err := a.wallet.NewAddress(ctx, false)
	if err != nil {
		return err
	}

	_, userPubkey, aspPubkey, err := common.DecodeAddress(offchain)
	if err != nil {
		return err
	}

	for _, utxo := range utxos {
		sequence, err := utxo.Sequence()
		if err != nil {
			return err
		}

		if err := updater.AddInputs([]psetv2.InputArgs{
			{
				Txid:     utxo.Txid,
				TxIndex:  utxo.Vout,
				Sequence: sequence,
			},
		}); err != nil {
			return err
		}

		vtxoScript := &tree.DefaultVtxoScript{
			Owner:     userPubkey,
			Asp:       aspPubkey,
			ExitDelay: utxo.Delay,
		}

		forfeitClosure := &tree.MultisigClosure{
			Pubkey:    userPubkey,
			AspPubkey: aspPubkey,
		}

		forfeitLeaf, err := forfeitClosure.Leaf()
		if err != nil {
			return err
		}

		_, taprootTree, err := vtxoScript.TapTree()
		if err != nil {
			return err
		}

		leafProof, err := taprootTree.GetTaprootMerkleProof(forfeitLeaf.TapHash())
		if err != nil {
			return err
		}

		controlBlock, err := taproot.ParseControlBlock(leafProof.Script)
		if err != nil {
			return err
		}

		inputIndex := len(updater.Pset.Inputs) - 1

		if err := updater.AddInTapLeafScript(
			inputIndex,
			psetv2.TapLeafScript{
				TapElementsLeaf: taproot.NewBaseTapElementsLeaf(leafProof.Script),
				ControlBlock:    *controlBlock,
			},
		); err != nil {
			return err
		}
	}

	return nil
}

func (a *covenantArkClient) handleRoundStream(
	ctx context.Context,
	paymentID string,
	vtxosToSign []client.Vtxo,
	boardingUtxos []explorer.Utxo,
	boardingDescriptor string,
	receivers []client.Output,
) (string, error) {
	eventsCh, err := a.client.GetEventStream(ctx, paymentID)
	if err != nil {
		return "", err
	}

	var pingStop func()
	for pingStop == nil {
		pingStop = a.ping(ctx, paymentID)
	}

	defer pingStop()

	for {
		select {
		case <-ctx.Done():
			return "", ctx.Err()
		case notify := <-eventsCh:
			if notify.Err != nil {
				return "", err
			}

			switch event := notify.Event; event.(type) {
			case client.RoundFinalizedEvent:
				return event.(client.RoundFinalizedEvent).Txid, nil
			case client.RoundFailedEvent:
				return "", fmt.Errorf("round failed: %s", event.(client.RoundFailedEvent).Reason)
			case client.RoundFinalizationEvent:
				pingStop()
				log.Info("a round finalization started")

				signedForfeitTxs, signedRoundTx, err := a.handleRoundFinalization(
					ctx, event.(client.RoundFinalizationEvent), vtxosToSign, boardingUtxos, boardingDescriptor, receivers,
				)
				if err != nil {
					return "", err
				}

				if len(signedForfeitTxs) <= 0 && len(vtxosToSign) > 0 {
					log.Info("no forfeit txs to sign, waiting for the next round")
					continue
				}

				log.Info("finalizing payment... ")
				if err := a.client.FinalizePayment(ctx, signedForfeitTxs, signedRoundTx); err != nil {
					return "", err
				}

				log.Info("done.")
				log.Info("waiting for round finalization...")
			}
		}
	}
}

func (a *covenantArkClient) handleRoundFinalization(
	ctx context.Context,
	event client.RoundFinalizationEvent,
	vtxos []client.Vtxo,
	boardingUtxos []explorer.Utxo,
	boardingDescriptor string,
	receivers []client.Output,
) (signedForfeits []string, signedRoundTx string, err error) {
	if err = a.validateCongestionTree(event, receivers); err != nil {
		return
	}

	offchainAddr, _, err := a.wallet.NewAddress(ctx, false)
	if err != nil {
		return
	}

	_, myPubkey, _, err := common.DecodeAddress(offchainAddr)
	if err != nil {
		return
	}

	if len(vtxos) > 0 {
		signedForfeits, err = a.createAndSignForfeits(ctx, vtxos, event.Connectors, event.MinRelayFeeRate, myPubkey)
		if err != nil {
			return
		}
	}

	if len(boardingUtxos) > 0 {
		boardingVtxoScript, err := tree.ParseVtxoScript(boardingDescriptor)
		if err != nil {
			return nil, "", err
		}

		roundPtx, err := psetv2.NewPsetFromBase64(event.Tx)
		if err != nil {
			return nil, "", err
		}

		// add tapscript leaf
		forfeitClosure := &tree.MultisigClosure{
			Pubkey:    myPubkey,
			AspPubkey: a.AspPubkey,
		}

		forfeitLeaf, err := forfeitClosure.Leaf()
		if err != nil {
			return nil, "", err
		}

		_, taprootTree, err := boardingVtxoScript.TapTree()
		if err != nil {
			return nil, "", err
		}

		forfeitProof, err := taprootTree.GetTaprootMerkleProof(forfeitLeaf.TapHash())
		if err != nil {
			return nil, "", err
		}

		ctrlBlock, err := taproot.ParseControlBlock(forfeitProof.ControlBlock)
		if err != nil {
			return nil, "", err
		}

		tapscript := psetv2.TapLeafScript{
			TapElementsLeaf: taproot.NewBaseTapElementsLeaf(forfeitProof.Script),
			ControlBlock:    *ctrlBlock,
		}

		updater, err := psetv2.NewUpdater(roundPtx)
		if err != nil {
			return nil, "", err
		}

		for i, input := range updater.Pset.Inputs {
			for _, boardingUtxo := range boardingUtxos {
				if chainhash.Hash(input.PreviousTxid).String() == boardingUtxo.Txid && boardingUtxo.Vout == input.PreviousTxIndex {
					if err := updater.AddInTapLeafScript(i, tapscript); err != nil {
						return nil, "", err
					}
					break
				}
			}
		}

		b64, err := updater.Pset.ToBase64()
		if err != nil {
			return nil, "", err
		}

		signedRoundTx, err = a.wallet.SignTransaction(ctx, a.explorer, b64)
		if err != nil {
			return nil, "", err
		}
	}

	return signedForfeits, signedRoundTx, nil
}

func (a *covenantArkClient) validateCongestionTree(
	event client.RoundFinalizationEvent, receivers []client.Output,
) error {
	poolTx := event.Tx
	ptx, err := psetv2.NewPsetFromBase64(poolTx)
	if err != nil {
		return err
	}

	connectors := event.Connectors

	if !utils.IsOnchainOnly(receivers) {
		if err := tree.ValidateCongestionTree(
			event.Tree, poolTx, a.StoreData.AspPubkey, a.RoundLifetime,
		); err != nil {
			return err
		}
	}

	if err := common.ValidateConnectors(poolTx, connectors); err != nil {
		return err
	}

	if err := a.validateReceivers(
		ptx, receivers, event.Tree,
	); err != nil {
		return err
	}

	log.Infoln("congestion tree validated")

	return nil
}

func (a *covenantArkClient) validateReceivers(
	ptx *psetv2.Pset,
	receivers []client.Output,
	congestionTree tree.CongestionTree,
) error {
	for _, receiver := range receivers {
		isOnChain, onchainScript, err := utils.ParseLiquidAddress(
			receiver.Address,
		)
		if err != nil {
			return fmt.Errorf("invalid receiver address: %s err = %s", receiver.Address, err)
		}

		if isOnChain {
			if err := a.validateOnChainReceiver(ptx, receiver, onchainScript); err != nil {
				return err
			}
		} else {
			if err := a.validateOffChainReceiver(
				congestionTree, receiver,
			); err != nil {
				return err
			}
		}
	}
	return nil
}

func (a *covenantArkClient) validateOnChainReceiver(
	ptx *psetv2.Pset,
	receiver client.Output,
	onchainScript []byte,
) error {
	found := false
	for _, output := range ptx.Outputs {
		if bytes.Equal(output.Script, onchainScript) {
			if output.Value != receiver.Amount {
				return fmt.Errorf(
					"invalid collaborative exit output amount: got %d, want %d",
					output.Value, receiver.Amount,
				)
			}
			found = true
			break
		}
	}
	if !found {
		return fmt.Errorf("collaborative exit output not found: %s", receiver.Address)
	}
	return nil
}

func (a *covenantArkClient) validateOffChainReceiver(
	congestionTree tree.CongestionTree,
	receiver client.Output,
) error {
	found := false

	receiverVtxoScript, err := tree.ParseVtxoScript(receiver.Descriptor)
	if err != nil {
		return err
	}

	outputTapKey, _, err := receiverVtxoScript.TapTree()
	if err != nil {
		return err
	}

	leaves := congestionTree.Leaves()
	for _, leaf := range leaves {
		tx, err := psetv2.NewPsetFromBase64(leaf.Tx)
		if err != nil {
			return err
		}

		for _, output := range tx.Outputs {
			if len(output.Script) == 0 {
				continue
			}
			if bytes.Equal(output.Script[2:], schnorr.SerializePubKey(outputTapKey)) {
				if output.Value == receiver.Amount {
					found = true
					break
				}
			}
		}

		if found {
			break
		}
	}

	if !found {
		return fmt.Errorf("off-chain send output not found: %s", receiver.Address)
	}
	return nil
}

func (a *covenantArkClient) createAndSignForfeits(
	ctx context.Context,
	vtxosToSign []client.Vtxo,
	connectors []string,
	feeRate chainfee.SatPerKVByte,
	myPubKey *secp256k1.PublicKey,
) ([]string, error) {
	signedForfeits := make([]string, 0)
	connectorsPsets := make([]*psetv2.Pset, 0, len(connectors))

	for _, connector := range connectors {
		p, err := psetv2.NewPsetFromBase64(connector)
		if err != nil {
			return nil, err
		}

		connectorsPsets = append(connectorsPsets, p)
	}

	for _, vtxo := range vtxosToSign {
		vtxoScript, err := tree.ParseVtxoScript(vtxo.Descriptor)
		if err != nil {
			return nil, err
		}

		vtxoTapKey, vtxoTapTree, err := vtxoScript.TapTree()
		if err != nil {
			return nil, err
		}

		feeAmount, err := common.ComputeForfeitMinRelayFee(feeRate, vtxoTapTree)
		if err != nil {
			return nil, err
		}

		vtxoOutputScript, err := common.P2TRScript(vtxoTapKey)
		if err != nil {
			return nil, err
		}

		vtxoInput := psetv2.InputArgs{
			Txid:    vtxo.Txid,
			TxIndex: vtxo.VOut,
		}

		forfeitClosure := &tree.MultisigClosure{
			Pubkey:    myPubKey,
			AspPubkey: a.AspPubkey,
		}

		forfeitLeaf, err := forfeitClosure.Leaf()
		if err != nil {
			return nil, err
		}

		leafProof, err := vtxoTapTree.GetTaprootMerkleProof(forfeitLeaf.TapHash())
		if err != nil {
			return nil, err
		}

		ctrlBlock, err := taproot.ParseControlBlock(leafProof.ControlBlock)
		if err != nil {
			return nil, err
		}

		tapscript := psetv2.TapLeafScript{
			TapElementsLeaf: taproot.NewBaseTapElementsLeaf(leafProof.Script),
			ControlBlock:    *ctrlBlock,
		}

		for _, connectorPset := range connectorsPsets {
			forfeits, err := tree.BuildForfeitTxs(
				connectorPset, vtxoInput, vtxo.Amount, a.Dust, feeAmount, vtxoOutputScript, a.AspPubkey,
			)
			if err != nil {
				return nil, err
			}

			for _, forfeit := range forfeits {
				updater, err := psetv2.NewUpdater(forfeit)
				if err != nil {
					return nil, err
				}

				if err := updater.AddInTapLeafScript(1, tapscript); err != nil {
					return nil, err
				}

				b64, err := updater.Pset.ToBase64()
				if err != nil {
					return nil, err
				}

				signedForfeit, err := a.wallet.SignTransaction(ctx, a.explorer, b64)
				if err != nil {
					return nil, err
				}

				signedForfeits = append(signedForfeits, signedForfeit)
			}
		}
	}

	return signedForfeits, nil
}

func (a *covenantArkClient) coinSelectOnchain(
	ctx context.Context, targetAmount uint64, exclude []explorer.Utxo,
) ([]explorer.Utxo, uint64, error) {
	offchainAddrs, boardingAddrs, redemptionAddrs, err := a.wallet.GetAddresses(ctx)
	if err != nil {
		return nil, 0, err
	}

	_, myPubkey, _, err := common.DecodeAddress(offchainAddrs[0])
	if err != nil {
		return nil, 0, err
	}

	myPubkeyStr := hex.EncodeToString(schnorr.SerializePubKey(myPubkey))
	descriptorStr := strings.ReplaceAll(
		a.BoardingDescriptorTemplate, "USER", myPubkeyStr,
	)
	boardingScript, err := tree.ParseVtxoScript(descriptorStr)
	if err != nil {
		return nil, 0, err
	}

	var boardingTimeout uint

	if defaultVtxo, ok := boardingScript.(*tree.DefaultVtxoScript); ok {
		boardingTimeout = defaultVtxo.ExitDelay
	} else {
		return nil, 0, fmt.Errorf("unsupported boarding descriptor: %s", descriptorStr)
	}

	now := time.Now()

	fetchedUtxos := make([]explorer.Utxo, 0)
	for _, addr := range boardingAddrs {
		utxos, err := a.explorer.GetUtxos(addr)
		if err != nil {
			return nil, 0, err
		}

		for _, utxo := range utxos {
			u := utxo.ToUtxo(boardingTimeout)
			if u.SpendableAt.Before(now) {
				fetchedUtxos = append(fetchedUtxos, u)
			}
		}
	}

	selected := make([]explorer.Utxo, 0)
	selectedAmount := uint64(0)
	for _, utxo := range fetchedUtxos {
		if selectedAmount >= targetAmount {
			break
		}

		for _, excluded := range exclude {
			if utxo.Txid == excluded.Txid && utxo.Vout == excluded.Vout {
				continue
			}
		}

		selected = append(selected, utxo)
		selectedAmount += utxo.Amount
	}

	if selectedAmount >= targetAmount {
		return selected, selectedAmount - targetAmount, nil
	}

	fetchedUtxos = make([]explorer.Utxo, 0)
	for _, addr := range redemptionAddrs {
		utxos, err := a.explorer.GetUtxos(addr)
		if err != nil {
			return nil, 0, err
		}

		for _, utxo := range utxos {
			u := utxo.ToUtxo(uint(a.UnilateralExitDelay))
			if u.SpendableAt.Before(now) {
				fetchedUtxos = append(fetchedUtxos, u)
			}
		}
	}

	for _, utxo := range fetchedUtxos {
		if selectedAmount >= targetAmount {
			break
		}

		for _, excluded := range exclude {
			if utxo.Txid == excluded.Txid && utxo.Vout == excluded.Vout {
				continue
			}
		}

		selected = append(selected, utxo)
		selectedAmount += utxo.Amount
	}

	if selectedAmount < targetAmount {
		return nil, 0, fmt.Errorf(
			"not enough funds to cover amount %d", targetAmount,
		)
	}

	return selected, selectedAmount - targetAmount, nil
}

func (a *covenantArkClient) getRedeemBranches(
	ctx context.Context, vtxos []client.Vtxo,
) (map[string]*redemption.CovenantRedeemBranch, error) {
	congestionTrees := make(map[string]tree.CongestionTree, 0)
	redeemBranches := make(map[string]*redemption.CovenantRedeemBranch, 0)

	for i := range vtxos {
		vtxo := vtxos[i]
		if _, ok := congestionTrees[vtxo.RoundTxid]; !ok {
			round, err := a.client.GetRound(ctx, vtxo.RoundTxid)
			if err != nil {
				return nil, err
			}

			congestionTrees[vtxo.RoundTxid] = round.Tree
		}

		redeemBranch, err := redemption.NewCovenantRedeemBranch(
			a.explorer, congestionTrees[vtxo.RoundTxid], vtxo,
		)
		if err != nil {
			return nil, err
		}

		redeemBranches[vtxo.Txid] = redeemBranch
	}

	return redeemBranches, nil
}

func (a *covenantArkClient) getOffchainBalance(
	ctx context.Context, addr string, computeVtxoExpiration bool,
) (uint64, map[int64]uint64, error) {
	amountByExpiration := make(map[int64]uint64, 0)

	vtxos, err := a.getVtxos(ctx, addr, computeVtxoExpiration)
	if err != nil {
		return 0, nil, err
	}
	var balance uint64
	for _, vtxo := range vtxos {
		balance += vtxo.Amount

		if vtxo.ExpiresAt != nil {
			expiration := vtxo.ExpiresAt.Unix()

			if _, ok := amountByExpiration[expiration]; !ok {
				amountByExpiration[expiration] = 0
			}

			amountByExpiration[expiration] += vtxo.Amount
		}
	}

	return balance, amountByExpiration, nil
}

func (a *covenantArkClient) getVtxos(
	ctx context.Context, addr string, computeVtxoExpiration bool,
) ([]client.Vtxo, error) {
	vtxos, _, err := a.client.ListVtxos(ctx, addr)
	if err != nil {
		return nil, err
	}

	if !computeVtxoExpiration {
		return vtxos, nil
	}

	redeemBranches, err := a.getRedeemBranches(ctx, vtxos)
	if err != nil {
		return nil, err
	}

	for vtxoTxid, branch := range redeemBranches {
		expiration, err := branch.ExpiresAt()
		if err != nil {
			return nil, err
		}

		for i, vtxo := range vtxos {
			if vtxo.Txid == vtxoTxid {
				vtxos[i].ExpiresAt = expiration
				break
			}
		}
	}

	return vtxos, nil
}

func (a *covenantArkClient) selfTransferAllPendingPayments(
	ctx context.Context, boardingUtxos []explorer.Utxo, myself client.Output, mypubkey string,
) (string, error) {
	inputs := make([]client.Input, 0, len(boardingUtxos))

	boardingDescriptor := strings.ReplaceAll(
		a.BoardingDescriptorTemplate, "USER", mypubkey[2:],
	)

	for _, utxo := range boardingUtxos {
		inputs = append(inputs, client.Input{
			Outpoint: client.Outpoint{
				Txid: utxo.Txid,
				VOut: utxo.Vout,
			},
			Descriptor: boardingDescriptor,
		})
	}

	outputs := []client.Output{myself}

	paymentID, err := a.client.RegisterPayment(ctx, inputs, "") // ephemeralPublicKey is not required for covenant
	if err != nil {
		return "", err
	}

	if err := a.client.ClaimPayment(ctx, paymentID, outputs); err != nil {
		return "", err
	}

	roundTxid, err := a.handleRoundStream(
		ctx, paymentID, make([]client.Vtxo, 0), boardingUtxos, boardingDescriptor, outputs,
	)
	if err != nil {
		return "", err
	}

	return roundTxid, nil
}

<<<<<<< HEAD
func (a *covenantArkClient) getBoardingTxs(ctx context.Context) (transactions []store.Transaction) {
=======
func (a *covenantArkClient) offchainAddressToDefaultVtxoDescriptor(addr string) (string, error) {
	_, userPubKey, aspPubkey, err := common.DecodeAddress(addr)
	if err != nil {
		return "", err
	}

	vtxoScript := tree.DefaultVtxoScript{
		Owner:     userPubKey,
		Asp:       aspPubkey,
		ExitDelay: uint(a.UnilateralExitDelay),
	}

	return vtxoScript.ToDescriptor(), nil
}

func (a *covenantArkClient) getBoardingTxs(ctx context.Context) (transactions []Transaction) {
>>>>>>> 7c87b37a
	utxos, err := a.getClaimableBoardingUtxos(ctx)
	if err != nil {
		return nil
	}

	isPending := make(map[string]bool)
	for _, u := range utxos {
		isPending[u.Txid] = true
	}

	allUtxos, err := a.getAllBoardingUtxos(ctx)
	if err != nil {
		return nil
	}

	for _, u := range allUtxos {
<<<<<<< HEAD
		pending := false
		if isPending[u.Txid] {
			pending = true
		}
		transactions = append(transactions, store.Transaction{
			BoardingTxid: u.Txid,
			Amount:       u.Amount,
			Type:         store.TxReceived,
			Pending:      pending,
			Claimed:      !pending,
=======
		transactions = append(transactions, Transaction{
			BoardingTxid: u.Txid,
			Amount:       u.Amount,
			Type:         TxReceived,
>>>>>>> 7c87b37a
			CreatedAt:    u.CreatedAt,
		})
	}
	return
}

func vtxosToTxsCovenant(
	roundLifetime int64, spendable, spent []client.Vtxo, boardingTxs []store.Transaction,
) ([]store.Transaction, error) {
	transactions := make([]store.Transaction, 0)
	unconfirmedBoardingTxs := make([]store.Transaction, 0)
	for _, tx := range boardingTxs {
		emptyTime := time.Time{}
		if tx.CreatedAt == emptyTime {
			unconfirmedBoardingTxs = append(unconfirmedBoardingTxs, tx)
			continue
		}
		transactions = append(transactions, tx)
	}

	for _, v := range append(spendable, spent...) {
		// get vtxo amount
		amount := int(v.Amount)
		if !v.Pending {
			continue
		}
		// find other spent vtxos that spent this one
		relatedVtxos := findVtxosBySpentBy(spent, v.Txid)
		for _, r := range relatedVtxos {
			if r.Amount < math.MaxInt64 {
				rAmount := int(r.Amount)
				amount -= rAmount
			}
		}
		// what kind of tx was this? send or receive?
		txType := store.TxReceived
		if amount < 0 {
			txType = store.TxSent
		}
		// get redeem txid
		redeemTxid := ""
		if len(v.RedeemTx) > 0 {
			txid, err := getRedeemTxidCovenant(v.RedeemTx)
			if err != nil {
				return nil, err
			}
			redeemTxid = txid
		}
		// add transaction
		transactions = append(transactions, store.Transaction{
			RoundTxid:  v.RoundTxid,
			RedeemTxid: redeemTxid,
			Amount:     uint64(math.Abs(float64(amount))),
			Type:       txType,
			CreatedAt:  getCreatedAtFromExpiry(roundLifetime, *v.ExpiresAt),
		})
	}

	// Sort the slice by age
	sort.Slice(transactions, func(i, j int) bool {
		txi := transactions[i]
		txj := transactions[j]
		if txi.CreatedAt.Equal(txj.CreatedAt) {
			return txi.Type > txj.Type
		}
		return txi.CreatedAt.After(txj.CreatedAt)
	})

	return append(unconfirmedBoardingTxs, transactions...), nil
}

func getRedeemTxidCovenant(redeemTx string) (string, error) {
	redeemPtx, err := psetv2.NewPsetFromBase64(redeemTx)
	if err != nil {
		return "", fmt.Errorf("failed to parse redeem tx: %s", err)
	}

	tx, err := redeemPtx.UnsignedTx()
	if err != nil {
		return "", fmt.Errorf("failed to get txid from redeem tx: %s", err)
	}

	return tx.TxHash().String(), nil
}<|MERGE_RESOLUTION|>--- conflicted
+++ resolved
@@ -1853,9 +1853,6 @@
 	return roundTxid, nil
 }
 
-<<<<<<< HEAD
-func (a *covenantArkClient) getBoardingTxs(ctx context.Context) (transactions []store.Transaction) {
-=======
 func (a *covenantArkClient) offchainAddressToDefaultVtxoDescriptor(addr string) (string, error) {
 	_, userPubKey, aspPubkey, err := common.DecodeAddress(addr)
 	if err != nil {
@@ -1871,8 +1868,7 @@
 	return vtxoScript.ToDescriptor(), nil
 }
 
-func (a *covenantArkClient) getBoardingTxs(ctx context.Context) (transactions []Transaction) {
->>>>>>> 7c87b37a
+func (a *covenantArkClient) getBoardingTxs(ctx context.Context) (transactions []store.Transaction) {
 	utxos, err := a.getClaimableBoardingUtxos(ctx)
 	if err != nil {
 		return nil
@@ -1889,23 +1885,10 @@
 	}
 
 	for _, u := range allUtxos {
-<<<<<<< HEAD
-		pending := false
-		if isPending[u.Txid] {
-			pending = true
-		}
 		transactions = append(transactions, store.Transaction{
 			BoardingTxid: u.Txid,
 			Amount:       u.Amount,
 			Type:         store.TxReceived,
-			Pending:      pending,
-			Claimed:      !pending,
-=======
-		transactions = append(transactions, Transaction{
-			BoardingTxid: u.Txid,
-			Amount:       u.Amount,
-			Type:         TxReceived,
->>>>>>> 7c87b37a
 			CreatedAt:    u.CreatedAt,
 		})
 	}
