--- conflicted
+++ resolved
@@ -1744,28 +1744,7 @@
 	return roundTxid, nil
 }
 
-<<<<<<< HEAD
-func (a *covenantArkClient) getBoardingTxs(ctx context.Context) (transactions []Transaction) {
-=======
-func (a *covenantArkClient) offchainAddressToDefaultVtxoDescriptor(addr string) (string, error) {
-	_, userPubKey, aspPubkey, err := common.DecodeAddress(addr)
-	if err != nil {
-		return "", err
-	}
-
-	vtxoScript := tree.DefaultVtxoScript{
-		Owner:     userPubKey,
-		Asp:       aspPubkey,
-		ExitDelay: uint(a.UnilateralExitDelay),
-	}
-
-	return vtxoScript.ToDescriptor(), nil
-}
-
-func (a *covenantArkClient) getBoardingTxs(
-	ctx context.Context,
-) (transactions []types.Transaction) {
->>>>>>> b1c9261f
+func (a *covenantArkClient) getBoardingTxs(ctx context.Context) (transactions []types.Transaction) {
 	utxos, err := a.getClaimableBoardingUtxos(ctx)
 	if err != nil {
 		return nil
