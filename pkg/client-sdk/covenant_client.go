package arksdk

import (
	"bytes"
	"context"
	"encoding/hex"
	"fmt"
	"math"
	"sort"
	"strings"
	"sync"
	"time"

	"github.com/ark-network/ark/common"
	"github.com/ark-network/ark/common/tree"
	"github.com/ark-network/ark/pkg/client-sdk/client"
	"github.com/ark-network/ark/pkg/client-sdk/explorer"
	"github.com/ark-network/ark/pkg/client-sdk/internal/utils"
	"github.com/ark-network/ark/pkg/client-sdk/internal/utils/redemption"
	"github.com/ark-network/ark/pkg/client-sdk/store"
	"github.com/ark-network/ark/pkg/client-sdk/wallet"
	"github.com/btcsuite/btcd/btcec/v2/schnorr"
	"github.com/btcsuite/btcd/chaincfg/chainhash"
	log "github.com/sirupsen/logrus"
	"github.com/vulpemventures/go-elements/address"
	"github.com/vulpemventures/go-elements/psetv2"
	"github.com/vulpemventures/go-elements/taproot"
)

type liquidReceiver struct {
	to     string
	amount uint64
}

func NewLiquidReceiver(to string, amount uint64) Receiver {
	return liquidReceiver{to, amount}
}

func (r liquidReceiver) To() string {
	return r.to
}

func (r liquidReceiver) Amount() uint64 {
	return r.amount
}

func (r liquidReceiver) IsOnchain() bool {
	_, err := address.ToOutputScript(r.to)
	return err == nil
}

type covenantArkClient struct {
	*arkClient
}

func NewCovenantClient(storeSvc store.ConfigStore) (ArkClient, error) {
	data, err := storeSvc.GetData(context.Background())
	if err != nil {
		return nil, err
	}
	if data != nil {
		return nil, ErrAlreadyInitialized
	}

	return &covenantArkClient{&arkClient{store: storeSvc}}, nil
}

func LoadCovenantClient(storeSvc store.ConfigStore) (ArkClient, error) {
	if storeSvc == nil {
		return nil, fmt.Errorf("missin store service")
	}

	data, err := storeSvc.GetData(context.Background())
	if err != nil {
		return nil, err
	}
	if data == nil {
		return nil, ErrNotInitialized
	}

	clientSvc, err := getClient(
		supportedClients, data.ClientType, data.AspUrl,
	)
	if err != nil {
		return nil, fmt.Errorf("failed to setup transport client: %s", err)
	}

	explorerSvc, err := getExplorer(data.ExplorerURL, data.Network.Name)
	if err != nil {
		return nil, fmt.Errorf("failed to setup explorer: %s", err)
	}

	walletSvc, err := getWallet(storeSvc, data, supportedWallets)
	if err != nil {
		return nil, fmt.Errorf("faile to setup wallet: %s", err)
	}

	return &covenantArkClient{
		&arkClient{data, walletSvc, storeSvc, explorerSvc, clientSvc},
	}, nil
}

func LoadCovenantClientWithWallet(
	storeSvc store.ConfigStore, walletSvc wallet.WalletService,
) (ArkClient, error) {
	if storeSvc == nil {
		return nil, fmt.Errorf("missin store service")
	}
	if walletSvc == nil {
		return nil, fmt.Errorf("missin wallet service")
	}

	data, err := storeSvc.GetData(context.Background())
	if err != nil {
		return nil, err
	}
	if data == nil {
		return nil, ErrNotInitialized
	}

	clientSvc, err := getClient(
		supportedClients, data.ClientType, data.AspUrl,
	)
	if err != nil {
		return nil, fmt.Errorf("failed to setup transport client: %s", err)
	}

	explorerSvc, err := getExplorer(data.ExplorerURL, data.Network.Name)
	if err != nil {
		return nil, fmt.Errorf("failed to setup explorer: %s", err)
	}

	return &covenantArkClient{
		&arkClient{data, walletSvc, storeSvc, explorerSvc, clientSvc},
	}, nil
}

func (a *covenantArkClient) Balance(
	ctx context.Context, computeVtxoExpiration bool,
) (*Balance, error) {
	offchainAddrs, boardingAddrs, redeemAddrs, err := a.wallet.GetAddresses(ctx)
	if err != nil {
		return nil, err
	}

	const nbWorkers = 3
	wg := &sync.WaitGroup{}
	wg.Add(nbWorkers * len(offchainAddrs))

	chRes := make(chan balanceRes, nbWorkers*len(offchainAddrs))
	for i := range offchainAddrs {
		offchainAddr := offchainAddrs[i]
		boardingAddr := boardingAddrs[i]
		redeemAddr := redeemAddrs[i]

		go func(addr string) {
			defer wg.Done()
			balance, amountByExpiration, err := a.getOffchainBalance(
				ctx, addr, computeVtxoExpiration,
			)
			if err != nil {
				chRes <- balanceRes{err: err}
				return
			}

			chRes <- balanceRes{
				offchainBalance:             balance,
				offchainBalanceByExpiration: amountByExpiration,
			}
		}(offchainAddr)

		getDelayedBalance := func(addr string) {
			defer wg.Done()

			spendableBalance, lockedBalance, err := a.explorer.GetRedeemedVtxosBalance(
				addr, a.UnilateralExitDelay,
			)
			if err != nil {
				chRes <- balanceRes{err: err}
				return
			}

			chRes <- balanceRes{
				onchainSpendableBalance: spendableBalance,
				onchainLockedBalance:    lockedBalance,
				err:                     err,
			}
		}

		go getDelayedBalance(boardingAddr)
		go getDelayedBalance(redeemAddr)
	}

	wg.Wait()

	lockedOnchainBalance := []LockedOnchainBalance{}
	details := make([]VtxoDetails, 0)
	offchainBalance, onchainBalance := uint64(0), uint64(0)
	nextExpiration := int64(0)
	count := 0
	for res := range chRes {
		if res.err != nil {
			return nil, res.err
		}
		if res.offchainBalance > 0 {
			offchainBalance = res.offchainBalance
		}
		if res.onchainSpendableBalance > 0 {
			onchainBalance += res.onchainSpendableBalance
		}
		if res.offchainBalanceByExpiration != nil {
			for timestamp, amount := range res.offchainBalanceByExpiration {
				if nextExpiration == 0 || timestamp < nextExpiration {
					nextExpiration = timestamp
				}

				fancyTime := time.Unix(timestamp, 0).Format(time.RFC3339)
				details = append(
					details,
					VtxoDetails{
						ExpiryTime: fancyTime,
						Amount:     amount,
					},
				)
			}
		}
		if res.onchainLockedBalance != nil {
			for timestamp, amount := range res.onchainLockedBalance {
				fancyTime := time.Unix(timestamp, 0).Format(time.RFC3339)
				lockedOnchainBalance = append(
					lockedOnchainBalance,
					LockedOnchainBalance{
						SpendableAt: fancyTime,
						Amount:      amount,
					},
				)
			}
		}

		count++
		if count == nbWorkers {
			break
		}
	}

	fancyTimeExpiration := ""
	if nextExpiration != 0 {
		t := time.Unix(nextExpiration, 0)
		if t.Before(time.Now().Add(48 * time.Hour)) {
			// print the duration instead of the absolute time
			until := time.Until(t)
			seconds := math.Abs(until.Seconds())
			minutes := math.Abs(until.Minutes())
			hours := math.Abs(until.Hours())

			if hours < 1 {
				if minutes < 1 {
					fancyTimeExpiration = fmt.Sprintf("%d seconds", int(seconds))
				} else {
					fancyTimeExpiration = fmt.Sprintf("%d minutes", int(minutes))
				}
			} else {
				fancyTimeExpiration = fmt.Sprintf("%d hours", int(hours))
			}
		} else {
			fancyTimeExpiration = t.Format(time.RFC3339)
		}
	}

	response := &Balance{
		OnchainBalance: OnchainBalance{
			SpendableAmount: onchainBalance,
			LockedAmount:    lockedOnchainBalance,
		},
		OffchainBalance: OffchainBalance{
			Total:          offchainBalance,
			NextExpiration: fancyTimeExpiration,
			Details:        details,
		},
	}

	return response, nil
}

func (a *covenantArkClient) SendOnChain(
	ctx context.Context, receivers []Receiver,
) (string, error) {
	for _, receiver := range receivers {
		if !receiver.IsOnchain() {
			return "", fmt.Errorf("invalid receiver address '%s': must be onchain", receiver.To())
		}
	}

	return a.sendOnchain(ctx, receivers)
}

func (a *covenantArkClient) SendOffChain(
	ctx context.Context,
	withExpiryCoinselect bool, receivers []Receiver,
) (string, error) {
	for _, receiver := range receivers {
		if receiver.IsOnchain() {
			return "", fmt.Errorf("invalid receiver address '%s': must be offchain", receiver.To())
		}
	}

	return a.sendOffchain(ctx, withExpiryCoinselect, receivers)
}

func (a *covenantArkClient) UnilateralRedeem(ctx context.Context) error {
	if a.wallet.IsLocked() {
		return fmt.Errorf("wallet is locked")
	}

	offchainAddrs, _, _, err := a.wallet.GetAddresses(ctx)
	if err != nil {
		return err
	}

	vtxos := make([]client.Vtxo, 0)
	for _, offchainAddr := range offchainAddrs {
		fetchedVtxos, _, err := a.client.ListVtxos(ctx, offchainAddr)
		if err != nil {
			return err
		}
		vtxos = append(vtxos, fetchedVtxos...)
	}

	totalVtxosAmount := uint64(0)
	for _, vtxo := range vtxos {
		totalVtxosAmount += vtxo.Amount
	}

	// transactionsMap avoid duplicates
	transactionsMap := make(map[string]struct{}, 0)
	transactions := make([]string, 0)

	redeemBranches, err := a.getRedeemBranches(ctx, vtxos)
	if err != nil {
		return err
	}

	for _, branch := range redeemBranches {
		branchTxs, err := branch.RedeemPath()
		if err != nil {
			return err
		}

		for _, txHex := range branchTxs {
			if _, ok := transactionsMap[txHex]; !ok {
				transactions = append(transactions, txHex)
				transactionsMap[txHex] = struct{}{}
			}
		}
	}

	for i, txHex := range transactions {
		for {
			txid, err := a.explorer.Broadcast(txHex)
			if err != nil {
				if strings.Contains(strings.ToLower(err.Error()), "bad-txns-inputs-missingorspent") {
					time.Sleep(1 * time.Second)
				} else {
					return err
				}
			}

			if len(txid) > 0 {
				log.Infof("(%d/%d) broadcasted tx %s", i+1, len(transactions), txid)
				break
			}
		}
	}

	return nil
}

func (a *covenantArkClient) CollaborativeRedeem(
	ctx context.Context,
	addr string, amount uint64, withExpiryCoinselect bool,
) (string, error) {
	if a.wallet.IsLocked() {
		return "", fmt.Errorf("wallet is locked")
	}

	if _, err := address.ToOutputScript(addr); err != nil {
		return "", fmt.Errorf("invalid onchain address")
	}

	addrNet, err := address.NetworkForAddress(addr)
	if err != nil {
		return "", fmt.Errorf("invalid onchain address: unknown network")
	}
	net := utils.ToElementsNetwork(a.Network)
	if net.Name != addrNet.Name {
		return "", fmt.Errorf("invalid onchain address: must be for %s network", net.Name)
	}

	if isConf, _ := address.IsConfidential(addr); isConf {
		info, _ := address.FromConfidential(addr)
		addr = info.Address
	}

	offchainAddrs, _, _, err := a.wallet.GetAddresses(ctx)
	if err != nil {
		return "", err
	}

	receivers := []client.Output{
		{
			Address: addr,
			Amount:  amount,
		},
	}

	vtxos := make([]client.Vtxo, 0)
	for _, offchainAddr := range offchainAddrs {
		spendableVtxos, err := a.getVtxos(ctx, offchainAddr, withExpiryCoinselect)
		if err != nil {
			return "", err
		}
		vtxos = append(vtxos, spendableVtxos...)
	}

	selectedCoins, changeAmount, err := utils.CoinSelect(
		vtxos, amount, a.Dust, withExpiryCoinselect,
	)
	if err != nil {
		return "", err
	}

	if changeAmount > 0 {
		offchainAddr, _, err := a.wallet.NewAddress(ctx, true)
		if err != nil {
			return "", err
		}

		desc, err := a.offchainAddressToDefaultVtxoDescriptor(offchainAddr)
		if err != nil {
			return "", err
		}

		receivers = append(receivers, client.Output{
			Descriptor: desc,
			Amount:     changeAmount,
		})
	}

	offchainAddr, _, err := a.wallet.NewAddress(ctx, false)
	if err != nil {
		return "", err
	}

	_, myKey, _, err := common.DecodeAddress(offchainAddr)
	if err != nil {
		return "", err
	}

	signingPubkey := hex.EncodeToString(schnorr.SerializePubKey(myKey))

	inputs := make([]client.Input, 0, len(selectedCoins))

	for _, coin := range selectedCoins {
		inputs = append(inputs, client.Input{
			Outpoint: client.Outpoint{
				Txid: coin.Txid,
				VOut: coin.VOut,
			},
			Descriptor:    coin.Descriptor,
			SigningPubkey: signingPubkey,
		})
	}

	paymentID, err := a.client.RegisterPayment(ctx, inputs, "") // ephemeralPublicKey is not required for covenant
	if err != nil {
		return "", err
	}

	if err := a.client.ClaimPayment(ctx, paymentID, receivers); err != nil {
		return "", err
	}

	poolTxID, err := a.handleRoundStream(
		ctx, paymentID, selectedCoins, false, receivers,
	)
	if err != nil {
		return "", err
	}

	return poolTxID, nil
}

func (a *covenantArkClient) SendAsync(
	ctx context.Context,
	withExpiryCoinselect bool, receivers []Receiver,
) (string, error) {
	return "", fmt.Errorf("not implemented")
}

func (a *covenantArkClient) Claim(ctx context.Context) (string, error) {
	myselfOffchain, _, err := a.wallet.NewAddress(ctx, false)
	if err != nil {
		return "", err
	}

	_, mypubkey, _, err := common.DecodeAddress(myselfOffchain)
	if err != nil {
		return "", err
	}

	boardingUtxos, err := a.getClaimableBoardingUtxos(ctx)
	if err != nil {
		return "", err
	}

	var pendingBalance uint64
	for _, vtxo := range boardingUtxos {
		pendingBalance += vtxo.Amount
	}
	if pendingBalance == 0 {
		return "", fmt.Errorf("no funds to claim")
	}

	desc, err := a.offchainAddressToDefaultVtxoDescriptor(myselfOffchain)
	if err != nil {
		return "", err
	}

	receiver := client.Output{
		Descriptor: desc,
		Amount:     pendingBalance,
	}

	return a.selfTransferAllPendingPayments(
		ctx,
		boardingUtxos,
		receiver,
		hex.EncodeToString(schnorr.SerializePubKey(mypubkey)),
	)
}

func (a *covenantArkClient) GetTransactionHistory(ctx context.Context) ([]Transaction, error) {
	spendableVtxos, spentVtxos, err := a.ListVtxos(ctx)
	if err != nil {
		return nil, err
	}

	config, err := a.store.GetData(ctx)
	if err != nil {
		return nil, err
	}

	boardingTxs := a.getBoardingTxs(ctx)

	return vtxosToTxsCovenant(config.RoundLifetime, spendableVtxos, spentVtxos, boardingTxs)
}

func (a *covenantArkClient) getAllBoardingUtxos(ctx context.Context) ([]explorer.Utxo, error) {
	_, boardingAddrs, _, err := a.wallet.GetAddresses(ctx)
	if err != nil {
		return nil, err
	}

	utxos := []explorer.Utxo{}
	for _, addr := range boardingAddrs {
		txs, err := a.explorer.GetTxs(addr)
		if err != nil {
			continue
		}
		for _, tx := range txs {
			for i, vout := range tx.Vout {
				if vout.Address == addr {
					createdAt := time.Time{}
					if tx.Status.Confirmed {
						createdAt = time.Unix(tx.Status.Blocktime, 0)
					}
					utxos = append(utxos, explorer.Utxo{
						Txid:      tx.Txid,
						Vout:      uint32(i),
						Amount:    vout.Amount,
						CreatedAt: createdAt,
					})
				}
			}
		}
	}

	return utxos, nil
}

func (a *covenantArkClient) getClaimableBoardingUtxos(ctx context.Context) ([]explorer.Utxo, error) {
	offchainAddrs, boardingAddrs, _, err := a.wallet.GetAddresses(ctx)
	if err != nil {
		return nil, err
	}

	claimable := make([]explorer.Utxo, 0)
	now := time.Now()

	_, myPubkey, _, err := common.DecodeAddress(offchainAddrs[0])
	if err != nil {
		return nil, err
	}

	myPubkeyStr := hex.EncodeToString(schnorr.SerializePubKey(myPubkey))
	descriptorStr := strings.ReplaceAll(
		a.BoardingDescriptorTemplate, "USER", myPubkeyStr,
	)

	boardingScript, err := tree.ParseVtxoScript(descriptorStr)
	if err != nil {
		return nil, err
	}

	var boardingTimeout uint

	if defaultVtxo, ok := boardingScript.(*tree.DefaultVtxoScript); ok {
		boardingTimeout = defaultVtxo.ExitDelay
	} else {
		return nil, fmt.Errorf("unsupported boarding descriptor: %s", descriptorStr)
	}

	for _, addr := range boardingAddrs {
		boardingUtxos, err := a.explorer.GetUtxos(addr)
		if err != nil {
			return nil, err
		}

		for _, utxo := range boardingUtxos {
			u := utxo.ToUtxo(boardingTimeout)

			if u.SpendableAt.Before(now) {
				continue
			}
			claimable = append(claimable, u)
		}
	}

	return claimable, nil
}

func (a *covenantArkClient) sendOnchain(
	ctx context.Context, receivers []Receiver,
) (string, error) {
	if a.wallet.IsLocked() {
		return "", fmt.Errorf("wallet is locked")
	}

	pset, err := psetv2.New(nil, nil, nil)
	if err != nil {
		return "", err
	}
	updater, err := psetv2.NewUpdater(pset)
	if err != nil {
		return "", err
	}

	net := utils.ToElementsNetwork(a.Network)

	targetAmount := uint64(0)
	for _, receiver := range receivers {
		if receiver.Amount() < a.Dust {
			return "", fmt.Errorf("invalid amount (%d), must be greater than dust %d", receiver.Amount(), a.Dust)
		}
		targetAmount += receiver.Amount()

		script, err := address.ToOutputScript(receiver.To())
		if err != nil {
			return "", err
		}

		if err := updater.AddOutputs([]psetv2.OutputArgs{
			{
				Asset:  net.AssetID,
				Amount: receiver.Amount(),
				Script: script,
			},
		}); err != nil {
			return "", err
		}
	}

	utxos, change, err := a.coinSelectOnchain(
		ctx, targetAmount, nil,
	)
	if err != nil {
		return "", err
	}

	if err := a.addInputs(ctx, updater, utxos); err != nil {
		return "", err
	}

	if change > 0 {
		_, changeAddr, err := a.wallet.NewAddress(ctx, true)
		if err != nil {
			return "", err
		}

		changeScript, err := address.ToOutputScript(changeAddr)
		if err != nil {
			return "", err
		}

		if err := updater.AddOutputs([]psetv2.OutputArgs{
			{
				Asset:  net.AssetID,
				Amount: change,
				Script: changeScript,
			},
		}); err != nil {
			return "", err
		}
	}

	utx, err := pset.UnsignedTx()
	if err != nil {
		return "", err
	}

	vBytes := utx.VirtualSize()
	feeAmount := uint64(math.Ceil(float64(vBytes) * 0.5))

	if change > feeAmount {
		updater.Pset.Outputs[len(updater.Pset.Outputs)-1].Value = change - feeAmount
	} else if change == feeAmount {
		updater.Pset.Outputs = updater.Pset.Outputs[:len(updater.Pset.Outputs)-1]
	} else { // change < feeAmount
		if change > 0 {
			updater.Pset.Outputs = updater.Pset.Outputs[:len(updater.Pset.Outputs)-1]
		}
		// reselect the difference
		selected, newChange, err := a.coinSelectOnchain(
			ctx, feeAmount-change, utxos,
		)
		if err != nil {
			return "", err
		}

		if err := a.addInputs(ctx, updater, selected); err != nil {
			return "", err
		}

		if newChange > 0 {
			_, changeAddr, err := a.wallet.NewAddress(ctx, true)
			if err != nil {
				return "", err
			}

			changeScript, err := address.ToOutputScript(changeAddr)
			if err != nil {
				return "", err
			}

			if err := updater.AddOutputs([]psetv2.OutputArgs{
				{
					Asset:  net.AssetID,
					Amount: newChange,
					Script: changeScript,
				},
			}); err != nil {
				return "", err
			}
		}
	}

	if err := updater.AddOutputs([]psetv2.OutputArgs{
		{
			Asset:  net.AssetID,
			Amount: feeAmount,
		},
	}); err != nil {
		return "", err
	}

	tx, err := pset.ToBase64()
	if err != nil {
		return "", err
	}
	signedTx, err := a.wallet.SignTransaction(ctx, a.explorer, tx)
	if err != nil {
		return "", err
	}

	pset, err = psetv2.NewPsetFromBase64(signedTx)
	if err != nil {
		return "", err
	}

	if err := psetv2.FinalizeAll(pset); err != nil {
		return "", err
	}

	return pset.ToBase64()
}

func (a *covenantArkClient) sendOffchain(
	ctx context.Context, withExpiryCoinselect bool, receivers []Receiver,
) (string, error) {
	if a.wallet.IsLocked() {
		return "", fmt.Errorf("wallet is locked")
	}

	offchainAddrs, _, _, err := a.wallet.GetAddresses(ctx)
	if err != nil {
		return "", err
	}
	if len(offchainAddrs) <= 0 {
		return "", fmt.Errorf("no funds detected")
	}

	_, _, aspPubKey, err := common.DecodeAddress(offchainAddrs[0])
	if err != nil {
		return "", err
	}

	receiversOutput := make([]client.Output, 0)
	sumOfReceivers := uint64(0)

	for _, receiver := range receivers {
		_, _, aspKey, err := common.DecodeAddress(receiver.To())
		if err != nil {
			return "", fmt.Errorf("invalid receiver address: %s", err)
		}

		if !bytes.Equal(
			aspPubKey.SerializeCompressed(), aspKey.SerializeCompressed(),
		) {
			return "", fmt.Errorf("invalid receiver address '%s': must be associated with the connected service provider", receiver.To())
		}

		if receiver.Amount() < a.Dust {
			return "", fmt.Errorf("invalid amount (%d), must be greater than dust %d", receiver.Amount(), a.Dust)
		}

		desc, err := a.offchainAddressToDefaultVtxoDescriptor(receiver.To())
		if err != nil {
			return "", err
		}

		receiversOutput = append(receiversOutput, client.Output{
			Address: desc,
			Amount:  receiver.Amount(),
		})
		sumOfReceivers += receiver.Amount()
	}

	vtxos := make([]client.Vtxo, 0)
	for _, offchainAddr := range offchainAddrs {
		spendableVtxos, err := a.getVtxos(ctx, offchainAddr, withExpiryCoinselect)
		if err != nil {
			return "", err
		}
		vtxos = append(vtxos, spendableVtxos...)
	}

	selectedCoins, changeAmount, err := utils.CoinSelect(
		vtxos, sumOfReceivers, a.Dust, withExpiryCoinselect,
	)
	if err != nil {
		return "", err
	}

	if changeAmount > 0 {
		offchainAddr, _, err := a.wallet.NewAddress(ctx, true)
		if err != nil {
			return "", err
		}

		desc, err := a.offchainAddressToDefaultVtxoDescriptor(offchainAddr)
		if err != nil {
			return "", err
		}

		changeReceiver := client.Output{
			Descriptor: desc,
			Amount:     changeAmount,
		}
		receiversOutput = append(receiversOutput, changeReceiver)
	}

	offchainAddr, _, err := a.wallet.NewAddress(ctx, false)
	if err != nil {
		return "", err
	}

	_, myKey, _, err := common.DecodeAddress(offchainAddr)
	if err != nil {
		return "", err
	}

	signingPubkey := hex.EncodeToString(schnorr.SerializePubKey(myKey))

	inputs := make([]client.Input, 0, len(selectedCoins))
	for _, coin := range selectedCoins {
		inputs = append(inputs, client.Input{
			Outpoint: client.Outpoint{
				Txid: coin.Txid,
				VOut: coin.VOut,
			},
			Descriptor:    coin.Descriptor,
			SigningPubkey: signingPubkey,
		})
	}

	paymentID, err := a.client.RegisterPayment(
		ctx, inputs, "", // ephemeralPublicKey is not required for covenant
	)
	if err != nil {
		return "", err
	}

	if err := a.client.ClaimPayment(
		ctx, paymentID, receiversOutput,
	); err != nil {
		return "", err
	}

	log.Infof("payment registered with id: %s", paymentID)

	poolTxID, err := a.handleRoundStream(
		ctx, paymentID, selectedCoins, false, receiversOutput,
	)
	if err != nil {
		return "", err
	}

	return poolTxID, nil
}

func (a *covenantArkClient) addInputs(
	ctx context.Context,
	updater *psetv2.Updater,
	utxos []explorer.Utxo,
) error {
	// TODO works only with single-key wallet
	offchain, _, err := a.wallet.NewAddress(ctx, false)
	if err != nil {
		return err
	}

	_, userPubkey, aspPubkey, err := common.DecodeAddress(offchain)
	if err != nil {
		return err
	}

	for _, utxo := range utxos {
		sequence, err := utxo.Sequence()
		if err != nil {
			return err
		}

		if err := updater.AddInputs([]psetv2.InputArgs{
			{
				Txid:     utxo.Txid,
				TxIndex:  utxo.Vout,
				Sequence: sequence,
			},
		}); err != nil {
			return err
		}

		vtxoScript := &tree.DefaultVtxoScript{
			Owner:     userPubkey,
			Asp:       aspPubkey,
			ExitDelay: utxo.Delay,
		}

		forfeitClosure := &tree.MultisigClosure{
			Pubkey:    userPubkey,
			AspPubkey: aspPubkey,
		}

		forfeitLeaf, err := forfeitClosure.Leaf()
		if err != nil {
			return err
		}

		_, taprootTree, err := vtxoScript.TapTree()
		if err != nil {
			return err
		}

		leafProof, err := taprootTree.GetTaprootMerkleProof(forfeitLeaf.TapHash())
		if err != nil {
			return err
		}

		controlBlock, err := taproot.ParseControlBlock(leafProof.Script)
		if err != nil {
			return err
		}

		inputIndex := len(updater.Pset.Inputs) - 1

		if err := updater.AddInTapLeafScript(
			inputIndex,
			psetv2.TapLeafScript{
				TapElementsLeaf: taproot.NewBaseTapElementsLeaf(leafProof.Script),
				ControlBlock:    *controlBlock,
			},
		); err != nil {
			return err
		}
	}

	return nil
}

func (a *covenantArkClient) handleRoundStream(
	ctx context.Context,
	paymentID string,
	vtxosToSign []client.Vtxo,
	mustSignRoundTx bool,
	receivers []client.Output,
) (string, error) {
	eventsCh, err := a.client.GetEventStream(ctx, paymentID)
	if err != nil {
		return "", err
	}

	var pingStop func()
	for pingStop == nil {
		pingStop = a.ping(ctx, paymentID)
	}

	defer pingStop()

	for {
		select {
		case <-ctx.Done():
			return "", ctx.Err()
		case notify := <-eventsCh:
			if notify.Err != nil {
				return "", err
			}

			switch event := notify.Event; event.(type) {
			case client.RoundFinalizedEvent:
				return event.(client.RoundFinalizedEvent).Txid, nil
			case client.RoundFailedEvent:
				return "", fmt.Errorf("round failed: %s", event.(client.RoundFailedEvent).Reason)
			case client.RoundFinalizationEvent:
				pingStop()
				log.Info("a round finalization started")

				signedForfeitTxs, signedRoundTx, err := a.handleRoundFinalization(
					ctx, event.(client.RoundFinalizationEvent), vtxosToSign, mustSignRoundTx, receivers,
				)
				if err != nil {
					return "", err
				}

				if len(signedForfeitTxs) <= 0 && len(vtxosToSign) > 0 {
					log.Info("no forfeit txs to sign, waiting for the next round")
					continue
				}

				log.Info("finalizing payment... ")
				if err := a.client.FinalizePayment(ctx, signedForfeitTxs, signedRoundTx); err != nil {
					return "", err
				}

				log.Info("done.")
				log.Info("waiting for round finalization...")
			}
		}
	}
}

func (a *covenantArkClient) handleRoundFinalization(
	ctx context.Context, event client.RoundFinalizationEvent,
	vtxos []client.Vtxo, mustSignRoundTx bool, receivers []client.Output,
) (signedForfeits []string, signedRoundTx string, err error) {
	if err = a.validateCongestionTree(event, receivers); err != nil {
		return
	}

	if len(vtxos) > 0 {
		signedForfeits, err = a.loopAndSign(
			ctx, event.ForfeitTxs, vtxos, event.Connectors,
		)
		if err != nil {
			return
		}
	}

	if mustSignRoundTx {
		signedRoundTx, err = a.wallet.SignTransaction(ctx, a.explorer, event.Tx)
		if err != nil {
			return
		}
	}

	return
}

func (a *covenantArkClient) validateCongestionTree(
	event client.RoundFinalizationEvent, receivers []client.Output,
) error {
	poolTx := event.Tx
	ptx, err := psetv2.NewPsetFromBase64(poolTx)
	if err != nil {
		return err
	}

	connectors := event.Connectors

	if !utils.IsLiquidOnchainOnly(receivers) {
		if err := tree.ValidateCongestionTree(
			event.Tree, poolTx, a.StoreData.AspPubkey, a.RoundLifetime,
		); err != nil {
			return err
		}
	}

	if err := common.ValidateConnectors(poolTx, connectors); err != nil {
		return err
	}

	if err := a.validateReceivers(
		ptx, receivers, event.Tree,
	); err != nil {
		return err
	}

	log.Infoln("congestion tree validated")

	return nil
}

func (a *covenantArkClient) validateReceivers(
	ptx *psetv2.Pset,
	receivers []client.Output,
	congestionTree tree.CongestionTree,
) error {
	for _, receiver := range receivers {
<<<<<<< HEAD
		isOnChain, onchainScript, _, err := utils.DecodeReceiverAddress(
=======
		isOnChain, onchainScript, userPubkey, err := utils.ParseLiquidAddress(
>>>>>>> 2174e4b0
			receiver.Address,
		)
		if err != nil {
			return err
		}

		if isOnChain {
			if err := a.validateOnChainReceiver(ptx, receiver, onchainScript); err != nil {
				return err
			}
		} else {
			if err := a.validateOffChainReceiver(
				congestionTree, receiver,
			); err != nil {
				return err
			}
		}
	}
	return nil
}

func (a *covenantArkClient) validateOnChainReceiver(
	ptx *psetv2.Pset,
	receiver client.Output,
	onchainScript []byte,
) error {
	found := false
	for _, output := range ptx.Outputs {
		if bytes.Equal(output.Script, onchainScript) {
			if output.Value != receiver.Amount {
				return fmt.Errorf(
					"invalid collaborative exit output amount: got %d, want %d",
					output.Value, receiver.Amount,
				)
			}
			found = true
			break
		}
	}
	if !found {
		return fmt.Errorf("collaborative exit output not found: %s", receiver.Address)
	}
	return nil
}

func (a *covenantArkClient) validateOffChainReceiver(
	congestionTree tree.CongestionTree,
	receiver client.Output,
) error {
	found := false

	receiverVtxoScript, err := tree.ParseVtxoScript(receiver.Descriptor)
	if err != nil {
		return err
	}

	outputTapKey, _, err := receiverVtxoScript.TapTree()
	if err != nil {
		return err
	}

	leaves := congestionTree.Leaves()
	for _, leaf := range leaves {
		tx, err := psetv2.NewPsetFromBase64(leaf.Tx)
		if err != nil {
			return err
		}

		for _, output := range tx.Outputs {
			if len(output.Script) == 0 {
				continue
			}
			if bytes.Equal(output.Script[2:], schnorr.SerializePubKey(outputTapKey)) {
				if output.Value == receiver.Amount {
					found = true
					break
				}
			}
		}

		if found {
			break
		}
	}

	if !found {
		return fmt.Errorf("off-chain send output not found: %s", receiver.Address)
	}
	return nil
}

func (a *covenantArkClient) loopAndSign(
	ctx context.Context,
	forfeitTxs []string, vtxosToSign []client.Vtxo, connectors []string,
) ([]string, error) {
	signedForfeits := make([]string, 0)

	connectorsTxids := make([]string, 0, len(connectors))
	for _, connector := range connectors {
		p, _ := psetv2.NewPsetFromBase64(connector)
		utx, _ := p.UnsignedTx()
		txid := utx.TxHash().String()
		connectorsTxids = append(connectorsTxids, txid)
	}

	for _, forfeitTx := range forfeitTxs {
		pset, err := psetv2.NewPsetFromBase64(forfeitTx)
		if err != nil {
			return nil, err
		}

		for _, input := range pset.Inputs {
			inputTxid := chainhash.Hash(input.PreviousTxid).String()
			for _, coin := range vtxosToSign {
				if inputTxid == coin.Txid {
					signedPset, err := a.signForfeitTx(ctx, forfeitTx, pset, connectorsTxids)
					if err != nil {
						return nil, err
					}
					signedForfeits = append(signedForfeits, signedPset)
				}
			}
		}
	}

	return signedForfeits, nil
}

func (a *covenantArkClient) signForfeitTx(
	ctx context.Context, txStr string, tx *psetv2.Pset, connectorsTxids []string,
) (string, error) {
	connectorTxid := chainhash.Hash(tx.Inputs[0].PreviousTxid).String()
	connectorFound := false
	for _, id := range connectorsTxids {
		if id == connectorTxid {
			connectorFound = true
			break
		}
	}
	if !connectorFound {
		return "", fmt.Errorf("connector txid %s not found in the connectors list", connectorTxid)
	}

	return a.wallet.SignTransaction(ctx, a.explorer, txStr)
}

func (a *covenantArkClient) coinSelectOnchain(
	ctx context.Context, targetAmount uint64, exclude []explorer.Utxo,
) ([]explorer.Utxo, uint64, error) {
	offchainAddrs, boardingAddrs, redemptionAddrs, err := a.wallet.GetAddresses(ctx)
	if err != nil {
		return nil, 0, err
	}

	_, myPubkey, _, err := common.DecodeAddress(offchainAddrs[0])
	if err != nil {
		return nil, 0, err
	}

	myPubkeyStr := hex.EncodeToString(schnorr.SerializePubKey(myPubkey))
	descriptorStr := strings.ReplaceAll(
		a.BoardingDescriptorTemplate, "USER", myPubkeyStr,
	)
	boardingScript, err := tree.ParseVtxoScript(descriptorStr)
	if err != nil {
		return nil, 0, err
	}

	var boardingTimeout uint

	if defaultVtxo, ok := boardingScript.(*tree.DefaultVtxoScript); ok {
		boardingTimeout = defaultVtxo.ExitDelay
	} else {
		return nil, 0, fmt.Errorf("unsupported boarding descriptor: %s", descriptorStr)
	}

	now := time.Now()

	fetchedUtxos := make([]explorer.Utxo, 0)
	for _, addr := range boardingAddrs {
		utxos, err := a.explorer.GetUtxos(addr)
		if err != nil {
			return nil, 0, err
		}

		for _, utxo := range utxos {
			u := utxo.ToUtxo(boardingTimeout)
			if u.SpendableAt.Before(now) {
				fetchedUtxos = append(fetchedUtxos, u)
			}
		}
	}

	selected := make([]explorer.Utxo, 0)
	selectedAmount := uint64(0)
	for _, utxo := range fetchedUtxos {
		if selectedAmount >= targetAmount {
			break
		}

		for _, excluded := range exclude {
			if utxo.Txid == excluded.Txid && utxo.Vout == excluded.Vout {
				continue
			}
		}

		selected = append(selected, utxo)
		selectedAmount += utxo.Amount
	}

	if selectedAmount >= targetAmount {
		return selected, selectedAmount - targetAmount, nil
	}

	fetchedUtxos = make([]explorer.Utxo, 0)
	for _, addr := range redemptionAddrs {
		utxos, err := a.explorer.GetUtxos(addr)
		if err != nil {
			return nil, 0, err
		}

		for _, utxo := range utxos {
			u := utxo.ToUtxo(uint(a.UnilateralExitDelay))
			if u.SpendableAt.Before(now) {
				fetchedUtxos = append(fetchedUtxos, u)
			}
		}
	}

	for _, utxo := range fetchedUtxos {
		if selectedAmount >= targetAmount {
			break
		}

		for _, excluded := range exclude {
			if utxo.Txid == excluded.Txid && utxo.Vout == excluded.Vout {
				continue
			}
		}

		selected = append(selected, utxo)
		selectedAmount += utxo.Amount
	}

	if selectedAmount < targetAmount {
		return nil, 0, fmt.Errorf(
			"not enough funds to cover amount %d", targetAmount,
		)
	}

	return selected, selectedAmount - targetAmount, nil
}

func (a *covenantArkClient) getRedeemBranches(
	ctx context.Context, vtxos []client.Vtxo,
) (map[string]*redemption.CovenantRedeemBranch, error) {
	congestionTrees := make(map[string]tree.CongestionTree, 0)
	redeemBranches := make(map[string]*redemption.CovenantRedeemBranch, 0)

	for i := range vtxos {
		vtxo := vtxos[i]
		if _, ok := congestionTrees[vtxo.RoundTxid]; !ok {
			round, err := a.client.GetRound(ctx, vtxo.RoundTxid)
			if err != nil {
				return nil, err
			}

			congestionTrees[vtxo.RoundTxid] = round.Tree
		}

		redeemBranch, err := redemption.NewCovenantRedeemBranch(
			a.explorer, congestionTrees[vtxo.RoundTxid], vtxo,
		)
		if err != nil {
			return nil, err
		}

		redeemBranches[vtxo.Txid] = redeemBranch
	}

	return redeemBranches, nil
}

func (a *covenantArkClient) getOffchainBalance(
	ctx context.Context, addr string, computeVtxoExpiration bool,
) (uint64, map[int64]uint64, error) {
	amountByExpiration := make(map[int64]uint64, 0)

	vtxos, err := a.getVtxos(ctx, addr, computeVtxoExpiration)
	if err != nil {
		return 0, nil, err
	}
	var balance uint64
	for _, vtxo := range vtxos {
		balance += vtxo.Amount

		if vtxo.ExpiresAt != nil {
			expiration := vtxo.ExpiresAt.Unix()

			if _, ok := amountByExpiration[expiration]; !ok {
				amountByExpiration[expiration] = 0
			}

			amountByExpiration[expiration] += vtxo.Amount
		}
	}

	return balance, amountByExpiration, nil
}

func (a *covenantArkClient) getVtxos(
	ctx context.Context, addr string, computeVtxoExpiration bool,
) ([]client.Vtxo, error) {
	vtxos, _, err := a.client.ListVtxos(ctx, addr)
	if err != nil {
		return nil, err
	}

	if !computeVtxoExpiration {
		return vtxos, nil
	}

	redeemBranches, err := a.getRedeemBranches(ctx, vtxos)
	if err != nil {
		return nil, err
	}

	for vtxoTxid, branch := range redeemBranches {
		expiration, err := branch.ExpiresAt()
		if err != nil {
			return nil, err
		}

		for i, vtxo := range vtxos {
			if vtxo.Txid == vtxoTxid {
				vtxos[i].ExpiresAt = expiration
				break
			}
		}
	}

	return vtxos, nil
}

func (a *covenantArkClient) selfTransferAllPendingPayments(
	ctx context.Context, boardingUtxo []explorer.Utxo, myself client.Output, mypubkey string,
) (string, error) {
	inputs := make([]client.Input, 0, len(boardingUtxo))

	boardingDescriptor := strings.ReplaceAll(
		a.BoardingDescriptorTemplate, "USER", mypubkey,
	)

	for _, utxo := range boardingUtxo {
		inputs = append(inputs, client.Input{
			Outpoint: client.Outpoint{
				Txid: utxo.Txid,
				VOut: utxo.Vout,
			},
			Descriptor:    boardingDescriptor,
			SigningPubkey: mypubkey,
		})
	}

	outputs := []client.Output{myself}

	paymentID, err := a.client.RegisterPayment(ctx, inputs, "") // ephemeralPublicKey is not required for covenant
	if err != nil {
		return "", err
	}

	if err := a.client.ClaimPayment(ctx, paymentID, outputs); err != nil {
		return "", err
	}

	roundTxid, err := a.handleRoundStream(
		ctx, paymentID, make([]client.Vtxo, 0), len(boardingUtxo) > 0, outputs,
	)
	if err != nil {
		return "", err
	}

	return roundTxid, nil
}

<<<<<<< HEAD
func (a *covenantArkClient) offchainAddressToDefaultVtxoDescriptor(addr string) (string, error) {
	_, userPubKey, aspPubkey, err := common.DecodeAddress(addr)
	if err != nil {
		return "", err
	}

	vtxoScript := tree.DefaultVtxoScript{
		Owner:     userPubKey,
		Asp:       aspPubkey,
		ExitDelay: uint(a.UnilateralExitDelay),
	}

	return vtxoScript.ToDescriptor(), nil
=======
func (a *covenantArkClient) getBoardingTxs(ctx context.Context) (transactions []Transaction) {
	utxos, err := a.getClaimableBoardingUtxos(ctx)
	if err != nil {
		return nil
	}

	isPending := make(map[string]bool)
	for _, u := range utxos {
		isPending[u.Txid] = true
	}

	allUtxos, err := a.getAllBoardingUtxos(ctx)
	if err != nil {
		return nil
	}

	for _, u := range allUtxos {
		pending := false
		if isPending[u.Txid] {
			pending = true
		}
		transactions = append(transactions, Transaction{
			BoardingTxid: u.Txid,
			Amount:       u.Amount,
			Type:         TxReceived,
			Pending:      pending,
			Claimed:      !pending,
			CreatedAt:    u.CreatedAt,
		})
	}
	return
}

func vtxosToTxsCovenant(
	roundLifetime int64, spendable, spent []client.Vtxo, boardingTxs []Transaction,
) ([]Transaction, error) {
	transactions := make([]Transaction, 0)
	unconfirmedBoardingTxs := make([]Transaction, 0)
	for _, tx := range boardingTxs {
		emptyTime := time.Time{}
		if tx.CreatedAt == emptyTime {
			unconfirmedBoardingTxs = append(unconfirmedBoardingTxs, tx)
			continue
		}
		transactions = append(transactions, tx)
	}

	for _, v := range append(spendable, spent...) {
		// get vtxo amount
		amount := int(v.Amount)
		if !v.Pending {
			continue
		}
		// find other spent vtxos that spent this one
		relatedVtxos := findVtxosBySpentBy(spent, v.Txid)
		for _, r := range relatedVtxos {
			if r.Amount < math.MaxInt64 {
				rAmount := int(r.Amount)
				amount -= rAmount
			}
		}
		// what kind of tx was this? send or receive?
		txType := TxReceived
		if amount < 0 {
			txType = TxSent
		}
		// check if is a pending tx
		pending := false
		claimed := true
		if len(v.RoundTxid) == 0 && len(v.SpentBy) == 0 {
			pending = true
			claimed = false
		}
		// get redeem txid
		redeemTxid := ""
		if len(v.RedeemTx) > 0 {
			txid, err := getRedeemTxidCovenant(v.RedeemTx)
			if err != nil {
				return nil, err
			}
			redeemTxid = txid
		}
		// add transaction
		transactions = append(transactions, Transaction{
			RoundTxid:  v.RoundTxid,
			RedeemTxid: redeemTxid,
			Amount:     uint64(math.Abs(float64(amount))),
			Type:       txType,
			Pending:    pending,
			Claimed:    claimed,
			CreatedAt:  getCreatedAtFromExpiry(roundLifetime, *v.ExpiresAt),
		})
	}

	// Sort the slice by age
	sort.Slice(transactions, func(i, j int) bool {
		txi := transactions[i]
		txj := transactions[j]
		if txi.CreatedAt.Equal(txj.CreatedAt) {
			return txi.Type > txj.Type
		}
		return txi.CreatedAt.After(txj.CreatedAt)
	})

	return append(unconfirmedBoardingTxs, transactions...), nil
}

func getRedeemTxidCovenant(redeemTx string) (string, error) {
	redeemPtx, err := psetv2.NewPsetFromBase64(redeemTx)
	if err != nil {
		return "", fmt.Errorf("failed to parse redeem tx: %s", err)
	}

	tx, err := redeemPtx.UnsignedTx()
	if err != nil {
		return "", fmt.Errorf("failed to get txid from redeem tx: %s", err)
	}

	return tx.TxHash().String(), nil
>>>>>>> 2174e4b0
}<|MERGE_RESOLUTION|>--- conflicted
+++ resolved
@@ -1106,7 +1106,7 @@
 
 	connectors := event.Connectors
 
-	if !utils.IsLiquidOnchainOnly(receivers) {
+	if !utils.IsOnchainOnly(receivers) {
 		if err := tree.ValidateCongestionTree(
 			event.Tree, poolTx, a.StoreData.AspPubkey, a.RoundLifetime,
 		); err != nil {
@@ -1135,11 +1135,7 @@
 	congestionTree tree.CongestionTree,
 ) error {
 	for _, receiver := range receivers {
-<<<<<<< HEAD
-		isOnChain, onchainScript, _, err := utils.DecodeReceiverAddress(
-=======
-		isOnChain, onchainScript, userPubkey, err := utils.ParseLiquidAddress(
->>>>>>> 2174e4b0
+		isOnChain, onchainScript, _, err := utils.ParseLiquidAddress(
 			receiver.Address,
 		)
 		if err != nil {
@@ -1525,7 +1521,6 @@
 	return roundTxid, nil
 }
 
-<<<<<<< HEAD
 func (a *covenantArkClient) offchainAddressToDefaultVtxoDescriptor(addr string) (string, error) {
 	_, userPubKey, aspPubkey, err := common.DecodeAddress(addr)
 	if err != nil {
@@ -1539,7 +1534,8 @@
 	}
 
 	return vtxoScript.ToDescriptor(), nil
-=======
+}
+
 func (a *covenantArkClient) getBoardingTxs(ctx context.Context) (transactions []Transaction) {
 	utxos, err := a.getClaimableBoardingUtxos(ctx)
 	if err != nil {
@@ -1659,5 +1655,4 @@
 	}
 
 	return tx.TxHash().String(), nil
->>>>>>> 2174e4b0
 }