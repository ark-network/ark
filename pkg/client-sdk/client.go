package arksdk

import (
	"bytes"
	"context"
	"crypto/sha256"
	"encoding/hex"
	"errors"
	"fmt"
	"io"
	"math"
	"sort"
	"strings"
	"sync"
	"time"

	"github.com/ark-network/ark/common"
	"github.com/ark-network/ark/common/bip322"
	"github.com/ark-network/ark/common/note"
	"github.com/ark-network/ark/common/tree"
	"github.com/ark-network/ark/pkg/client-sdk/client"
	"github.com/ark-network/ark/pkg/client-sdk/explorer"
	"github.com/ark-network/ark/pkg/client-sdk/indexer"
	"github.com/ark-network/ark/pkg/client-sdk/internal/utils"
	"github.com/ark-network/ark/pkg/client-sdk/redemption"
	"github.com/ark-network/ark/pkg/client-sdk/types"
	"github.com/ark-network/ark/pkg/client-sdk/wallet"
	"github.com/btcsuite/btcd/btcec/v2/schnorr"
	"github.com/btcsuite/btcd/btcutil"
	"github.com/btcsuite/btcd/btcutil/psbt"
	"github.com/btcsuite/btcd/chaincfg/chainhash"
	"github.com/btcsuite/btcd/txscript"
	"github.com/btcsuite/btcd/wire"
	"github.com/decred/dcrd/dcrec/secp256k1/v4"
	"github.com/lightningnetwork/lnd/input"
	"github.com/lightningnetwork/lnd/lntypes"
	log "github.com/sirupsen/logrus"
)

var (
	ErrWaitingForConfirmation = fmt.Errorf("waiting for confirmation(s), please retry later")
)

// SettleOptions is only available for covenantless clients
// it allows to customize the vtxo signing process
type SettleOptions struct {
	ExtraSignerSessions    []tree.SignerSession
	WalletSignerDisabled   bool
	SelectRecoverableVtxos bool

	CancelCh <-chan struct{}
	EventsCh chan<- any
}

// name alias, sub-dust vtxos are recoverable vtxos
var WithSubDustVtxos = WithRecoverableVtxos

func WithRecoverableVtxos(o any) error {
	opts, err := checkSettleOptionsType(o)
	if err != nil {
		return err
	}

	opts.SelectRecoverableVtxos = true
	return nil
}

func WithEventsCh(ch chan<- any) Option {
	return func(o any) error {
		opts, err := checkSettleOptionsType(o)
		if err != nil {
			return err
		}

		opts.EventsCh = ch
		return nil
	}
}

// WithoutWalletSigner disables the wallet signer
func WithoutWalletSigner(o any) error {
	opts, err := checkSettleOptionsType(o)
	if err != nil {
		return err
	}

	opts.WalletSignerDisabled = true
	return nil
}

// WithExtraSigner allows to use a set of custom signer for the vtxo tree signing process
func WithExtraSigner(signerSessions ...tree.SignerSession) Option {
	return func(o any) error {
		opts, err := checkSettleOptionsType(o)
		if err != nil {
			return err
		}

		if len(signerSessions) == 0 {
			return fmt.Errorf("no signer sessions provided")
		}

		opts.ExtraSignerSessions = signerSessions
		return nil
	}
}

// WithCancelCh allows to cancel the settlement process
func WithCancelCh(ch <-chan struct{}) Option {
	return func(o any) error {
		opts, err := checkSettleOptionsType(o)
		if err != nil {
			return err
		}

		opts.CancelCh = ch
		return nil
	}
}

type covenantlessArkClient struct {
	*arkClient
}

func NewArkClient(sdkStore types.Store) (ArkClient, error) {
	cfgData, err := sdkStore.ConfigStore().GetData(context.Background())
	if err != nil {
		return nil, err
	}

	if cfgData != nil {
		return nil, ErrAlreadyInitialized
	}

	return &covenantlessArkClient{
		&arkClient{
			store: sdkStore,
		},
	}, nil
}

func LoadArkClient(sdkStore types.Store) (ArkClient, error) {
	if sdkStore == nil {
		return nil, fmt.Errorf("missin sdk repository")
	}

	cfgData, err := sdkStore.ConfigStore().GetData(context.Background())
	if err != nil {
		return nil, err
	}
	if cfgData == nil {
		return nil, ErrNotInitialized
	}

	clientSvc, err := getClient(
		supportedClients, cfgData.ClientType, cfgData.ServerUrl,
	)
	if err != nil {
		return nil, fmt.Errorf("failed to setup transport client: %s", err)
	}

	explorerSvc, err := getExplorer(cfgData.ExplorerURL, cfgData.Network.Name)
	if err != nil {
		return nil, fmt.Errorf("failed to setup explorer: %s", err)
	}

	indexerSvc, err := getIndexer(cfgData.ClientType, cfgData.ServerUrl)
	if err != nil {
		return nil, fmt.Errorf("failed to setup indexer: %s", err)
	}

	walletSvc, err := getWallet(
		sdkStore.ConfigStore(),
		cfgData,
		supportedWallets,
	)
	if err != nil {
		return nil, fmt.Errorf("failed to setup wallet: %s", err)
	}

	covenantlessClient := covenantlessArkClient{
		&arkClient{
			Config:   cfgData,
			wallet:   walletSvc,
			store:    sdkStore,
			explorer: explorerSvc,
			client:   clientSvc,
			indexer:  indexerSvc,
		},
	}

	if cfgData.WithTransactionFeed {
		txStreamCtx, txStreamCtxCancel := context.WithCancel(context.Background())
		covenantlessClient.txStreamCtxCancel = txStreamCtxCancel
		if err := covenantlessClient.refreshDb(context.Background()); err != nil {
			return nil, err
		}
		go covenantlessClient.listenForArkTxs(txStreamCtx)
		if cfgData.UtxoMaxAmount != 0 {
			go covenantlessClient.listenForBoardingTxs(txStreamCtx)
		}
	}

	return &covenantlessClient, nil
}

func LoadArkClientWithWallet(
	sdkStore types.Store, walletSvc wallet.WalletService,
) (ArkClient, error) {
	if sdkStore == nil {
		return nil, fmt.Errorf("missin sdk repository")
	}

	if walletSvc == nil {
		return nil, fmt.Errorf("missin wallet service")
	}

	cfgData, err := sdkStore.ConfigStore().GetData(context.Background())
	if err != nil {
		return nil, err
	}
	if cfgData == nil {
		return nil, ErrNotInitialized
	}

	clientSvc, err := getClient(
		supportedClients, cfgData.ClientType, cfgData.ServerUrl,
	)
	if err != nil {
		return nil, fmt.Errorf("failed to setup transport client: %s", err)
	}

	explorerSvc, err := getExplorer(cfgData.ExplorerURL, cfgData.Network.Name)
	if err != nil {
		return nil, fmt.Errorf("failed to setup explorer: %s", err)
	}

	indexerSvc, err := getIndexer(cfgData.ClientType, cfgData.ServerUrl)
	if err != nil {
		return nil, fmt.Errorf("failed to setup indexer: %s", err)
	}

	covenantlessClient := covenantlessArkClient{
		&arkClient{
			Config:   cfgData,
			wallet:   walletSvc,
			store:    sdkStore,
			explorer: explorerSvc,
			client:   clientSvc,
			indexer:  indexerSvc,
		},
	}

	if cfgData.WithTransactionFeed {
		txStreamCtx, txStreamCtxCancel := context.WithCancel(context.Background())
		covenantlessClient.txStreamCtxCancel = txStreamCtxCancel
		if err := covenantlessClient.refreshDb(context.Background()); err != nil {
			return nil, err
		}
		go covenantlessClient.listenForArkTxs(txStreamCtx)
		if cfgData.UtxoMaxAmount != 0 {
			go covenantlessClient.listenForBoardingTxs(txStreamCtx)
		}
	}

	return &covenantlessClient, nil
}

func (a *covenantlessArkClient) Init(ctx context.Context, args InitArgs) error {
	if err := a.init(ctx, args); err != nil {
		return err
	}

	if args.WithTransactionFeed {
		txStreamCtx, txStreamCtxCancel := context.WithCancel(context.Background())
		a.txStreamCtxCancel = txStreamCtxCancel
		if err := a.refreshDb(context.Background()); err != nil {
			return err
		}
		go a.listenForArkTxs(txStreamCtx)
		if a.UtxoMaxAmount != 0 {
			go a.listenForBoardingTxs(txStreamCtx)
		}
	}

	return nil
}

func (a *covenantlessArkClient) InitWithWallet(ctx context.Context, args InitWithWalletArgs) error {
	if err := a.initWithWallet(ctx, args); err != nil {
		return err
	}

	if a.WithTransactionFeed {
		txStreamCtx, txStreamCtxCancel := context.WithCancel(context.Background())
		a.txStreamCtxCancel = txStreamCtxCancel
		if err := a.refreshDb(context.Background()); err != nil {
			return err
		}
		go a.listenForArkTxs(txStreamCtx)
		if a.UtxoMaxAmount != 0 {
			go a.listenForBoardingTxs(txStreamCtx)
		}
	}

	return nil
}

func (a *covenantlessArkClient) Balance(
	ctx context.Context, computeVtxoExpiration bool,
) (*Balance, error) {
	if a.wallet == nil {
		return nil, fmt.Errorf("wallet not initialized")
	}

	onchainAddrs, offchainAddrs, boardingAddrs, redeemAddrs, err := a.wallet.GetAddresses(ctx)
	if err != nil {
		return nil, err
	}

	if a.UtxoMaxAmount == 0 {
		balance, amountByExpiration, err := a.getOffchainBalance(
			ctx, computeVtxoExpiration,
		)
		if err != nil {
			return nil, err
		}

		nextExpiration, details := getOffchainBalanceDetails(amountByExpiration)

		return &Balance{
			OffchainBalance: OffchainBalance{
				Total:          balance,
				NextExpiration: getFancyTimeExpiration(nextExpiration),
				Details:        details,
			},
		}, nil
	}

	const nbWorkers = 4
	wg := &sync.WaitGroup{}
	wg.Add(nbWorkers * len(offchainAddrs))

	chRes := make(chan balanceRes, nbWorkers*len(offchainAddrs))
	for i := range offchainAddrs {
		boardingAddr := boardingAddrs[i]
		redeemAddr := redeemAddrs[i]

		go func() {
			defer wg.Done()
			balance, amountByExpiration, err := a.getOffchainBalance(
				ctx, computeVtxoExpiration,
			)
			if err != nil {
				chRes <- balanceRes{err: err}
				return
			}

			chRes <- balanceRes{
				offchainBalance:             balance,
				offchainBalanceByExpiration: amountByExpiration,
			}
		}()

		getDelayedBalance := func(addr string) {
			defer wg.Done()

			spendableBalance, lockedBalance, err := a.explorer.GetRedeemedVtxosBalance(
				addr, a.UnilateralExitDelay,
			)
			if err != nil {
				chRes <- balanceRes{err: err}
				return
			}

			chRes <- balanceRes{
				onchainSpendableBalance: spendableBalance,
				onchainLockedBalance:    lockedBalance,
				err:                     err,
			}
		}

		go func() {
			defer wg.Done()
			totalOnchainBalance := uint64(0)
			for _, addr := range onchainAddrs {
				balance, err := a.explorer.GetBalance(addr)
				if err != nil {
					chRes <- balanceRes{err: err}
					return
				}
				totalOnchainBalance += balance
			}
			chRes <- balanceRes{onchainSpendableBalance: totalOnchainBalance}
		}()

		go getDelayedBalance(boardingAddr.Address)
		go getDelayedBalance(redeemAddr.Address)
	}

	wg.Wait()

	lockedOnchainBalance := []LockedOnchainBalance{}
	details := make([]VtxoDetails, 0)
	offchainBalance, onchainBalance := uint64(0), uint64(0)
	nextExpiration := int64(0)
	count := 0
	for res := range chRes {
		if res.err != nil {
			return nil, res.err
		}
		if res.offchainBalance > 0 {
			offchainBalance = res.offchainBalance
		}
		if res.onchainSpendableBalance > 0 {
			onchainBalance += res.onchainSpendableBalance
		}
		nextExpiration, details = getOffchainBalanceDetails(res.offchainBalanceByExpiration)

		if res.onchainLockedBalance != nil {
			for timestamp, amount := range res.onchainLockedBalance {
				fancyTime := time.Unix(timestamp, 0).Format(time.RFC3339)
				lockedOnchainBalance = append(
					lockedOnchainBalance,
					LockedOnchainBalance{
						SpendableAt: fancyTime,
						Amount:      amount,
					},
				)
			}
		}

		count++
		if count == nbWorkers {
			break
		}
	}

	return &Balance{
		OnchainBalance: OnchainBalance{
			SpendableAmount: onchainBalance,
			LockedAmount:    lockedOnchainBalance,
		},
		OffchainBalance: OffchainBalance{
			Total:          offchainBalance,
			NextExpiration: getFancyTimeExpiration(nextExpiration),
			Details:        details,
		},
	}, nil
}

func (a *covenantlessArkClient) OnboardAgainAllExpiredBoardings(
	ctx context.Context,
) (string, error) {
	if err := a.safeCheck(); err != nil {
		return "", err
	}

	if a.UtxoMaxAmount == 0 {
		return "", fmt.Errorf("operation not allowed by the server")
	}

	_, _, boardingAddr, err := a.wallet.NewAddress(ctx, false)
	if err != nil {
		return "", err
	}

	return a.sendExpiredBoardingUtxos(ctx, boardingAddr.Address)
}

func (a *covenantlessArkClient) WithdrawFromAllExpiredBoardings(
	ctx context.Context, to string,
) (string, error) {
	if err := a.safeCheck(); err != nil {
		return "", err
	}

	if _, err := btcutil.DecodeAddress(to, nil); err != nil {
		return "", fmt.Errorf("invalid receiver address '%s': must be onchain", to)
	}

	return a.sendExpiredBoardingUtxos(ctx, to)
}

func (a *covenantlessArkClient) SendOffChain(
	ctx context.Context, withExpiryCoinselect bool, receivers []types.Receiver,
) (string, error) {
	if err := a.safeCheck(); err != nil {
		return "", err
	}

	if len(receivers) <= 0 {
		return "", fmt.Errorf("missing receivers")
	}

	_, offchainAddrs, _, _, err := a.wallet.GetAddresses(ctx)
	if err != nil {
		return "", err
	}

	expectedServerPubkey := schnorr.SerializePubKey(a.ServerPubKey)
	sumOfReceivers := uint64(0)

	for _, receiver := range receivers {
		if receiver.IsOnchain() {
			return "", fmt.Errorf("all receiver addresses must be offchain addresses")
		}

		addr, err := common.DecodeAddress(receiver.To)
		if err != nil {
			return "", fmt.Errorf("invalid receiver address: %s", err)
		}

		rcvServerPubkey := schnorr.SerializePubKey(addr.Server)
		if !bytes.Equal(expectedServerPubkey, rcvServerPubkey) {
			return "", fmt.Errorf(
				"invalid receiver address '%s': expected server %x, got %x",
				receiver.To, expectedServerPubkey, rcvServerPubkey,
			)
		}

		sumOfReceivers += receiver.Amount
	}

	vtxos := make([]client.TapscriptsVtxo, 0)
	opts := &CoinSelectOptions{
		WithExpirySorting: withExpiryCoinselect,
	}
	spendableVtxos, err := a.getVtxos(ctx, opts)
	if err != nil {
		return "", err
	}

	for _, offchainAddr := range offchainAddrs {
		for _, v := range spendableVtxos {
			vtxoAddr, err := v.Address(a.ServerPubKey, a.Network)
			if err != nil {
				return "", err
			}

			if vtxoAddr == offchainAddr.Address {
				vtxos = append(vtxos, client.TapscriptsVtxo{
					Vtxo:       v,
					Tapscripts: offchainAddr.Tapscripts,
				})
			}
		}
	}

	// do not include boarding utxos
	_, selectedCoins, changeAmount, err := utils.CoinSelect(
		nil, vtxos, sumOfReceivers, a.Dust, withExpiryCoinselect,
	)
	if err != nil {
		return "", err
	}

	if changeAmount > 0 {
		receivers = append(receivers, types.Receiver{
			To: offchainAddrs[0].Address, Amount: changeAmount,
		})
	}

	inputs := make([]arkTxInput, 0, len(selectedCoins))

	for _, coin := range selectedCoins {
		vtxoScript, err := tree.ParseVtxoScript(coin.Tapscripts)
		if err != nil {
			return "", err
		}

		forfeitClosure := vtxoScript.ForfeitClosures()[0]

		forfeitScript, err := forfeitClosure.Script()
		if err != nil {
			return "", err
		}

		forfeitLeaf := txscript.NewBaseTapLeaf(forfeitScript)

		inputs = append(inputs, arkTxInput{
			coin,
			forfeitLeaf.TapHash(),
		})
	}

	checkpointExitScript := &tree.CSVMultisigClosure{
		Locktime: a.UnilateralExitDelay,
		MultisigClosure: tree.MultisigClosure{
			PubKeys: []*secp256k1.PublicKey{a.ServerPubKey},
		},
	}

	arkTx, checkpointTxs, err := buildOffchainTx(inputs, receivers, checkpointExitScript, a.Dust)
	if err != nil {
		return "", err
	}

	signedArkTx, err := a.wallet.SignTransaction(ctx, a.explorer, arkTx)
	if err != nil {
		return "", err
	}

	// TODO store signed ark tx client side ?
	arkTxid, _, signedCheckpointTxs, err := a.client.SubmitTx(ctx, signedArkTx, checkpointTxs)
	if err != nil {
		return "", err
	}

	finalCheckpoints := make([]string, 0, len(signedCheckpointTxs))

	for _, checkpoint := range signedCheckpointTxs {
		signedTx, err := a.wallet.SignTransaction(ctx, a.explorer, checkpoint)
		if err != nil {
			return "", nil
		}
		finalCheckpoints = append(finalCheckpoints, signedTx)
	}

	if err = a.client.FinalizeTx(ctx, arkTxid, finalCheckpoints); err != nil {
		return "", err
	}

	return arkTxid, nil
}

func (a *covenantlessArkClient) RedeemNotes(
	ctx context.Context, notes []string, opts ...Option,
) (string, error) {
	if err := a.safeCheck(); err != nil {
		return "", err
	}

	amount := uint64(0)

	options := &SettleOptions{}
	for _, opt := range opts {
		if err := opt(options); err != nil {
			return "", err
		}
	}

	for _, vStr := range notes {
		v, err := note.NewFromString(vStr)
		if err != nil {
			return "", err
		}
		amount += uint64(v.Value)
	}

	_, offchainAddrs, _, _, err := a.wallet.GetAddresses(ctx)
	if err != nil {
		return "", err
	}
	if len(offchainAddrs) <= 0 {
		return "", fmt.Errorf("no funds detected")
	}

	receiversOutput := []types.Receiver{{
		To:     offchainAddrs[0].Address,
		Amount: amount,
	}}

	return a.joinBatchWithRetry(ctx, notes, receiversOutput, *options, nil, nil)
}

func (a *covenantlessArkClient) StartUnilateralExit(ctx context.Context) error {
	if err := a.safeCheck(); err != nil {
		return err
	}

	vtxos, err := a.getVtxos(ctx, nil)
	if err != nil {
		return err
	}

	totalVtxosAmount := uint64(0)
	for _, vtxo := range vtxos {
		totalVtxosAmount += vtxo.Amount
	}

	// transactionsMap avoid duplicates
	transactionsMap := make(map[string]struct{}, 0)
	transactions := make([]string, 0)

	redeemBranches, err := a.getRedeemBranches(ctx, vtxos)
	if err != nil {
		return err
	}

	isWaitingForConfirmation := false

	for _, branch := range redeemBranches {
		branchTxs, err := branch.RedeemPath()
		if err != nil {
			if err, ok := err.(redemption.ErrPendingConfirmation); ok {
				// the branch tx is in the mempool, we must wait for confirmation
				// print only, do not make the function to fail
				// continue to try other branches
				log.Info(err.Error())
				isWaitingForConfirmation = true
				continue
			}

			return err
		}

		if len(branchTxs) <= 0 {
			continue
		}

		// due to current P2A relay policy, we can't broadcast the branch tx until its parent tx is
		// confirmed so we'll broadcast only the first tx of every branch
		firstTx := branchTxs[0]

		if _, ok := transactionsMap[firstTx]; !ok {
			transactions = append(transactions, firstTx)
			transactionsMap[firstTx] = struct{}{}
		}
	}

	if len(transactions) == 0 {
		if isWaitingForConfirmation {
			return ErrWaitingForConfirmation
		}

		return nil
	}

	for _, parent := range transactions {
		var parentTx wire.MsgTx
		if err := parentTx.Deserialize(hex.NewDecoder(strings.NewReader(parent))); err != nil {
			return err
		}

		child, err := a.bumpAnchorTx(ctx, &parentTx)
		if err != nil {
			return err
		}

		// broadcast the package (parent + child)
		packageResponse, err := a.explorer.Broadcast(parent, child)
		if err != nil {
			return err
		}

		log.Infof("package broadcasted: %s", packageResponse)
	}

	return nil
}

// bumpAnchorTx builds and signs a transaction bumping the fees for a given tx with P2A output.
// Makes use of the onchain P2TR account to select UTXOs to pay fees for parent.
func (a *covenantlessArkClient) bumpAnchorTx(
	ctx context.Context, parent *wire.MsgTx,
) (string, error) {
	anchor, err := tree.FindAnchorOutpoint(parent)
	if err != nil {
		return "", err
	}

	// estimate for the size of the bump transaction
	weightEstimator := input.TxWeightEstimator{}

	// WeightEstimator doesn't support P2A size, using P2WSH will lead to a small overestimation
	// TODO use the exact P2A size
	weightEstimator.AddNestedP2WSHInput(lntypes.VByte(3).ToWU())

	// We assume only one UTXO will be selected to have a correct estimation
	weightEstimator.AddTaprootKeySpendInput(txscript.SigHashDefault)
	weightEstimator.AddP2TROutput()

	childVSize := weightEstimator.Weight().ToVB()

	packageSize := childVSize + computeVSize(parent)
	feeRate, err := a.explorer.GetFeeRate()
	if err != nil {
		return "", err
	}

	fees := uint64(math.Ceil(float64(packageSize) * feeRate))

	addresses, _, _, _, err := a.wallet.GetAddresses(ctx)
	if err != nil {
		return "", err
	}

	selectedCoins := make([]explorer.Utxo, 0)
	selectedAmount := uint64(0)
	amountToSelect := int64(fees) - tree.ANCHOR_VALUE
	for _, addr := range addresses {
		utxos, err := a.explorer.GetUtxos(addr)
		if err != nil {
			return "", err
		}

		for _, utxo := range utxos {
			selectedCoins = append(selectedCoins, utxo)
			selectedAmount += utxo.Amount
			amountToSelect -= int64(selectedAmount)
			if amountToSelect <= 0 {
				break
			}
		}
	}

	if amountToSelect > 0 {
		return "", fmt.Errorf("not enough funds to select %d", amountToSelect)
	}

	changeAmount := selectedAmount - fees

	newAddr, _, _, err := a.wallet.NewAddress(ctx, true)
	if err != nil {
		return "", err
	}

	addr, err := btcutil.DecodeAddress(newAddr, nil)
	if err != nil {
		return "", err
	}

	pkScript, err := txscript.PayToAddrScript(addr)
	if err != nil {
		return "", err
	}

	inputs := []*wire.OutPoint{anchor}
	sequences := []uint32{
		wire.MaxTxInSequenceNum,
	}
	outputs := []*wire.TxOut{
		{
			Value:    int64(changeAmount),
			PkScript: pkScript,
		},
	}

	for _, utxo := range selectedCoins {
		txid, err := chainhash.NewHashFromStr(utxo.Txid)
		if err != nil {
			return "", err
		}
		inputs = append(inputs, &wire.OutPoint{
			Hash:  *txid,
			Index: utxo.Vout,
		})
		sequences = append(sequences, wire.MaxTxInSequenceNum)
	}

	ptx, err := psbt.New(inputs, outputs, 3, 0, sequences)
	if err != nil {
		return "", err
	}

	ptx.Inputs[0].WitnessUtxo = tree.AnchorOutput()

	b64, err := ptx.B64Encode()
	if err != nil {
		return "", err
	}

	tx, err := a.wallet.SignTransaction(ctx, a.explorer, b64)
	if err != nil {
		return "", err
	}

	signedPtx, err := psbt.NewFromRawBytes(strings.NewReader(tx), true)
	if err != nil {
		return "", err
	}

	for inIndex := range signedPtx.Inputs[1:] {
		if _, err := psbt.MaybeFinalize(signedPtx, inIndex+1); err != nil {
			return "", err
		}
	}

	childTx, err := tree.ExtractWithAnchors(signedPtx)
	if err != nil {
		return "", err
	}

	var serializedTx bytes.Buffer
	if err := childTx.Serialize(&serializedTx); err != nil {
		return "", err
	}

	return hex.EncodeToString(serializedTx.Bytes()), nil
}

func (a *covenantlessArkClient) CompleteUnilateralExit(
	ctx context.Context, to string,
) (string, error) {
	if err := a.safeCheck(); err != nil {
		return "", err
	}

	if len(to) == 0 {
		newAddr, _, _, err := a.wallet.NewAddress(ctx, false)
		if err != nil {
			return "", err
		}

		to = newAddr
	} else if _, err := btcutil.DecodeAddress(to, nil); err != nil {
		return "", fmt.Errorf("invalid receiver address '%s': must be onchain", to)
	}

	return a.completeUnilateralExit(ctx, to)
}

func (a *covenantlessArkClient) CollaborativeExit(
	ctx context.Context, addr string, amount uint64, computeVtxoExpiry bool, opts ...Option,
) (string, error) {
	if err := a.safeCheck(); err != nil {
		return "", err
	}

	if a.UtxoMaxAmount == 0 {
		return "", fmt.Errorf("operation not allowed by the server")
	}

	options := &SettleOptions{}
	for _, opt := range opts {
		if err := opt(options); err != nil {
			return "", err
		}
	}

	netParams := utils.ToBitcoinNetwork(a.Network)
	if _, err := btcutil.DecodeAddress(addr, &netParams); err != nil {
		return "", fmt.Errorf("invalid onchain address")
	}

	receivers := []types.Receiver{{To: addr, Amount: amount}}

	boardingUtxos, vtxos, changeAmount, err := a.selectFunds(
		ctx, computeVtxoExpiry, options.SelectRecoverableVtxos, amount,
	)
	if err != nil {
		return "", err
	}

	if changeAmount > 0 {
		_, offchainAddr, _, err := a.wallet.NewAddress(ctx, true)
		if err != nil {
			return "", err
		}

		receivers = append(receivers, types.Receiver{
			To:     offchainAddr.Address,
			Amount: changeAmount,
		})
	}

	return a.joinBatchWithRetry(ctx, nil, receivers, *options, vtxos, boardingUtxos)
}

func (a *covenantlessArkClient) Settle(ctx context.Context, opts ...Option) (string, error) {
	if err := a.safeCheck(); err != nil {
		return "", err
	}

	return a.sendOffchain(ctx, false, nil, opts...)
}

func (a *covenantlessArkClient) GetTransactionHistory(
	ctx context.Context,
) ([]types.Transaction, error) {
	if err := a.safeCheck(); err != nil {
		return nil, err
	}

	if a.WithTransactionFeed {
		history, err := a.store.TransactionStore().GetAllTransactions(ctx)
		if err != nil {
			return nil, err
		}
		sort.SliceStable(history, func(i, j int) bool {
			return history[i].CreatedAt.IsZero() || history[i].CreatedAt.After(history[j].CreatedAt)
		})
		return history, nil
	}

	spendableVtxos, spentVtxos, err := a.ListVtxos(ctx)
	if err != nil {
		return nil, err
	}

	boardingTxs, commitmentTxsToIgnore, err := a.getBoardingTxs(ctx)
	if err != nil {
		return nil, err
	}

	offchainTxs, err := vtxosToTxHistory(
		spendableVtxos, spentVtxos, commitmentTxsToIgnore, a.indexer,
	)
	if err != nil {
		return nil, err
	}

	history := append(boardingTxs, offchainTxs...)
	// Sort the slice by age
	sort.SliceStable(history, func(i, j int) bool {
		return history[i].CreatedAt.IsZero() || history[i].CreatedAt.After(history[j].CreatedAt)
	})

	return history, nil
}

func (a *covenantlessArkClient) RegisterIntent(
	ctx context.Context, vtxos []types.Vtxo, boardingUtxos []types.Utxo, notes []string,
	outputs []types.Receiver, cosignersPublicKeys []string,
) (string, error) {
	vtxosWithTapscripts, err := a.populateVtxosWithTapscripts(ctx, vtxos)
	if err != nil {
		return "", err
	}

	inputs, exitLeaves, tapscripts, notesWitnesses, err := toBIP322Inputs(
		boardingUtxos, vtxosWithTapscripts, notes,
	)
	if err != nil {
		return "", err
	}

	bip322Signature, bip322Message, err := a.makeRegisterIntentBIP322Signature(
		inputs, exitLeaves, tapscripts,
		outputs, cosignersPublicKeys, notesWitnesses,
	)
	if err != nil {
		return "", err
	}

	return a.client.RegisterIntent(ctx, bip322Signature, bip322Message)
}

func (a *covenantlessArkClient) DeleteIntent(
	ctx context.Context, vtxos []types.Vtxo, boardingUtxos []types.Utxo, notes []string,
) error {
	vtxosWithTapscripts, err := a.populateVtxosWithTapscripts(ctx, vtxos)
	if err != nil {
		return err
	}

	inputs, exitLeaves, _, notesWitnesses, err := toBIP322Inputs(
		boardingUtxos, vtxosWithTapscripts, notes,
	)
	if err != nil {
		return err
	}

	bip322Signature, bip322Message, err := a.makeDeleteIntentBIP322Signature(
		inputs, exitLeaves, notesWitnesses,
	)
	if err != nil {
		return err
	}

	return a.client.DeleteIntent(ctx, bip322Signature, bip322Message)
}

func (a *covenantlessArkClient) listenForArkTxs(ctx context.Context) {
	eventChan, closeFunc, err := a.client.GetTransactionsStream(ctx)
	if err != nil {
		log.WithError(err).Error("failed to get transaction stream")
		return
	}
	defer closeFunc()

	ctxBg := context.Background()
	for {
		select {
		case event, ok := <-eventChan:
			if !ok {
				continue
			}
			if errors.Is(event.Err, io.EOF) {
				closeFunc()
				return
			}

			if event.Err != nil {
				log.WithError(event.Err).Warn("received error in transaction stream")
				continue
			}

			_, offchainAddrs, _, _, err := a.wallet.GetAddresses(ctx)
			if err != nil {
				log.WithError(err).Error("failed to get offchain addresses")
				continue
			}

			myPubkeys := make(map[string]struct{})
			for _, addr := range offchainAddrs {
				// nolint:all
				decoded, _ := common.DecodeAddress(addr.Address)
				pubkey := hex.EncodeToString(decoded.VtxoTapKey.SerializeCompressed()[1:])
				myPubkeys[pubkey] = struct{}{}
			}

			if event.CommitmentTx != nil {
				if err := a.handleCommitmentTx(ctxBg, myPubkeys, event.CommitmentTx); err != nil {
					log.WithError(err).Error("failed to process commitment tx")
					continue
				}
			}

			if event.ArkTx != nil {
				if err := a.handleArkTx(ctxBg, myPubkeys, event.ArkTx); err != nil {
					log.WithError(err).Error("failed to process ark tx")
					continue
				}
			}
		case <-ctx.Done():
			return
		}
	}
}

func (a *covenantlessArkClient) refreshDb(ctx context.Context) error {
	// fetch new data
	spendableVtxos, spentVtxos, err := a.ListVtxos(ctx)
	if err != nil {
		return err
	}

	boardingTxs, commitmentTxsToIgnore, err := a.getBoardingTxs(ctx)
	if err != nil {
		return err
	}

	offchainTxs, err := vtxosToTxHistory(
		spendableVtxos, spentVtxos, commitmentTxsToIgnore, a.indexer,
	)
	if err != nil {
		return err
	}

	newTxs := append(offchainTxs, boardingTxs...)
	if err := a.refreshTxDb(newTxs); err != nil {
		return err
	}

	return a.refreshVtxoDb(spendableVtxos, spentVtxos)
}

func (a *covenantlessArkClient) refreshTxDb(newTxs []types.Transaction) error {
	ctx := context.Background()

	// fetch old data
	oldTxs, err := a.store.TransactionStore().GetAllTransactions(ctx)
	if err != nil {
		return err
	}

	// build a map for quick lookups
	oldTxsMap := make(map[string]types.Transaction, len(oldTxs))
	txsToUpdate := make(map[string]types.Transaction, 0)
	for _, tx := range oldTxs {
		if tx.CreatedAt.IsZero() || !tx.Settled {
			txsToUpdate[tx.TransactionKey.String()] = tx
		}
		oldTxsMap[tx.TransactionKey.String()] = tx
	}

	txsToAdd := make([]types.Transaction, 0, len(newTxs))
	txsToReplace := make([]types.Transaction, 0, len(newTxs))
	for _, tx := range newTxs {
		if _, ok := oldTxsMap[tx.TransactionKey.String()]; !ok {
			txsToAdd = append(txsToAdd, tx)
			continue
		}

		if _, ok := txsToUpdate[tx.TransactionKey.String()]; ok {
			txsToReplace = append(txsToReplace, tx)
		}
	}

	if len(txsToAdd) > 0 {
		count, err := a.store.TransactionStore().AddTransactions(ctx, txsToAdd)
		if err != nil {
			return err
		}
		log.Debugf("added %d new transaction(s)", count)
	}
	if len(txsToReplace) > 0 {
		count, err := a.store.TransactionStore().UpdateTransactions(ctx, txsToReplace)
		if err != nil {
			return err
		}
		log.Debugf("updated %d transaction(s)", count)
	}

	return nil
}

func (a *covenantlessArkClient) refreshVtxoDb(spendableVtxos, spentVtxos []types.Vtxo) error {
	ctx := context.Background()

	oldSpendableVtxos, _, err := a.store.VtxoStore().GetAllVtxos(ctx)
	if err != nil {
		return err
	}

	oldSpendableVtxoMap := make(map[types.VtxoKey]types.Vtxo, 0)
	for _, v := range oldSpendableVtxos {
		oldSpendableVtxoMap[v.VtxoKey] = v
	}

	vtxosToAdd := make([]types.Vtxo, 0, len(spendableVtxos))
	for _, vtxo := range spendableVtxos {
		if _, ok := oldSpendableVtxoMap[vtxo.VtxoKey]; !ok {
			vtxosToAdd = append(vtxosToAdd, vtxo)
		}
	}

	vtxosToReplace := make([]types.Vtxo, 0, len(spentVtxos))
	for _, vtxo := range spentVtxos {
		if _, ok := oldSpendableVtxoMap[vtxo.VtxoKey]; ok {
			vtxosToReplace = append(vtxosToReplace, vtxo)
		}
	}

	if len(vtxosToAdd) > 0 {
		count, err := a.store.VtxoStore().AddVtxos(ctx, vtxosToAdd)
		if err != nil {
			return err
		}
		log.Debugf("added %d new vtxo(s)", count)
	}
	if len(vtxosToReplace) > 0 {
		count, err := a.store.VtxoStore().UpdateVtxos(ctx, vtxosToReplace)
		if err != nil {
			return err
		}
		log.Debugf("updated %d vtxo(s)", count)
	}

	return nil
}

func (a *covenantlessArkClient) listenForBoardingTxs(ctx context.Context) {
	ticker := time.NewTicker(2 * time.Second)
	defer ticker.Stop()

	for {
		select {
		case <-ticker.C:
			_, _, boardingAddrs, _, err := a.wallet.GetAddresses(ctx)
			if err != nil {
				log.WithError(err).Error("failed to get all boarding addresses")
				continue
			}
			txsToAdd, txsToConfirm, rbfTxs, err := a.getBoardingTransactions(ctx, boardingAddrs)
			if err != nil {
				log.WithError(err).Error("failed to get pending transactions")
				continue
			}

			if len(txsToAdd) > 0 {
				count, err := a.store.TransactionStore().AddTransactions(
					ctx, txsToAdd,
				)
				if err != nil {
					log.WithError(err).Error("failed to add new boarding transactions")
					continue
				}
				log.Debugf("added %d boarding transaction(s)", count)
			}

			if len(txsToConfirm) > 0 {
				count, err := a.store.TransactionStore().ConfirmTransactions(
					ctx, txsToConfirm, time.Now(),
				)
				if err != nil {
					log.WithError(err).Error("failed to update boarding transactions")
					continue
				}
				log.Debugf("confirmed %d boarding transaction(s)", count)
			}

			if len(rbfTxs) > 0 {
				count, err := a.store.TransactionStore().RbfTransactions(ctx, rbfTxs)
				if err != nil {
					log.WithError(err).Error("failed to update rbf boarding transactions")
					continue
				}
				log.Debugf("replaced %d transaction(s)", count)
			}
		case <-ctx.Done():
			return
		}
	}
}

func (a *covenantlessArkClient) getBoardingTransactions(
	ctx context.Context, boardingAddrs []wallet.TapscriptsAddress,
) ([]types.Transaction, []string, map[string]types.Transaction, error) {
	oldTxs, err := a.store.TransactionStore().GetAllTransactions(ctx)
	if err != nil {
		return nil, nil, nil, err
	}

	rbfTxs := make(map[string]types.Transaction, 0)
	replacements := make(map[string]struct{}, 0)
	for _, tx := range oldTxs {
		if tx.BoardingTxid != "" && tx.CreatedAt.IsZero() {
			isRbf, replacedBy, timestamp, err := a.explorer.IsRBFTx(tx.BoardingTxid, tx.Hex)
			if err != nil {
				return nil, nil, nil, err
			}
			if isRbf {
				txHex, err := a.explorer.GetTxHex(replacedBy)
				if err != nil {
					return nil, nil, nil, err
				}
				rawTx := &wire.MsgTx{}
				if err := rawTx.Deserialize(strings.NewReader(txHex)); err != nil {
					return nil, nil, nil, err
				}
				amount := uint64(0)
				netParams := utils.ToBitcoinNetwork(a.Network)
				for _, addr := range boardingAddrs {
					decoded, err := btcutil.DecodeAddress(addr.Address, &netParams)
					if err != nil {
						return nil, nil, nil, err
					}
					pkScript, err := txscript.PayToAddrScript(decoded)
					if err != nil {
						return nil, nil, nil, err
					}
					for _, out := range rawTx.TxOut {
						if bytes.Equal(out.PkScript, pkScript) {
							amount = uint64(out.Value)
							break
						}
					}
					if amount > 0 {
						break
					}
				}
				rbfTxs[tx.BoardingTxid] = types.Transaction{
					TransactionKey: types.TransactionKey{
						BoardingTxid: replacedBy,
					},
					CreatedAt: time.Unix(timestamp, 0),
					Hex:       txHex,
					Amount:    amount,
				}
				replacements[replacedBy] = struct{}{}
			}
		}
	}

	boardingUtxos, err := a.getClaimableBoardingUtxos(ctx, boardingAddrs, nil)
	if err != nil {
		return nil, nil, nil, err
	}

	txsToAdd := make([]types.Transaction, 0)
	txsToConfirm := make([]string, 0)
	for _, u := range boardingUtxos {
		if _, ok := replacements[u.Txid]; ok {
			continue
		}

		found := false
		for _, tx := range oldTxs {
			if tx.BoardingTxid == u.Txid {
				found = true
				if tx.CreatedAt.IsZero() && tx.CreatedAt != u.CreatedAt {
					txsToConfirm = append(txsToConfirm, tx.TransactionKey.String())
				}
				break
			}
		}

		if found {
			continue
		}

		txsToAdd = append(txsToAdd, types.Transaction{
			TransactionKey: types.TransactionKey{
				BoardingTxid: u.Txid,
			},
			Amount:    u.Amount,
			Type:      types.TxReceived,
			CreatedAt: u.CreatedAt,
			Hex:       u.Tx,
		})
	}

	return txsToAdd, txsToConfirm, rbfTxs, nil
}

func (a *covenantlessArkClient) sendExpiredBoardingUtxos(
	ctx context.Context, to string,
) (string, error) {
	netParams := utils.ToBitcoinNetwork(a.Network)
	rcvAddr, err := btcutil.DecodeAddress(to, &netParams)
	if err != nil {
		return "", err
	}

	pkscript, err := txscript.PayToAddrScript(rcvAddr)
	if err != nil {
		return "", err
	}

	utxos, err := a.getExpiredBoardingUtxos(ctx, nil)
	if err != nil {
		return "", err
	}

	targetAmount := uint64(0)
	for _, u := range utxos {
		targetAmount += u.Amount
	}

	if targetAmount == 0 {
		return "", fmt.Errorf("no expired boarding funds available")
	}

	ptx, err := psbt.New(nil, nil, 2, 0, nil)
	if err != nil {
		return "", err
	}

	updater, err := psbt.NewUpdater(ptx)
	if err != nil {
		return "", err
	}

	updater.Upsbt.UnsignedTx.AddTxOut(&wire.TxOut{
		Value:    int64(targetAmount),
		PkScript: pkscript,
	})
	updater.Upsbt.Outputs = append(updater.Upsbt.Outputs, psbt.POutput{})

	if err := a.addInputs(ctx, updater, utxos); err != nil {
		return "", err
	}

	vbytes := computeVSize(updater.Upsbt.UnsignedTx)
	feeRate, err := a.explorer.GetFeeRate()
	if err != nil {
		return "", err
	}
	feeAmount := uint64(math.Ceil(float64(vbytes)*feeRate) + 50)

	if targetAmount-feeAmount <= a.Dust {
		return "", fmt.Errorf("not enough funds to cover network fees")
	}

	updater.Upsbt.UnsignedTx.TxOut[0].Value -= int64(feeAmount)

	unsignedTx, _ := ptx.B64Encode()

	signedTx, err := a.wallet.SignTransaction(ctx, a.explorer, unsignedTx)
	if err != nil {
		return "", err
	}

	ptx, err = psbt.NewFromRawBytes(strings.NewReader(signedTx), true)
	if err != nil {
		return "", err
	}

	for i := range ptx.Inputs {
		if err := psbt.Finalize(ptx, i); err != nil {
			return "", err
		}
	}

	return ptx.B64Encode()
}

func (a *covenantlessArkClient) completeUnilateralExit(
	ctx context.Context, to string,
) (string, error) {
	netParams := utils.ToBitcoinNetwork(a.Network)
	rcvAddr, err := btcutil.DecodeAddress(to, &netParams)
	if err != nil {
		return "", err
	}

	pkscript, err := txscript.PayToAddrScript(rcvAddr)
	if err != nil {
		return "", err
	}

	utxos, err := a.getMatureUtxos(ctx)
	if err != nil {
		return "", err
	}

	targetAmount := uint64(0)
	for _, u := range utxos {
		targetAmount += u.Amount
	}

	if targetAmount == 0 {
		return "", fmt.Errorf("no mature funds available")
	}

	ptx, err := psbt.New(nil, nil, 2, 0, nil)
	if err != nil {
		return "", err
	}

	updater, err := psbt.NewUpdater(ptx)
	if err != nil {
		return "", err
	}

	updater.Upsbt.UnsignedTx.AddTxOut(&wire.TxOut{
		Value:    int64(targetAmount),
		PkScript: pkscript,
	})
	updater.Upsbt.Outputs = append(updater.Upsbt.Outputs, psbt.POutput{})

	if err := a.addInputs(ctx, updater, utxos); err != nil {
		return "", err
	}

	vbytes := computeVSize(updater.Upsbt.UnsignedTx)
	feeRate, err := a.explorer.GetFeeRate()
	if err != nil {
		return "", err
	}

	feeAmount := uint64(math.Ceil(float64(vbytes)*feeRate) + 50)

	if targetAmount-feeAmount <= a.Dust {
		return "", fmt.Errorf("not enough funds to cover network fees")
	}

	updater.Upsbt.UnsignedTx.TxOut[0].Value -= int64(feeAmount)

	unsignedTx, _ := ptx.B64Encode()

	signedTx, err := a.wallet.SignTransaction(ctx, a.explorer, unsignedTx)
	if err != nil {
		return "", err
	}

	ptx, err = psbt.NewFromRawBytes(strings.NewReader(signedTx), true)
	if err != nil {
		return "", err
	}

	for i := range ptx.Inputs {
		if err := psbt.Finalize(ptx, i); err != nil {
			return "", err
		}
	}

	tx, err := psbt.Extract(ptx)
	if err != nil {
		return "", err
	}

	buf := bytes.NewBuffer(nil)
	if err := tx.Serialize(buf); err != nil {
		return "", err
	}

	txHex := hex.EncodeToString(buf.Bytes())
	return a.explorer.Broadcast(txHex)
}

func (a *covenantlessArkClient) selectFunds(
	ctx context.Context, computeVtxoExpiry bool, selectRecoverableVtxos bool, amount uint64,
) ([]types.Utxo, []client.TapscriptsVtxo, uint64, error) {
	_, offchainAddrs, boardingAddrs, _, err := a.wallet.GetAddresses(ctx)
	if err != nil {
		return nil, nil, 0, err
	}
	if len(offchainAddrs) <= 0 {
		return nil, nil, 0, fmt.Errorf("no offchain addresses found")
	}

	vtxos := make([]client.TapscriptsVtxo, 0)
	opts := &CoinSelectOptions{
		WithExpirySorting:      computeVtxoExpiry,
		SelectRecoverableVtxos: selectRecoverableVtxos,
	}
	spendableVtxos, err := a.getVtxos(ctx, opts)
	if err != nil {
		return nil, nil, 0, err
	}

	for _, offchainAddr := range offchainAddrs {
		for _, v := range spendableVtxos {
			vtxoAddr, err := v.Address(a.ServerPubKey, a.Network)
			if err != nil {
				return nil, nil, 0, err
			}

			if vtxoAddr == offchainAddr.Address {
				vtxos = append(vtxos, client.TapscriptsVtxo{
					Vtxo:       v,
					Tapscripts: offchainAddr.Tapscripts,
				})
			}
		}
	}

	boardingUtxos, err := a.getClaimableBoardingUtxos(ctx, boardingAddrs, nil)
	if err != nil {
		return nil, nil, 0, err
	}

	var selectedBoardingCoins []types.Utxo
	var selectedCoins []client.TapscriptsVtxo

	// if no receivers, self send all selected coins
	if amount <= 0 {
		selectedBoardingCoins = boardingUtxos
		selectedCoins = vtxos

		amount := uint64(0)
		for _, utxo := range boardingUtxos {
			amount += utxo.Amount
		}
		for _, utxo := range vtxos {
			amount += utxo.Amount
		}

		return selectedBoardingCoins, selectedCoins, 0, nil
	}

	return utils.CoinSelect(
		boardingUtxos, vtxos, amount, a.Dust, computeVtxoExpiry,
	)
}

func (a *covenantlessArkClient) sendOffchain(
	ctx context.Context, computeVtxoExpiry bool, receivers []types.Receiver, settleOpts ...Option,
) (string, error) {
	options := &SettleOptions{}
	for _, opt := range settleOpts {
		if err := opt(options); err != nil {
			return "", err
		}
	}

	if a.wallet.IsLocked() {
		return "", fmt.Errorf("wallet is locked")
	}

	expectedServerPubkey := schnorr.SerializePubKey(a.ServerPubKey)
	outputs := make([]types.Receiver, 0)
	sumOfReceivers := uint64(0)

	// validate receivers and create outputs
	for _, receiver := range receivers {
		rcvAddr, err := common.DecodeAddress(receiver.To)
		if err != nil {
			return "", fmt.Errorf("invalid receiver address: %s", err)
		}

		rcvServerPubkey := schnorr.SerializePubKey(rcvAddr.Server)

		if !bytes.Equal(expectedServerPubkey, rcvServerPubkey) {
			return "", fmt.Errorf(
				"invalid receiver address '%s': expected server %x, got %x",
				receiver.To, expectedServerPubkey, rcvServerPubkey,
			)
		}

		if receiver.Amount < a.Dust {
			return "", fmt.Errorf(
				"invalid amount (%d), must be greater than dust %d", receiver.Amount, a.Dust,
			)
		}

		outputs = append(outputs, types.Receiver{
			To:     receiver.To,
			Amount: receiver.Amount,
		})
		sumOfReceivers += receiver.Amount
	}

	// coinselect boarding utxos and vtxos
	boardingUtxos, vtxos, changeAmount, err := a.selectFunds(
		ctx, computeVtxoExpiry, options.SelectRecoverableVtxos, sumOfReceivers,
	)
	if err != nil {
		return "", err
	}

	_, offchainAddr, _, err := a.wallet.NewAddress(ctx, false)
	if err != nil {
		return "", err
	}

	// if no outputs, self send all selected coins
	if len(outputs) <= 0 {
		amount := uint64(0)
		for _, utxo := range boardingUtxos {
			amount += utxo.Amount
		}
		for _, utxo := range vtxos {
			amount += utxo.Amount
		}

		outputs = append(outputs, types.Receiver{
			To:     offchainAddr.Address,
			Amount: amount,
		})
	}

	// add change output if any
	if changeAmount > 0 {
		outputs = append(outputs, types.Receiver{
			To:     offchainAddr.Address,
			Amount: changeAmount,
		})
	}

	return a.joinBatchWithRetry(ctx, nil, outputs, *options, vtxos, boardingUtxos)
}

func (a *covenantlessArkClient) makeRegisterIntentBIP322Signature(
	inputs []bip322.Input, leafProofs []*common.TaprootMerkleProof, tapscripts map[string][]string,
	outputs []types.Receiver, cosignersPublicKeys []string, notesWitnesses map[int][]byte,
) (string, string, error) {
	message, outputsTxOut, err := registerIntentMessage(
		inputs, outputs, tapscripts, cosignersPublicKeys,
	)
	if err != nil {
		return "", "", err
	}

	return a.makeBIP322Signature(message, inputs, outputsTxOut, leafProofs, notesWitnesses)
}

func (a *covenantlessArkClient) makeDeleteIntentBIP322Signature(
	inputs []bip322.Input, leafProofs []*common.TaprootMerkleProof, notesWitnesses map[int][]byte,
) (string, string, error) {
	message, err := tree.DeleteIntentMessage{
		BaseIntentMessage: tree.BaseIntentMessage{
			Type: tree.IntentMessageTypeDelete,
		},
		ExpireAt: time.Now().Add(2 * time.Minute).Unix(),
	}.Encode()
	if err != nil {
		return "", "", err
	}

	return a.makeBIP322Signature(message, inputs, nil, leafProofs, notesWitnesses)
}

func (a *covenantlessArkClient) makeBIP322Signature(
	message string, inputs []bip322.Input, outputsTxOut []*wire.TxOut,
	leafProofs []*common.TaprootMerkleProof, notesWitnesses map[int][]byte,
) (string, string, error) {
	proof, err := bip322.New(message, inputs, outputsTxOut)
	if err != nil {
		return "", "", err
	}

	for i, input := range proof.Inputs {
		// BIP322 proof has an additional input using the first vtxo script
		// so we need to use the previous leaf proof for the current input except for the first input
		var leafProof *common.TaprootMerkleProof
		if i == 0 {
			leafProof = leafProofs[0]
		} else {
			leafProof = leafProofs[i-1]
		}
		input.TaprootLeafScript = []*psbt.TaprootTapLeafScript{
			{
				ControlBlock: leafProof.ControlBlock,
				Script:       leafProof.Script,
				LeafVersion:  txscript.BaseLeafVersion,
			},
		}

		proof.Inputs[i] = input
	}

	proofTx := psbt.Packet(*proof)

	unsignedProofTx, err := proofTx.B64Encode()
	if err != nil {
		return "", "", err
	}

	signedTx, err := a.wallet.SignTransaction(context.Background(), a.explorer, unsignedProofTx)
	if err != nil {
		return "", "", err
	}

	signedProofTx, err := psbt.NewFromRawBytes(strings.NewReader(signedTx), true)
	if err != nil {
		return "", "", err
	}

	proof = (*bip322.FullProof)(signedProofTx)

	sig, err := proof.Signature(finalizeWithNotes(notesWitnesses))
	if err != nil {
		return "", "", err
	}

	encodedSig, err := sig.Encode()
	if err != nil {
		return "", "", err
	}

	return encodedSig, message, nil
}

func (a *covenantlessArkClient) addInputs(
	ctx context.Context, updater *psbt.Updater, utxos []types.Utxo,
) error {
	// TODO works only with single-key wallet
	_, offchain, _, err := a.wallet.NewAddress(ctx, false)
	if err != nil {
		return err
	}

	vtxoScript, err := tree.ParseVtxoScript(offchain.Tapscripts)
	if err != nil {
		return err
	}

	for _, utxo := range utxos {
		previousHash, err := chainhash.NewHashFromStr(utxo.Txid)
		if err != nil {
			return err
		}

		sequence, err := utxo.Sequence()
		if err != nil {
			return err
		}

		updater.Upsbt.UnsignedTx.AddTxIn(&wire.TxIn{
			PreviousOutPoint: wire.OutPoint{
				Hash:  *previousHash,
				Index: utxo.VOut,
			},
			Sequence: sequence,
		})

		exitClosures := vtxoScript.ExitClosures()
		if len(exitClosures) <= 0 {
			return fmt.Errorf("no exit closures found")
		}

		exitClosure := exitClosures[0]

		exitScript, err := exitClosure.Script()
		if err != nil {
			return err
		}

		_, taprootTree, err := vtxoScript.TapTree()
		if err != nil {
			return err
		}

		exitLeaf := txscript.NewBaseTapLeaf(exitScript)
		leafProof, err := taprootTree.GetTaprootMerkleProof(exitLeaf.TapHash())
		if err != nil {
			return fmt.Errorf("failed to get taproot merkle proof: %s", err)
		}

		updater.Upsbt.Inputs = append(updater.Upsbt.Inputs, psbt.PInput{
			TaprootLeafScript: []*psbt.TaprootTapLeafScript{
				{
					ControlBlock: leafProof.ControlBlock,
					Script:       leafProof.Script,
					LeafVersion:  txscript.BaseLeafVersion,
				},
			},
		})
	}

	return nil
}

func (a *covenantlessArkClient) populateVtxosWithTapscripts(
	ctx context.Context, vtxos []types.Vtxo,
) ([]client.TapscriptsVtxo, error) {
	_, offchainAddrs, _, _, err := a.wallet.GetAddresses(ctx)
	if err != nil {
		return nil, err
	}
	if len(offchainAddrs) <= 0 {
		return nil, fmt.Errorf("no offchain addresses found")
	}

	vtxosWithTapscripts := make([]client.TapscriptsVtxo, 0)

	for _, v := range vtxos {
		found := false
		for _, offchainAddr := range offchainAddrs {
			vtxoAddr, err := v.Address(a.ServerPubKey, a.Network)
			if err != nil {
				return nil, err
			}

			if vtxoAddr == offchainAddr.Address {
				vtxosWithTapscripts = append(vtxosWithTapscripts, client.TapscriptsVtxo{
					Vtxo:       v,
					Tapscripts: offchainAddr.Tapscripts,
				})
				found = true
				break
			}
		}
		if !found {
			return nil, fmt.Errorf("no offchain address found for vtxo %s", v.Txid)
		}
	}

	return vtxosWithTapscripts, nil
}

func (a *covenantlessArkClient) joinBatchWithRetry(
	ctx context.Context, notes []string, outputs []types.Receiver, options SettleOptions,
	selectedCoins []client.TapscriptsVtxo, selectedBoardingCoins []types.Utxo,
) (string, error) {
	inputs, exitLeaves, tapscripts, notesWitnesses, err := toBIP322Inputs(
		selectedBoardingCoins, selectedCoins, notes,
	)
	if err != nil {
		return "", err
	}

	signerSessions, signerPubKeys, err := a.handleOptions(options, inputs, notes)
	if err != nil {
		return "", err
	}

	bip322Signature, bip322Message, err := a.makeRegisterIntentBIP322Signature(
		inputs, exitLeaves, tapscripts, outputs, signerPubKeys, notesWitnesses,
	)
	if err != nil {
		return "", err
	}

	maxRetry := 3
	retryCount := 0
	var batchErr error
	for retryCount < maxRetry {
		intentID, err := a.client.RegisterIntent(
			ctx, bip322Signature, bip322Message,
		)
		if err != nil {
			return "", err
		}

		log.Infof("registered inputs and outputs with request id: %s", intentID)

		commitmentTxid, err := a.handleBatchEvents(
			ctx, intentID, selectedCoins, selectedBoardingCoins, outputs, signerSessions,
			options.EventsCh, options.CancelCh,
		)
		if err != nil {
			log.WithError(err).Warn("batch failed, retrying...")
			retryCount++
			time.Sleep(100 * time.Millisecond)
			batchErr = err
			continue
		}

		return commitmentTxid, nil
	}

	return "", fmt.Errorf("reached max atttempt of retries, last batch error: %s", batchErr)
}

func (a *covenantlessArkClient) handleBatchEvents(
	ctx context.Context,
	intentId string, vtxos []client.TapscriptsVtxo, boardingUtxos []types.Utxo,
	receivers []types.Receiver, signerSessions []tree.SignerSession,
	replayEventsCh chan<- any, cancelCh <-chan struct{},
) (string, error) {
	eventsCh, close, err := a.client.GetEventStream(ctx)
	if err != nil {
		if errors.Is(err, io.EOF) {
			close()
			return "", fmt.Errorf("connection closed by server")
		}
		return "", err
	}

	vtxosToSign := make([]client.TapscriptsVtxo, 0)
	for _, vtxo := range vtxos {
		if !vtxo.IsRecoverable() {
			// recoverable vtxos don't need to sign a forfeit tx
			vtxosToSign = append(vtxosToSign, vtxo)
		}
	}

	const (
		start = iota
		batchStarted
		treeSigningStarted
		treeNoncesAggregated
		batchFinalization
	)

	step := start
	hasOffchainOutput := false
	for _, receiver := range receivers {
		if _, err := common.DecodeAddress(receiver.To); err == nil {
			hasOffchainOutput = true
			break
		}
	}

	// the graph chunks are received one after the other via BatchTreeEvent
	// we collect them and then build the graphs when necessary
	vtxoGraphChunks := make([]tree.TxGraphChunk, 0)
	connectorsGraphChunks := make([]tree.TxGraphChunk, 0)

	var vtxoGraph, connectorsGraph *tree.TxGraph

	if !hasOffchainOutput {
		// if none of the outputs are offchain, we should skip the vtxo tree signing steps
		step = treeNoncesAggregated
	}

	for {
		select {
		case <-cancelCh:
			return "", fmt.Errorf("canceled")
		case <-ctx.Done():
			return "", fmt.Errorf("context done %s", ctx.Err())
		case notify := <-eventsCh:
			if notify.Err != nil {
				return "", notify.Err
			}

			if replayEventsCh != nil {
				go func() {
					replayEventsCh <- notify.Event
				}()
			}

			batchId := ""

			switch event := notify.Event; event.(type) {
			case client.BatchStartedEvent:
				e := event.(client.BatchStartedEvent)
				skipped, err := a.handleBatchStarted(ctx, intentId, e)
				if err != nil {
					return "", err
				}
				if !skipped {
					batchId = event.(client.BatchStartedEvent).Id
					log.Infof("batch started %s, participation confirmed", batchId)
					step++

					if !hasOffchainOutput {
						// if none of the outputs are offchain, we should skip tree signing phase
						step = treeNoncesAggregated
					}
					continue
				}
				log.Info("intent id not found in batch proposal, waiting for next one...")
			case client.BatchFinalizedEvent:
				if step != batchFinalization {
					continue
				}
				txid := event.(client.BatchFinalizedEvent).Txid
				log.Infof("batch completed in commitment tx %s", txid)
				return event.(client.BatchFinalizedEvent).Txid, nil
			// the batch session failed, return error only if we joined.
			case client.BatchFailedEvent:
				e := event.(client.BatchFailedEvent)
				if e.Id == batchId {
					return "", fmt.Errorf("batch failed: %s", e.Reason)
				}
				continue
			// we received a tree tx event msg, let's update the vtxo/connector tree.
			case client.TreeTxEvent:
				if step != batchStarted && step != treeNoncesAggregated {
					continue
				}
<<<<<<< HEAD

				batchTreeEvent := event.(client.BatchTreeEvent)

				if batchTreeEvent.BatchIndex == 0 {
					vtxoGraphChunks = append(vtxoGraphChunks, batchTreeEvent.TxGraphChunk)
				} else {
					connectorsGraphChunks = append(connectorsGraphChunks, batchTreeEvent.TxGraphChunk)
				}
=======
				e := event.(client.TreeTxEvent)
				vtxoTree, connectorsTree = handleBatchTree(e, vtxoTree, connectorsTree)
>>>>>>> 9fbd6a87
				continue
			case client.TreeSignatureEvent:
				if step != treeNoncesAggregated {
					continue
				}
<<<<<<< HEAD
				if vtxoGraph == nil {
					return "", fmt.Errorf("vtxo graph not initialized")
				}

				if err := handleBatchTreeSignature(event.(client.BatchTreeSignatureEvent), vtxoGraph); err != nil {
=======
				e := event.(client.TreeSignatureEvent)
				vtxoTree, err = handleBatchTreeSignature(e, vtxoTree)
				if err != nil {
>>>>>>> 9fbd6a87
					return "", err
				}
				continue
			// the musig2 session started, let's send our nonces.
			case client.TreeSigningStartedEvent:
				if step != batchStarted {
					continue
				}
<<<<<<< HEAD
				log.Info("a round signing started")

				vtxoGraph, err = tree.NewTxGraph(vtxoGraphChunks)
				if err != nil {
					return "", err
				}

				skipped, err := a.handleRoundSigningStarted(
					ctx, signerSessions, event.(client.RoundSigningStartedEvent), vtxoGraph,
=======
				log.Info("tree signing session started, sending nonces...")
				skipped, err := a.handleTreeSigningStarted(
					ctx, signerSessions, event.(client.TreeSigningStartedEvent), vtxoTree,
>>>>>>> 9fbd6a87
				)
				if err != nil {
					return "", err
				}
				if !skipped {
					step++
				}
				continue
			// we received the aggregated nonces, let's send our signatures.
			case client.TreeNoncesAggregatedEvent:
				if step != treeSigningStarted {
					continue
				}
				log.Info("tree nonces aggregated, sending signatures...")
				if err := a.handleTreeNoncesAggregated(
					ctx, event.(client.TreeNoncesAggregatedEvent), signerSessions,
				); err != nil {
					return "", err
				}
				step++
				continue
			// we received the fully signed vtxo and connector trees, let's send our signed forfeit
			// txs and optionally signed boarding utxos included in the commitment tx.
			case client.BatchFinalizationEvent:
				if step != treeNoncesAggregated {
					continue
				}
<<<<<<< HEAD
				log.Info("a round finalization started")

				if vtxoGraph == nil {
					return "", fmt.Errorf("vtxo graph not initialized")
				}

				if len(connectorsGraphChunks) > 0 {
					connectorsGraph, err = tree.NewTxGraph(connectorsGraphChunks)
					if err != nil {
						return "", err
					}
				}

				if len(vtxosToSign) > 0 && connectorsGraph == nil {
					return "", fmt.Errorf("connectors graph not sent")
				}

				signedForfeitTxs, signedRoundTx, err := a.handleRoundFinalization(
					ctx, event.(client.RoundFinalizationEvent),
					vtxosToSign, boardingUtxos, receivers,
					vtxoGraph, connectorsGraph,
=======
				log.Info("vtxo and connector trees fully signed, sending forfeit transactions...")
				signedForfeitTxs, signedCommitmentTx, err := a.handleBatchFinalization(
					ctx, event.(client.BatchFinalizationEvent), vtxosToSign, boardingUtxos,
					receivers, vtxoTree, connectorsTree,
>>>>>>> 9fbd6a87
				)
				if err != nil {
					return "", err
				}

				if len(signedForfeitTxs) <= 0 && len(vtxosToSign) > 0 {
					continue
				}

				if err := a.client.SubmitSignedForfeitTxs(
					ctx, signedForfeitTxs, signedCommitmentTx,
				); err != nil {
					return "", err
				}

				log.Info("done.")
				log.Info("waiting for batch finalization...")
				step++
				continue
			}
		}
	}
}

func (a *covenantlessArkClient) handleBatchStarted(
	ctx context.Context, intentId string, event client.BatchStartedEvent,
) (bool, error) {
	buf := sha256.Sum256([]byte(intentId))
	hashedIntentId := hex.EncodeToString(buf[:])

	for _, hash := range event.HashedIntentIds {
		if hash == hashedIntentId {
			if err := a.client.ConfirmRegistration(ctx, intentId); err != nil {
				return false, err
			}
			return false, nil
		}
	}

	return true, nil
}

func (a *covenantlessArkClient) handleTreeSigningStarted(
	ctx context.Context, signerSessions []tree.SignerSession,
<<<<<<< HEAD
	event client.RoundSigningStartedEvent, vtxoGraph *tree.TxGraph,
=======
	event client.TreeSigningStartedEvent, vtxoTree tree.TxTree,
>>>>>>> 9fbd6a87
) (bool, error) {
	foundPubkeys := make([]string, 0, len(signerSessions))
	for _, session := range signerSessions {
		myPubkey := session.GetPublicKey()
		for _, cosigner := range event.CosignersPubkeys {
			if cosigner == myPubkey {
				foundPubkeys = append(foundPubkeys, myPubkey)
				break
			}
		}
	}

	if len(foundPubkeys) <= 0 {
		return true, nil
	}

	if len(foundPubkeys) != len(signerSessions) {
		return false, fmt.Errorf("not all signers found in cosigner list")
	}

	sweepClosure := tree.CSVMultisigClosure{
		MultisigClosure: tree.MultisigClosure{PubKeys: []*secp256k1.PublicKey{a.ServerPubKey}},
		Locktime:        a.VtxoTreeExpiry,
	}

	script, err := sweepClosure.Script()
	if err != nil {
		return false, err
	}

	commitmentTx, err := psbt.NewFromRawBytes(strings.NewReader(event.UnsignedCommitmentTx), true)
	if err != nil {
		return false, err
	}

	batchOutput := commitmentTx.UnsignedTx.TxOut[0]
	batchOutputAmount := batchOutput.Value

	sweepTapLeaf := txscript.NewBaseTapLeaf(script)
	sweepTapTree := txscript.AssembleTaprootScriptTree(sweepTapLeaf)
	root := sweepTapTree.RootNode.TapHash()

	generateAndSendNonces := func(session tree.SignerSession) error {
<<<<<<< HEAD
		if err := session.Init(root.CloneBytes(), sharedOutputValue, vtxoGraph); err != nil {
=======
		if err := session.Init(root.CloneBytes(), batchOutputAmount, vtxoTree); err != nil {
>>>>>>> 9fbd6a87
			return err
		}

		nonces, err := session.GetNonces()
		if err != nil {
			return err
		}

		return a.client.SubmitTreeNonces(ctx, event.Id, session.GetPublicKey(), nonces)
	}

	errChan := make(chan error, len(signerSessions))
	waitGroup := sync.WaitGroup{}
	waitGroup.Add(len(signerSessions))

	for _, session := range signerSessions {
		go func(session tree.SignerSession) {
			defer waitGroup.Done()
			if err := generateAndSendNonces(session); err != nil {
				errChan <- err
			}
		}(session)
	}

	waitGroup.Wait()

	close(errChan)

	for err := range errChan {
		if err != nil {
			return false, err
		}
	}

	return false, nil
}

func (a *covenantlessArkClient) handleTreeNoncesAggregated(
	ctx context.Context,
	event client.TreeNoncesAggregatedEvent, signerSessions []tree.SignerSession,
) error {
	if len(signerSessions) <= 0 {
		return fmt.Errorf("tree signer session not set")
	}

	sign := func(session tree.SignerSession) error {
		session.SetAggregatedNonces(event.Nonces)

		sigs, err := session.Sign()
		if err != nil {
			return err
		}

		return a.client.SubmitTreeSignatures(
			ctx,
			event.Id,
			session.GetPublicKey(),
			sigs,
		)
	}

	errChan := make(chan error, len(signerSessions))
	waitGroup := sync.WaitGroup{}
	waitGroup.Add(len(signerSessions))

	for _, session := range signerSessions {
		go func(session tree.SignerSession) {
			defer waitGroup.Done()
			if err := sign(session); err != nil {
				errChan <- err
			}
		}(session)
	}

	waitGroup.Wait()
	close(errChan)

	for err := range errChan {
		if err != nil {
			return err
		}
	}

	return nil
}

func (a *covenantlessArkClient) handleBatchFinalization(
	ctx context.Context,
<<<<<<< HEAD
	event client.RoundFinalizationEvent,
	vtxos []client.TapscriptsVtxo,
	boardingUtxos []types.Utxo,
	receivers []client.Output,
	vtxoGraph, connectorsGraph *tree.TxGraph,
=======
	event client.BatchFinalizationEvent, vtxos []client.TapscriptsVtxo, boardingUtxos []types.Utxo,
	receivers []types.Receiver, vtxoTree, connectorsTree tree.TxTree,
>>>>>>> 9fbd6a87
) ([]string, string, error) {
	if err := a.validateVtxoTree(event, vtxoGraph, connectorsGraph, receivers, vtxos); err != nil {
		return nil, "", fmt.Errorf("failed to verify vtxo tree: %s", err)
	}

	var forfeits []string

	if len(vtxos) > 0 {
		signedForfeits, err := a.createAndSignForfeits(
			ctx,
			vtxos, connectorsGraph.Leaves(),
			event.ConnectorsIndex,
		)
		if err != nil {
			return nil, "", err
		}

		forfeits = signedForfeits
	}

	if len(boardingUtxos) <= 0 {
		return forfeits, "", nil
	}

	// if we have boarding inputs, we must sign the commitment transaction too.
	commitmentPtx, err := psbt.NewFromRawBytes(strings.NewReader(event.Tx), true)
	if err != nil {
		return nil, "", err
	}

	for _, boardingUtxo := range boardingUtxos {
		boardingVtxoScript, err := tree.ParseVtxoScript(boardingUtxo.Tapscripts)
		if err != nil {
			return nil, "", err
		}

		forfeitClosures := boardingVtxoScript.ForfeitClosures()
		if len(forfeitClosures) <= 0 {
			return nil, "", fmt.Errorf("no forfeit closures found")
		}

		forfeitClosure := forfeitClosures[0]

		forfeitScript, err := forfeitClosure.Script()
		if err != nil {
			return nil, "", err
		}

		_, taprootTree, err := boardingVtxoScript.TapTree()
		if err != nil {
			return nil, "", err
		}

		forfeitLeaf := txscript.NewBaseTapLeaf(forfeitScript)
		forfeitProof, err := taprootTree.GetTaprootMerkleProof(forfeitLeaf.TapHash())
		if err != nil {
			return nil, "", fmt.Errorf(
				"failed to get taproot merkle proof for boarding utxo: %s", err,
			)
		}

		tapscript := &psbt.TaprootTapLeafScript{
			ControlBlock: forfeitProof.ControlBlock,
			Script:       forfeitProof.Script,
			LeafVersion:  txscript.BaseLeafVersion,
		}

		for i := range commitmentPtx.Inputs {
			prevout := commitmentPtx.UnsignedTx.TxIn[i].PreviousOutPoint

			if boardingUtxo.Txid == prevout.Hash.String() && boardingUtxo.VOut == prevout.Index {
				commitmentPtx.Inputs[i].TaprootLeafScript = []*psbt.TaprootTapLeafScript{tapscript}
				break
			}
		}
	}

	b64, err := commitmentPtx.B64Encode()
	if err != nil {
		return nil, "", err
	}

	signedCommitmentTx, err := a.wallet.SignTransaction(ctx, a.explorer, b64)
	if err != nil {
		return nil, "", err
	}

	return forfeits, signedCommitmentTx, nil
}

func (a *covenantlessArkClient) validateVtxoTree(
<<<<<<< HEAD
	event client.RoundFinalizationEvent,
	vtxoGraph, connectorsGraph *tree.TxGraph,
	receivers []client.Output, vtxosInput []client.TapscriptsVtxo,
) error {
	roundTx := event.Tx
	roundPtx, err := psbt.NewFromRawBytes(strings.NewReader(roundTx), true)
=======
	event client.BatchFinalizationEvent, vtxoTree, connectorsTree tree.TxTree,
	receivers []types.Receiver, vtxosInput []client.TapscriptsVtxo,
) error {
	commitmentTx := event.Tx
	ptx, err := psbt.NewFromRawBytes(strings.NewReader(commitmentTx), true)
>>>>>>> 9fbd6a87
	if err != nil {
		return err
	}

	// validate the vtxo tree is well formed
	if !utils.IsOnchainOnly(receivers) {
<<<<<<< HEAD
		if err := tree.ValidateVtxoTxGraph(
			vtxoGraph, roundPtx, a.ServerPubKey, a.VtxoTreeExpiry,
=======
		if err := tree.ValidateVtxoTree(
			vtxoTree, commitmentTx, a.ServerPubKey, a.VtxoTreeExpiry,
>>>>>>> 9fbd6a87
		); err != nil {
			return err
		}
	}

	// validate it contains our outputs
	if err := a.validateReceivers(
		roundPtx, receivers, vtxoGraph,
	); err != nil {
		return err
	}

	if len(vtxosInput) > 0 {
		rootParentTxid := vtxoGraph.Root.UnsignedTx.TxIn[0].PreviousOutPoint.Hash.String()
		rootParentVout := vtxoGraph.Root.UnsignedTx.TxIn[0].PreviousOutPoint.Index

<<<<<<< HEAD
		if rootParentTxid != roundPtx.UnsignedTx.TxID() {
			return fmt.Errorf("root's parent txid is not the same as the round txid: %s != %s", rootParentTxid, roundPtx.UnsignedTx.TxID())
		}

		if rootParentVout != 0 {
			return fmt.Errorf("root's parent vout is not the same as the shared output index: %d != %d", rootParentVout, 0)
		}

		if err := connectorsGraph.Validate(); err != nil {
=======
		getTxid := func(b64 string) string {
			tx, err := psbt.NewFromRawBytes(strings.NewReader(b64), true)
			if err != nil {
				return ""
			}

			return tx.UnsignedTx.TxID()
		}

		if root.ParentTxid != getTxid(commitmentTx) {
			return fmt.Errorf(
				"root's parent txid doesn't match the commitment txid: %s != %s",
				root.ParentTxid, getTxid(commitmentTx),
			)
		}

		if err := connectorsTree.Validate(getTxid); err != nil {
>>>>>>> 9fbd6a87
			return err
		}

		if len(event.ConnectorsIndex) == 0 {
			return fmt.Errorf("empty connectors index")
		}

		for _, vtxo := range vtxosInput {
			if _, ok := event.ConnectorsIndex[vtxo.String()]; !ok {
				return fmt.Errorf("missing connector index for vtxo %s", vtxo.String())
			}
		}
	}

	return nil
}

func (a *covenantlessArkClient) validateReceivers(
<<<<<<< HEAD
	ptx *psbt.Packet,
	receivers []client.Output,
	vtxoGraph *tree.TxGraph,
=======
	ptx *psbt.Packet, receivers []types.Receiver, vtxoTree tree.TxTree,
>>>>>>> 9fbd6a87
) error {
	netParams := utils.ToBitcoinNetwork(a.Network)
	for _, receiver := range receivers {
		isOnChain, onchainScript, err := utils.ParseBitcoinAddress(receiver.To, netParams)
		if err != nil {
			return fmt.Errorf("invalid receiver address: %s err = %s", receiver.To, err)
		}

		if isOnChain {
			if err := a.validateOnchainReceiver(ptx, receiver, onchainScript); err != nil {
				return err
			}
		} else {
<<<<<<< HEAD
			if err := a.validateOffChainReceiver(
				vtxoGraph, receiver,
			); err != nil {
=======
			if err := a.validateOffchainReceiver(vtxoTree, receiver); err != nil {
>>>>>>> 9fbd6a87
				return err
			}
		}
	}
	return nil
}

func (a *covenantlessArkClient) validateOnchainReceiver(
	ptx *psbt.Packet, receiver types.Receiver, onchainScript []byte,
) error {
	found := false
	for _, output := range ptx.UnsignedTx.TxOut {
		if bytes.Equal(output.PkScript, onchainScript) {
			if output.Value != int64(receiver.Amount) {
				return fmt.Errorf(
					"invalid collaborative exit output amount: got %d, want %d",
					output.Value, receiver.Amount,
				)
			}
			found = true
			break
		}
	}
	if !found {
		return fmt.Errorf("collaborative exit output not found: %s", receiver.To)
	}
	return nil
}

<<<<<<< HEAD
func (a *covenantlessArkClient) validateOffChainReceiver(
	vtxoGraph *tree.TxGraph,
	receiver client.Output,
=======
func (a *covenantlessArkClient) validateOffchainReceiver(
	vtxoTree tree.TxTree, receiver types.Receiver,
>>>>>>> 9fbd6a87
) error {
	found := false

	rcvAddr, err := common.DecodeAddress(receiver.To)
	if err != nil {
		return err
	}

	vtxoTapKey := schnorr.SerializePubKey(rcvAddr.VtxoTapKey)

	leaves := vtxoGraph.Leaves()
	for _, leaf := range leaves {
		for _, output := range leaf.UnsignedTx.TxOut {
			if len(output.PkScript) == 0 {
				continue
			}

			if bytes.Equal(output.PkScript[2:], vtxoTapKey) {
				if output.Value != int64(receiver.Amount) {
					continue
				}

				found = true
				break
			}
		}

		if found {
			break
		}
	}

	if !found {
		return fmt.Errorf("offchain send output not found: %s", receiver.To)
	}

	return nil
}

func (a *covenantlessArkClient) createAndSignForfeits(
<<<<<<< HEAD
	ctx context.Context,
	vtxosToSign []client.TapscriptsVtxo,
	connectorsTxs []*psbt.Packet,
	connectorsIndex map[string]client.Outpoint,
=======
	ctx context.Context, vtxosToSign []client.TapscriptsVtxo,
	connectorsTxs []tree.Node, connectorsIndex map[string]types.VtxoKey,
>>>>>>> 9fbd6a87
) ([]string, error) {
	parsedForfeitAddr, err := btcutil.DecodeAddress(a.ForfeitAddress, nil)
	if err != nil {
		return nil, err
	}

	forfeitPkScript, err := txscript.PayToAddrScript(parsedForfeitAddr)
	if err != nil {
		return nil, err
	}

	signedForfeitTxs := make([]string, 0, len(vtxosToSign))
	for _, vtxo := range vtxosToSign {
		connectorOutpoint := connectorsIndex[vtxo.String()]

		var connector *wire.TxOut
		for _, connectorTx := range connectorsTxs {
			if connectorTx.UnsignedTx.TxID() == connectorOutpoint.Txid {
				if connectorOutpoint.VOut >= uint32(len(connectorTx.UnsignedTx.TxOut)) {
					return nil, fmt.Errorf("connector index out of bounds: %d >= %d", connectorOutpoint.VOut, len(connectorTx.UnsignedTx.TxOut))
				}
<<<<<<< HEAD
				connector = connectorTx.UnsignedTx.TxOut[connectorOutpoint.VOut]
=======
				if connectorOutpoint.VOut >= uint32(len(tx.UnsignedTx.TxOut)) {
					return nil, fmt.Errorf(
						"connector index out of range: %d >= %d",
						connectorOutpoint.VOut, len(tx.UnsignedTx.TxOut),
					)
				}
				connector = tx.UnsignedTx.TxOut[connectorOutpoint.VOut]
>>>>>>> 9fbd6a87
				break
			}
		}

		if connector == nil {
			return nil, fmt.Errorf("connector not found for vtxo %s", vtxo.String())
		}

		vtxoScript, err := tree.ParseVtxoScript(vtxo.Tapscripts)
		if err != nil {
			return nil, err
		}

		vtxoTapKey, vtxoTapTree, err := vtxoScript.TapTree()
		if err != nil {
			return nil, err
		}

		vtxoOutputScript, err := common.P2TRScript(vtxoTapKey)
		if err != nil {
			return nil, err
		}

		vtxoTxHash, err := chainhash.NewHashFromStr(vtxo.Txid)
		if err != nil {
			return nil, err
		}

		vtxoInput := &wire.OutPoint{
			Hash:  *vtxoTxHash,
			Index: vtxo.VOut,
		}

		forfeitClosures := vtxoScript.ForfeitClosures()
		if len(forfeitClosures) <= 0 {
			return nil, fmt.Errorf("no forfeit closures found")
		}

		forfeitClosure := forfeitClosures[0]

		forfeitScript, err := forfeitClosure.Script()
		if err != nil {
			return nil, err
		}

		forfeitLeaf := txscript.NewBaseTapLeaf(forfeitScript)
		leafProof, err := vtxoTapTree.GetTaprootMerkleProof(forfeitLeaf.TapHash())
		if err != nil {
			return nil, err
		}

		tapscript := psbt.TaprootTapLeafScript{
			ControlBlock: leafProof.ControlBlock,
			Script:       leafProof.Script,
			LeafVersion:  txscript.BaseLeafVersion,
		}

		vtxoLocktime := common.AbsoluteLocktime(0)
		if cltv, ok := forfeitClosure.(*tree.CLTVMultisigClosure); ok {
			vtxoLocktime = cltv.Locktime
		}

		connectorOutpointHash, err := chainhash.NewHashFromStr(connectorOutpoint.Txid)
		if err != nil {
			return nil, err
		}
		connectorInput := &wire.OutPoint{
			Hash:  *connectorOutpointHash,
			Index: connectorOutpoint.VOut,
		}

		forfeitTx, err := tree.BuildForfeitTx(
			vtxoInput, connectorInput, vtxo.Amount, uint64(connector.Value),
			vtxoOutputScript, connector.PkScript, forfeitPkScript, uint32(vtxoLocktime),
		)
		if err != nil {
			return nil, err
		}

		forfeitTx.Inputs[1].TaprootLeafScript = []*psbt.TaprootTapLeafScript{&tapscript}

		b64, err := forfeitTx.B64Encode()
		if err != nil {
			return nil, err
		}

		signedForfeitTx, err := a.wallet.SignTransaction(ctx, a.explorer, b64)
		if err != nil {
			return nil, err
		}

		signedForfeitTxs = append(signedForfeitTxs, signedForfeitTx)
	}

	return signedForfeitTxs, nil
}

func (a *covenantlessArkClient) getMatureUtxos(ctx context.Context) ([]types.Utxo, error) {
	_, _, _, redemptionAddrs, err := a.wallet.GetAddresses(ctx)
	if err != nil {
		return nil, err
	}

	now := time.Now()

	utxos := make([]types.Utxo, 0)
	for _, addr := range redemptionAddrs {
		fetchedUtxos, err := a.explorer.GetUtxos(addr.Address)
		if err != nil {
			return nil, err
		}

		for _, utxo := range fetchedUtxos {
			u := utxo.ToUtxo(a.UnilateralExitDelay, addr.Tapscripts)
			if u.SpendableAt.Before(now) {
				utxos = append(utxos, u)
			}
		}
	}

	return utxos, nil
}

func (a *covenantlessArkClient) getRedeemBranches(
	ctx context.Context, vtxos []types.Vtxo,
) (map[string]*redemption.CovenantlessRedeemBranch, error) {
	vtxoTrees := make(map[string]*tree.TxGraph, 0)
	redeemBranches := make(map[string]*redemption.CovenantlessRedeemBranch, 0)

	for i := range vtxos {
		vtxo := vtxos[i]

		// TODO: handle exit for preconfirmed change vtxos
		if vtxo.Preconfirmed {
			continue
		}

		if _, ok := vtxoTrees[vtxo.CommitmentTxid]; !ok {
			vtxoTree, err := a.indexer.GetFullVtxoTree(
				ctx, indexer.Outpoint{Txid: vtxo.CommitmentTxid, VOut: 0},
			)
			if err != nil {
				return nil, err
			}

<<<<<<< HEAD
			graph, err := tree.NewTxGraph(round.Tree)
			if err != nil {
				return nil, err
			}

			vtxoTrees[vtxo.RoundTxid] = graph
=======
			vtxoTrees[vtxo.CommitmentTxid] = vtxoTree
>>>>>>> 9fbd6a87
		}

		redeemBranch, err := redemption.NewRedeemBranch(
			a.explorer, vtxoTrees[vtxo.CommitmentTxid], vtxo,
		)
		if err != nil {
			return nil, err
		}

		redeemBranches[vtxo.Txid] = redeemBranch
	}

	return redeemBranches, nil
}

func (a *covenantlessArkClient) getOffchainBalance(
	ctx context.Context, computeVtxoExpiration bool,
) (uint64, map[int64]uint64, error) {
	amountByExpiration := make(map[int64]uint64, 0)
	opts := &CoinSelectOptions{
		WithExpirySorting: computeVtxoExpiration,
	}
	vtxos, err := a.getVtxos(ctx, opts)
	if err != nil {
		return 0, nil, err
	}
	var balance uint64
	for _, vtxo := range vtxos {
		balance += vtxo.Amount

		if !vtxo.ExpiresAt.IsZero() {
			expiration := vtxo.ExpiresAt.Unix()

			if _, ok := amountByExpiration[expiration]; !ok {
				amountByExpiration[expiration] = 0
			}

			amountByExpiration[expiration] += vtxo.Amount
		}
	}

	return balance, amountByExpiration, nil
}

func (a *covenantlessArkClient) getAllBoardingUtxos(
	ctx context.Context,
) ([]types.Utxo, map[string]struct{}, error) {
	_, _, boardingAddrs, _, err := a.wallet.GetAddresses(ctx)
	if err != nil {
		return nil, nil, err
	}

	utxos := []types.Utxo{}
	ignoreVtxos := make(map[string]struct{}, 0)
	for _, addr := range boardingAddrs {
		txs, err := a.explorer.GetTxs(addr.Address)
		if err != nil {
			return nil, nil, err
		}
		for _, tx := range txs {
			for i, vout := range tx.Vout {
				var spent bool
				if vout.Address == addr.Address {
					txHex, err := a.explorer.GetTxHex(tx.Txid)
					if err != nil {
						return nil, nil, err
					}
					spentStatuses, err := a.explorer.GetTxOutspends(tx.Txid)
					if err != nil {
						return nil, nil, err
					}
					if s := spentStatuses[i]; s.Spent {
						ignoreVtxos[s.SpentBy] = struct{}{}
						spent = true
					}
					createdAt := time.Time{}
					if tx.Status.Confirmed {
						createdAt = time.Unix(tx.Status.Blocktime, 0)
					}
					utxos = append(utxos, types.Utxo{
						Txid:       tx.Txid,
						VOut:       uint32(i),
						Amount:     vout.Amount,
						CreatedAt:  createdAt,
						Tapscripts: addr.Tapscripts,
						Spent:      spent,
						Tx:         txHex,
					})
				}
			}
		}
	}

	return utxos, ignoreVtxos, nil
}

func (a *covenantlessArkClient) getClaimableBoardingUtxos(
	_ context.Context, boardingAddrs []wallet.TapscriptsAddress, opts *CoinSelectOptions,
) ([]types.Utxo, error) {
	claimable := make([]types.Utxo, 0)
	for _, addr := range boardingAddrs {
		boardingScript, err := tree.ParseVtxoScript(addr.Tapscripts)
		if err != nil {
			return nil, err
		}

		boardingTimeout, err := boardingScript.SmallestExitDelay()
		if err != nil {
			return nil, err
		}

		boardingUtxos, err := a.explorer.GetUtxos(addr.Address)
		if err != nil {
			return nil, err
		}

		now := time.Now()

		for _, utxo := range boardingUtxos {
			if opts != nil && len(opts.OutpointsFilter) > 0 {
				utxoOutpoint := types.VtxoKey{
					Txid: utxo.Txid,
					VOut: utxo.Vout,
				}
				found := false
				for _, outpoint := range opts.OutpointsFilter {
					if outpoint == utxoOutpoint {
						found = true
						break
					}
				}

				if !found {
					continue
				}
			}

			u := utxo.ToUtxo(*boardingTimeout, addr.Tapscripts)
			if u.SpendableAt.Before(now) {
				continue
			}

			claimable = append(claimable, u)
		}
	}

	return claimable, nil
}

func (a *covenantlessArkClient) getExpiredBoardingUtxos(
	ctx context.Context, opts *CoinSelectOptions,
) ([]types.Utxo, error) {
	_, _, boardingAddrs, _, err := a.wallet.GetAddresses(ctx)
	if err != nil {
		return nil, err
	}

	expired := make([]types.Utxo, 0)
	for _, addr := range boardingAddrs {
		boardingScript, err := tree.ParseVtxoScript(addr.Tapscripts)
		if err != nil {
			return nil, err
		}

		boardingTimeout, err := boardingScript.SmallestExitDelay()
		if err != nil {
			return nil, err
		}

		boardingUtxos, err := a.explorer.GetUtxos(addr.Address)
		if err != nil {
			return nil, err
		}

		now := time.Now()

		for _, utxo := range boardingUtxos {
			if opts != nil && len(opts.OutpointsFilter) > 0 {
				utxoOutpoint := types.VtxoKey{
					Txid: utxo.Txid,
					VOut: utxo.Vout,
				}
				found := false
				for _, outpoint := range opts.OutpointsFilter {
					if outpoint == utxoOutpoint {
						found = true
						break
					}
				}

				if !found {
					continue
				}
			}

			u := utxo.ToUtxo(*boardingTimeout, addr.Tapscripts)
			if u.SpendableAt.Before(now) || u.SpendableAt.Equal(now) {
				expired = append(expired, u)
			}
		}
	}

	return expired, nil
}

func (a *covenantlessArkClient) getVtxos(
	ctx context.Context, opts *CoinSelectOptions,
) ([]types.Vtxo, error) {
	spendableVtxos, spentVtxos, err := a.ListVtxos(ctx)
	if err != nil {
		return nil, err
	}

	if opts != nil && len(opts.OutpointsFilter) > 0 {
		spendableVtxos = filterByOutpoints(spendableVtxos, opts.OutpointsFilter)
		if opts.SelectRecoverableVtxos {
			spentVtxos = filterByOutpoints(spentVtxos, opts.OutpointsFilter)
		}
	}

	recoverableVtxos := make([]types.Vtxo, 0)
	if opts != nil && opts.SelectRecoverableVtxos {
		for _, vtxo := range spentVtxos {
			if vtxo.IsRecoverable() {
				recoverableVtxos = append(recoverableVtxos, vtxo)
			}
		}
	}

	allVtxos := append(recoverableVtxos, spendableVtxos...)
	if opts == nil || !opts.WithExpirySorting {
		return allVtxos, nil
	}

	// if sorting by expiry is required, we need to get the expiration date of each vtxo
	redeemBranches, err := a.getRedeemBranches(ctx, spendableVtxos)
	if err != nil {
		return nil, err
	}

	for vtxoTxid, branch := range redeemBranches {
		expiration, err := branch.ExpiresAt()
		if err != nil {
			return nil, err
		}

		for i, vtxo := range allVtxos {
			if vtxo.Txid == vtxoTxid {
				allVtxos[i].ExpiresAt = *expiration
				break
			}
		}
	}

	return allVtxos, nil
}

func (a *covenantlessArkClient) getBoardingTxs(
	ctx context.Context,
) ([]types.Transaction, map[string]struct{}, error) {
	allUtxos, ignoreVtxos, err := a.getAllBoardingUtxos(ctx)
	if err != nil {
		return nil, nil, err
	}

	unconfirmedTxs := make([]types.Transaction, 0)
	confirmedTxs := make([]types.Transaction, 0)
	for _, u := range allUtxos {
		tx := types.Transaction{
			TransactionKey: types.TransactionKey{
				BoardingTxid: u.Txid,
			},
			Amount:    u.Amount,
			Type:      types.TxReceived,
			CreatedAt: u.CreatedAt,
			Settled:   u.Spent,
			Hex:       u.Tx,
		}

		if u.CreatedAt.IsZero() {
			unconfirmedTxs = append(unconfirmedTxs, tx)
			continue
		}
		confirmedTxs = append(confirmedTxs, tx)
	}

	txs := append(unconfirmedTxs, confirmedTxs...)
	return txs, ignoreVtxos, nil
}

func (a *covenantlessArkClient) handleCommitmentTx(
	ctx context.Context,
	myPubkeys map[string]struct{}, commitmentTx *client.TxNotification,
) error {
	vtxosToAdd := make([]types.Vtxo, 0)
	vtxosToSpend := make([]types.VtxoKey, 0)
	txsToAdd := make([]types.Transaction, 0)
	txsToSettle := make([]string, 0)

	for _, vtxo := range commitmentTx.SpendableVtxos {
		if _, ok := myPubkeys[vtxo.Script]; ok {
			vtxosToAdd = append(vtxosToAdd, types.Vtxo{
				VtxoKey: types.VtxoKey{
					Txid: vtxo.Txid,
					VOut: vtxo.VOut,
				},
				Script:         vtxo.Script,
				Amount:         vtxo.Amount,
				CommitmentTxid: vtxo.CommitmentTxid,
				ExpiresAt:      vtxo.ExpiresAt,
				CreatedAt:      time.Now(),
			})
		}
	}

	// Check if any of the spent vtxos is ours.
	spentVtxos := make([]types.VtxoKey, 0, len(commitmentTx.SpentVtxos))
	for _, vtxo := range commitmentTx.SpentVtxos {
		spentVtxos = append(spentVtxos, types.VtxoKey{
			Txid: vtxo.Txid,
			VOut: vtxo.VOut,
		})
	}
	myVtxos, err := a.store.VtxoStore().GetVtxos(ctx, spentVtxos)
	if err != nil {
		return err
	}

	rawTx := &wire.MsgTx{}
	reader := hex.NewDecoder(strings.NewReader(commitmentTx.TxHex))
	if err := rawTx.Deserialize(reader); err != nil {
		return err
	}

	// Check if any of the claimed boarding utxos is ours.
	boardingTxids := make([]string, 0, len(rawTx.TxIn))
	for _, in := range rawTx.TxIn {
		boardingTxids = append(boardingTxids, in.PreviousOutPoint.Hash.String())
	}
	pendingBoardingTxs, err := a.store.TransactionStore().GetTransactions(
		ctx, boardingTxids,
	)
	if err != nil {
		return err
	}
	pendingBoardingTxids := make([]string, 0, len(pendingBoardingTxs))
	for _, tx := range pendingBoardingTxs {
		pendingBoardingTxids = append(pendingBoardingTxids, tx.BoardingTxid)
	}

	// Add all our pending boarding txs to the list of those to settle.
	txsToSettle = append(txsToSettle, pendingBoardingTxids...)

	// Add also our preconfirmed txs the list of those to settle, and also add the related
	// vtxos to the list of those to mark as spent.
	for _, vtxo := range myVtxos {
		vtxosToSpend = append(vtxosToSpend, vtxo.VtxoKey)
		if !vtxo.Preconfirmed {
			continue
		}
		txsToSettle = append(txsToSettle, vtxo.Txid)
	}

	// If no vtxos have been spent, add a new tx record.
	if len(vtxosToSpend) <= 0 {
		if len(vtxosToAdd) > 0 && len(pendingBoardingTxs) <= 0 {
			amount := uint64(0)
			for _, v := range vtxosToAdd {
				amount += v.Amount
			}
			txsToAdd = append(txsToAdd, types.Transaction{
				TransactionKey: types.TransactionKey{
					CommitmentTxid: commitmentTx.Txid,
				},
				Amount:    amount,
				Type:      types.TxReceived,
				Settled:   true,
				CreatedAt: time.Now(),
				Hex:       commitmentTx.TxHex,
			})
		} else {
			vtxosToAddAmount := uint64(0)
			for _, v := range vtxosToAdd {
				vtxosToAddAmount += v.Amount
			}
			settledBoardingAmount := uint64(0)
			for _, tx := range pendingBoardingTxs {
				settledBoardingAmount += tx.Amount
			}
			if vtxosToAddAmount > 0 && vtxosToAddAmount < settledBoardingAmount {
				txsToAdd = append(txsToAdd, types.Transaction{
					TransactionKey: types.TransactionKey{
						CommitmentTxid: commitmentTx.Txid,
					},
					Amount:    settledBoardingAmount - vtxosToAddAmount,
					Type:      types.TxSent,
					Settled:   true,
					CreatedAt: time.Now(),
					Hex:       commitmentTx.TxHex,
				})
			}
		}
	} else {
		if len(txsToSettle) <= 0 {
			amount := uint64(0)
			for _, v := range myVtxos {
				amount += v.Amount
			}
			for _, v := range vtxosToAdd {
				amount -= v.Amount
			}

			if amount > 0 {
				txsToAdd = append(txsToAdd, types.Transaction{
					TransactionKey: types.TransactionKey{
						CommitmentTxid: commitmentTx.Txid,
					},
					Amount:    amount,
					Type:      types.TxSent,
					Settled:   true,
					CreatedAt: time.Now(),
					Hex:       commitmentTx.TxHex,
				})
			}

		}
	}

	if len(txsToAdd) > 0 {
		count, err := a.store.TransactionStore().AddTransactions(ctx, txsToAdd)
		if err != nil {
			return err
		}
		log.Debugf("added %d transaction(s)", count)
	}

	if len(txsToSettle) > 0 {
		count, err := a.store.TransactionStore().SettleTransactions(ctx, txsToSettle)
		if err != nil {
			return err
		}
		log.Debugf("settled %d transaction(s)", count)
	}

	if len(vtxosToAdd) > 0 {
		count, err := a.store.VtxoStore().AddVtxos(ctx, vtxosToAdd)
		if err != nil {
			return err
		}
		log.Debugf("added %d vtxo(s)", count)
	}

	if len(vtxosToSpend) > 0 {
		count, err := a.store.VtxoStore().SpendVtxos(ctx, vtxosToSpend, commitmentTx.Txid)
		if err != nil {
			return err
		}
		log.Debugf("spent %d vtxo(s)", count)
	}

	return nil
}

func (a *covenantlessArkClient) handleArkTx(
	ctx context.Context, myScripts map[string]struct{}, arkTx *client.TxNotification,
) error {
	vtxosToAdd := make([]types.Vtxo, 0)
	vtxosToSpend := make([]types.VtxoKey, 0)
	txsToAdd := make([]types.Transaction, 0)

	for _, vtxo := range arkTx.SpendableVtxos {
		if _, ok := myScripts[vtxo.Script]; ok {
			vtxosToAdd = append(vtxosToAdd, vtxo)
		}
	}

	// Check if any of the spent vtxos are ours.
	spentVtxos := make([]types.VtxoKey, 0, len(arkTx.SpentVtxos))
	for _, vtxo := range arkTx.SpentVtxos {
		spentVtxos = append(spentVtxos, types.VtxoKey{
			Txid: vtxo.Txid,
			VOut: vtxo.VOut,
		})
	}
	myVtxos, err := a.store.VtxoStore().GetVtxos(ctx, spentVtxos)
	if err != nil {
		return err
	}
	for _, vtxo := range myVtxos {
		vtxosToSpend = append(vtxosToSpend, vtxo.VtxoKey)
	}

	// If not spent vtxos, add a new received tx to the history.
	if len(vtxosToSpend) <= 0 {
		if len(vtxosToAdd) > 0 {
			amount := uint64(0)
			for _, v := range vtxosToAdd {
				amount += v.Amount
			}
			txsToAdd = append(txsToAdd, types.Transaction{
				TransactionKey: types.TransactionKey{
					ArkTxid: arkTx.Txid,
				},
				Amount:    amount,
				Type:      types.TxReceived,
				CreatedAt: time.Now(),
				Hex:       arkTx.TxHex,
			})
		}
	} else {
		// Otherwise, add a new spent tx to the history.
		inAmount := uint64(0)
		for _, vtxo := range myVtxos {
			inAmount += vtxo.Amount
		}
		outAmount := uint64(0)
		for _, vtxo := range vtxosToAdd {
			outAmount += vtxo.Amount
		}
		txsToAdd = append(txsToAdd, types.Transaction{
			TransactionKey: types.TransactionKey{
				ArkTxid: arkTx.Txid,
			},
			Amount:    inAmount - outAmount,
			Type:      types.TxSent,
			Settled:   true,
			CreatedAt: time.Now(),
		})
	}

	if len(txsToAdd) > 0 {
		count, err := a.store.TransactionStore().AddTransactions(ctx, txsToAdd)
		if err != nil {
			return err
		}
		log.Debugf("added %d transaction(s)", count)
	}

	if len(vtxosToAdd) > 0 {
		count, err := a.store.VtxoStore().AddVtxos(ctx, vtxosToAdd)
		if err != nil {
			return err
		}
		log.Debugf("added %d vtxo(s)", count)
	}

	if len(vtxosToSpend) > 0 {
		count, err := a.store.VtxoStore().SpendVtxos(ctx, vtxosToSpend, arkTx.Txid)
		if err != nil {
			return err
		}
		log.Debugf("spent %d vtxo(s)", count)

		txids := make([]string, 0, len(vtxosToSpend))
		for _, v := range vtxosToSpend {
			txids = append(txids, v.Txid)
		}

		count, err = a.store.TransactionStore().SettleTransactions(ctx, txids)
		if err != nil {
			return err
		}
		log.Debugf("settled %d transaction(s)", count)
	}

	return nil
}

func (a *covenantlessArkClient) handleOptions(
	options SettleOptions, inputs []bip322.Input, notesInputs []string,
) ([]tree.SignerSession, []string, error) {
	sessions := make([]tree.SignerSession, 0)
	sessions = append(sessions, options.ExtraSignerSessions...)

	if !options.WalletSignerDisabled {
		outpoints := make([]types.VtxoKey, 0, len(inputs))
		for _, input := range inputs {
			outpoints = append(outpoints, types.VtxoKey{
				Txid: input.OutPoint.Hash.String(),
				VOut: uint32(input.OutPoint.Index),
			})
		}

		signerSession, err := a.wallet.NewVtxoTreeSigner(
			context.Background(),
			inputsToDerivationPath(outpoints, notesInputs),
		)
		if err != nil {
			return nil, nil, err
		}
		sessions = append(sessions, signerSession)
	}

	if len(sessions) == 0 {
		return nil, nil, fmt.Errorf("no signer sessions")
	}

	signerPubKeys := make([]string, 0)
	for _, session := range sessions {
		signerPubKeys = append(signerPubKeys, session.GetPublicKey())
	}

	return sessions, signerPubKeys, nil
<<<<<<< HEAD
}

func findVtxosSpent(vtxos []client.Vtxo, id string) []client.Vtxo {
	var result []client.Vtxo
	leftVtxos := make([]client.Vtxo, 0)
	for _, v := range vtxos {
		if v.SpentBy == id {
			result = append(result, v)
		} else {
			leftVtxos = append(leftVtxos, v)
		}
	}
	// Update the given list with only the left vtxos.
	copy(vtxos, leftVtxos)
	return result
}

func findVtxosSpentInSettlement(vtxos []client.Vtxo, vtxo client.Vtxo) []client.Vtxo {
	if vtxo.IsPending {
		return nil
	}
	return findVtxosSpent(vtxos, vtxo.RoundTxid)
}

func findVtxosSpentInPayment(vtxos []client.Vtxo, vtxo client.Vtxo) []client.Vtxo {
	return findVtxosSpent(vtxos, vtxo.Txid)
}

func findVtxosResultedFromSpentBy(vtxos []client.Vtxo, spentByTxid string) []client.Vtxo {
	var result []client.Vtxo
	for _, v := range vtxos {
		if !v.IsPending && v.RoundTxid == spentByTxid {
			result = append(result, v)
			break
		}
		if v.Txid == spentByTxid {
			result = append(result, v)
		}
	}
	return result
}

func reduceVtxosAmount(vtxos []client.Vtxo) uint64 {
	var total uint64
	for _, v := range vtxos {
		total += v.Amount
	}
	return total
}

func getVtxo(usedVtxos []client.Vtxo, spentByVtxos []client.Vtxo) client.Vtxo {
	if len(usedVtxos) > 0 {
		return usedVtxos[0]
	} else if len(spentByVtxos) > 0 {
		return spentByVtxos[0]
	}
	return client.Vtxo{}
}

func vtxosToTxHistory(
	spendable, spent []client.Vtxo, boardingRounds map[string]struct{}, indexerSvc indexer.Indexer,
) ([]types.Transaction, error) {
	txs := make([]types.Transaction, 0)

	// Receivals

	// All vtxos are receivals unless:
	// - they resulted from a settlement (either boarding or refresh)
	// - they are the change of a spend tx
	vtxosLeftToCheck := append([]client.Vtxo{}, spent...)
	for _, vtxo := range append(spendable, spent...) {
		if _, ok := boardingRounds[vtxo.RoundTxid]; !vtxo.IsPending && ok {
			continue
		}
		settleVtxos := findVtxosSpentInSettlement(vtxosLeftToCheck, vtxo)
		settleAmount := reduceVtxosAmount(settleVtxos)
		if vtxo.Amount <= settleAmount {
			continue // settlement or change, ignore
		}

		spentVtxos := findVtxosSpentInPayment(vtxosLeftToCheck, vtxo)
		spentAmount := reduceVtxosAmount(spentVtxos)
		if vtxo.Amount <= spentAmount {
			continue // settlement or change, ignore
		}

		txKey := types.TransactionKey{
			RoundTxid: vtxo.RoundTxid,
		}
		settled := !vtxo.IsPending
		if vtxo.IsPending {
			txKey = types.TransactionKey{
				RedeemTxid: vtxo.Txid,
			}
			settled = vtxo.SpentBy != ""
		}

		txs = append(txs, types.Transaction{
			TransactionKey: txKey,
			Amount:         vtxo.Amount - settleAmount - spentAmount,
			Type:           types.TxReceived,
			CreatedAt:      vtxo.CreatedAt,
			Settled:        settled,
		})
	}

	// Sendings

	// All "spentBy" vtxos are payments unless:
	// - they are settlements

	// aggregate spent by spentId
	vtxosBySpentBy := make(map[string][]client.Vtxo)
	for _, v := range spent {
		if len(v.SpentBy) <= 0 {
			continue
		}

		if _, ok := vtxosBySpentBy[v.SpentBy]; !ok {
			vtxosBySpentBy[v.SpentBy] = make([]client.Vtxo, 0)
		}
		vtxosBySpentBy[v.SpentBy] = append(vtxosBySpentBy[v.SpentBy], v)
	}

	for sb := range vtxosBySpentBy {
		resultedVtxos := findVtxosResultedFromSpentBy(append(spendable, spent...), sb)
		resultedAmount := reduceVtxosAmount(resultedVtxos)
		spentAmount := reduceVtxosAmount(vtxosBySpentBy[sb])
		if spentAmount <= resultedAmount {
			continue // settlement, ignore
		}
		vtxo := getVtxo(resultedVtxos, vtxosBySpentBy[sb])
		if resultedAmount == 0 {
			// send all: fetch the created vtxo (not belong to us) to source
			// creation and expiration timestamps
			opts := &indexer.GetVtxosRequestOption{}
			// nolint:all
			opts.WithOutpoints([]indexer.Outpoint{{Txid: sb, VOut: 0}})
			resp, err := indexerSvc.GetVtxos(context.Background(), *opts)
			if err != nil {
				return nil, err
			}
			vtxo = client.Vtxo{
				Outpoint: client.Outpoint{
					Txid: sb,
					VOut: 0,
				},
				RoundTxid: resp.Vtxos[0].CommitmentTxid,
				ExpiresAt: time.Unix(resp.Vtxos[0].ExpiresAt, 0),
				CreatedAt: time.Unix(resp.Vtxos[0].CreatedAt, 0),
				IsPending: !resp.Vtxos[0].IsLeaf,
			}
		}

		txKey := types.TransactionKey{
			RoundTxid: vtxo.RoundTxid,
		}
		if vtxo.IsPending {
			txKey = types.TransactionKey{
				RedeemTxid: vtxo.Txid,
			}
		}

		txs = append(txs, types.Transaction{
			TransactionKey: txKey,
			Amount:         spentAmount - resultedAmount,
			Type:           types.TxSent,
			CreatedAt:      vtxo.CreatedAt,
			Settled:        true,
		})

	}

	sort.SliceStable(txs, func(i, j int) bool {
		return txs[i].CreatedAt.After(txs[j].CreatedAt)
	})

	return txs, nil
}

type redeemTxInput struct {
	client.TapscriptsVtxo
	ForfeitLeafHash chainhash.Hash
}

func buildOffchainTx(
	vtxos []redeemTxInput,
	receivers []Receiver,
	serverUnrollScript *tree.CSVMultisigClosure,
	dustLimit uint64,
) (string, []string, error) {
	if len(vtxos) <= 0 {
		return "", nil, fmt.Errorf("missing vtxos")
	}

	ins := make([]common.VtxoInput, 0, len(vtxos))

	for _, vtxo := range vtxos {
		if len(vtxo.Tapscripts) <= 0 {
			return "", nil, fmt.Errorf("missing tapscripts for vtxo %s", vtxo.Txid)
		}

		vtxoTxID, err := chainhash.NewHashFromStr(vtxo.Txid)
		if err != nil {
			return "", nil, err
		}

		vtxoOutpoint := &wire.OutPoint{
			Hash:  *vtxoTxID,
			Index: vtxo.VOut,
		}

		vtxoScript, err := tree.ParseVtxoScript(vtxo.Tapscripts)
		if err != nil {
			return "", nil, err
		}

		_, vtxoTree, err := vtxoScript.TapTree()
		if err != nil {
			return "", nil, err
		}

		leafProof, err := vtxoTree.GetTaprootMerkleProof(vtxo.ForfeitLeafHash)
		if err != nil {
			return "", nil, err
		}

		ctrlBlock, err := txscript.ParseControlBlock(leafProof.ControlBlock)
		if err != nil {
			return "", nil, err
		}

		tapscript := &waddrmgr.Tapscript{
			RevealedScript: leafProof.Script,
			ControlBlock:   ctrlBlock,
		}

		ins = append(ins, common.VtxoInput{
			Outpoint:           vtxoOutpoint,
			Tapscript:          tapscript,
			Amount:             int64(vtxo.Amount),
			RevealedTapscripts: vtxo.Tapscripts,
		})
	}

	outs := make([]*wire.TxOut, 0, len(receivers))

	for i, receiver := range receivers {
		if receiver.IsOnchain() {
			return "", nil, fmt.Errorf("receiver %d is onchain", i)
		}

		addr, err := common.DecodeAddress(receiver.To())
		if err != nil {
			return "", nil, err
		}

		var newVtxoScript []byte

		if receiver.Amount() < dustLimit {
			newVtxoScript, err = common.SubDustScript(addr.VtxoTapKey)
		} else {
			newVtxoScript, err = common.P2TRScript(addr.VtxoTapKey)
		}
		if err != nil {
			return "", nil, err
		}

		outs = append(outs, &wire.TxOut{
			Value:    int64(receiver.Amount()),
			PkScript: newVtxoScript,
		})
	}

	virtualTx, checkpointsTxs, err := tree.BuildOffchainTx(ins, outs, serverUnrollScript)
	if err != nil {
		return "", nil, err
	}

	virtualTxB64, err := virtualTx.B64Encode()
	if err != nil {
		return "", nil, err
	}

	checkpoints := make([]string, 0, len(checkpointsTxs))
	for _, tx := range checkpointsTxs {
		txB64, err := tx.B64Encode()
		if err != nil {
			return "", nil, err
		}
		checkpoints = append(checkpoints, txB64)
	}

	return virtualTxB64, checkpoints, nil
}

func inputsToDerivationPath(inputs []client.Outpoint, notesInputs []string) string {
	// sort arknotes
	slices.SortStableFunc(notesInputs, func(i, j string) int {
		return strings.Compare(i, j)
	})

	// sort outpoints
	slices.SortStableFunc(inputs, func(i, j client.Outpoint) int {
		txidCmp := strings.Compare(i.Txid, j.Txid)
		if txidCmp != 0 {
			return txidCmp
		}
		return int(i.VOut - j.VOut)
	})

	// serialize outpoints and arknotes

	var buf bytes.Buffer

	for _, input := range inputs {
		buf.WriteString(input.Txid)
		buf.WriteString(strconv.Itoa(int(input.VOut)))
	}

	for _, note := range notesInputs {
		buf.WriteString(note)
	}

	// hash the serialized data
	hash := sha256.Sum256(buf.Bytes())

	// convert hash to bip32 derivation path
	// split the 32-byte hash into 8 uint32 values (4 bytes each)
	path := "m"
	for i := 0; i < 8; i++ {
		// Convert 4 bytes to uint32 using big-endian encoding
		segment := binary.BigEndian.Uint32(hash[i*4 : (i+1)*4])
		path += fmt.Sprintf("/%d'", segment)
	}

	return path
}

func extractExitPath(tapscripts []string) ([]byte, *common.TaprootMerkleProof, uint32, error) {
	vtxoScript, err := tree.ParseVtxoScript(tapscripts)
	if err != nil {
		return nil, nil, 0, err
	}

	exitClosures := vtxoScript.ExitClosures()
	if len(exitClosures) <= 0 {
		return nil, nil, 0, fmt.Errorf("no exit closures found")
	}

	exitClosure := exitClosures[0].(*tree.CSVMultisigClosure)

	exitScript, err := exitClosure.Script()
	if err != nil {
		return nil, nil, 0, err
	}

	taprootKey, taprootTree, err := vtxoScript.TapTree()
	if err != nil {
		return nil, nil, 0, err
	}

	exitLeaf := txscript.NewBaseTapLeaf(exitScript)
	leafProof, err := taprootTree.GetTaprootMerkleProof(exitLeaf.TapHash())
	if err != nil {
		return nil, nil, 0, fmt.Errorf("failed to get taproot merkle proof: %s", err)
	}

	sequence, err := common.BIP68Sequence(exitClosure.Locktime)
	if err != nil {
		return nil, nil, 0, err
	}

	pkScript, err := common.P2TRScript(taprootKey)
	if err != nil {
		return nil, nil, 0, err
	}

	return pkScript, leafProof, sequence, nil
}

// convert inputs to BIP322 inputs and return all the data needed to sign and proof PSBT
func toBIP322Inputs(
	boardingUtxos []types.Utxo, vtxos []client.TapscriptsVtxo,
	notes []string,
) ([]bip322.Input, []*common.TaprootMerkleProof, map[string][]string, map[int][]byte, error) {
	inputs := make([]bip322.Input, 0, len(boardingUtxos)+len(vtxos))
	exitLeaves := make([]*common.TaprootMerkleProof, 0, len(boardingUtxos)+len(vtxos))
	tapscripts := make(map[string][]string)
	notesWitnesses := make(map[int][]byte)

	for _, coin := range vtxos {
		hash, err := chainhash.NewHashFromStr(coin.Txid)
		if err != nil {
			return nil, nil, nil, nil, err
		}
		outpoint := wire.NewOutPoint(hash, coin.VOut)

		tapscripts[outpoint.String()] = coin.Tapscripts

		pkScript, leafProof, vtxoSequence, err := extractExitPath(coin.Tapscripts)
		if err != nil {
			return nil, nil, nil, nil, err
		}

		exitLeaves = append(exitLeaves, leafProof)

		inputs = append(inputs, bip322.Input{
			OutPoint: outpoint,
			Sequence: vtxoSequence,
			WitnessUtxo: &wire.TxOut{
				Value:    int64(coin.Amount),
				PkScript: pkScript,
			},
		})
	}

	for _, coin := range boardingUtxos {
		hash, err := chainhash.NewHashFromStr(coin.Txid)
		if err != nil {
			return nil, nil, nil, nil, err
		}
		outpoint := wire.NewOutPoint(hash, coin.VOut)

		tapscripts[outpoint.String()] = coin.Tapscripts

		pkScript, leafProof, vtxoSequence, err := extractExitPath(coin.Tapscripts)
		if err != nil {
			return nil, nil, nil, nil, err
		}

		exitLeaves = append(exitLeaves, leafProof)

		inputs = append(inputs, bip322.Input{
			OutPoint: outpoint,
			Sequence: vtxoSequence,
			WitnessUtxo: &wire.TxOut{
				Value:    int64(coin.Amount),
				PkScript: pkScript,
			},
		})
	}

	nextInputIndex := len(inputs)
	if nextInputIndex > 0 {
		// if there is non-notes inputs, count the extra bip322 input
		nextInputIndex++
	}

	for _, n := range notes {
		parsedNote, err := note.NewFromString(n)
		if err != nil {
			return nil, nil, nil, nil, err
		}

		input, err := parsedNote.BIP322Input()
		if err != nil {
			return nil, nil, nil, nil, err
		}

		inputs = append(inputs, *input)

		vtxoScript := parsedNote.VtxoScript()

		_, taprootTree, err := vtxoScript.TapTree()
		if err != nil {
			return nil, nil, nil, nil, err
		}

		exitScript, err := vtxoScript.Closures[0].Script()
		if err != nil {
			return nil, nil, nil, nil, err
		}

		exitLeaf := txscript.NewBaseTapLeaf(exitScript)
		leafProof, err := taprootTree.GetTaprootMerkleProof(exitLeaf.TapHash())
		if err != nil {
			return nil, nil, nil, nil, fmt.Errorf("failed to get taproot merkle proof: %s", err)
		}

		witness, err := vtxoScript.Closures[0].Witness(leafProof.ControlBlock, map[string][]byte{
			"preimage": parsedNote.Preimage[:],
		})
		if err != nil {
			return nil, nil, nil, nil, fmt.Errorf("failed to get witness: %s", err)
		}

		var witnessBuf bytes.Buffer
		if err := psbt.WriteTxWitness(&witnessBuf, witness); err != nil {
			return nil, nil, nil, nil, fmt.Errorf("failed to write witness: %s", err)
		}

		notesWitnesses[nextInputIndex] = witnessBuf.Bytes()
		nextInputIndex++
		// if the note vtxo is the first input, it will be used twice
		if nextInputIndex == 1 {
			notesWitnesses[nextInputIndex] = witnessBuf.Bytes()
			nextInputIndex++
		}

		exitLeaves = append(exitLeaves, leafProof)
		encodedVtxoScript, err := vtxoScript.Encode()
		if err != nil {
			return nil, nil, nil, nil, err
		}
		tapscripts[input.OutPoint.String()] = encodedVtxoScript
	}

	return inputs, exitLeaves, tapscripts, notesWitnesses, nil
}
func getOffchainBalanceDetails(amountByExpiration map[int64]uint64) (int64, []VtxoDetails) {
	nextExpiration := int64(0)
	details := make([]VtxoDetails, 0)
	for timestamp, amount := range amountByExpiration {
		if nextExpiration == 0 || timestamp < nextExpiration {
			nextExpiration = timestamp
		}

		fancyTime := time.Unix(timestamp, 0).Format(time.RFC3339)
		details = append(
			details,
			VtxoDetails{
				ExpiryTime: fancyTime,
				Amount:     amount,
			},
		)
	}
	return nextExpiration, details
}

func getFancyTimeExpiration(nextExpiration int64) string {
	if nextExpiration == 0 {
		return ""
	}

	fancyTimeExpiration := ""
	t := time.Unix(nextExpiration, 0)
	if t.Before(time.Now().Add(48 * time.Hour)) {
		// print the duration instead of the absolute time
		until := time.Until(t)
		seconds := math.Abs(until.Seconds())
		minutes := math.Abs(until.Minutes())
		hours := math.Abs(until.Hours())

		if hours < 1 {
			if minutes < 1 {
				fancyTimeExpiration = fmt.Sprintf("%d seconds", int(seconds))
			} else {
				fancyTimeExpiration = fmt.Sprintf("%d minutes", int(minutes))
			}
		} else {
			fancyTimeExpiration = fmt.Sprintf("%d hours", int(hours))
		}
	} else {
		fancyTimeExpiration = t.Format(time.RFC3339)
	}
	return fancyTimeExpiration
}

func toTypesVtxo(src client.Vtxo) types.Vtxo {
	return types.Vtxo{
		VtxoKey: types.VtxoKey{
			Txid: src.Txid,
			VOut: src.VOut,
		},
		PubKey:    src.PubKey,
		Amount:    src.Amount,
		RoundTxid: src.RoundTxid,
		ExpiresAt: src.ExpiresAt,
		CreatedAt: src.CreatedAt,
	}
}

func computeVSize(tx *wire.MsgTx) lntypes.VByte {
	baseSize := tx.SerializeSizeStripped()
	totalSize := tx.SerializeSize() // including witness
	weight := totalSize + baseSize*3
	return lntypes.WeightUnit(uint64(weight)).ToVB()
}

// custom BIP322 finalizer function handling note vtxo inputs
func finalizeWithNotes(notesWitnesses map[int][]byte) func(ptx *psbt.Packet) error {
	return func(ptx *psbt.Packet) error {
		for i, input := range ptx.Inputs {
			witness, isNote := notesWitnesses[i]
			if !isNote {
				ok, err := psbt.MaybeFinalize(ptx, i)
				if err != nil {
					return fmt.Errorf("failed to finalize input %d: %s", i, err)
				}
				if !ok {
					return fmt.Errorf("failed to finalize input %d", i)
				}
				continue
			}

			newInput := psbt.NewPsbtInput(nil, input.WitnessUtxo)
			newInput.FinalScriptWitness = witness
			ptx.Inputs[i] = *newInput
		}

		return nil
	}
}

func handleBatchTreeSignature(event client.BatchTreeSignatureEvent, graph *tree.TxGraph) error {
	if event.BatchIndex != 0 {
		return fmt.Errorf("batch index %d is not 0", event.BatchIndex)
	}

	decodedSig, err := hex.DecodeString(event.Signature)
	if err != nil {
		return fmt.Errorf("failed to decode signature: %s", err)
	}

	sig, err := schnorr.ParseSignature(decodedSig)
	if err != nil {
		return fmt.Errorf("failed to parse signature: %s", err)
	}

	return graph.Apply(func(g *tree.TxGraph) (bool, error) {
		if g.Root.UnsignedTx.TxID() != event.Txid {
			// skip
			return true, nil
		}

		g.Root.Inputs[0].TaprootKeySpendSig = sig.Serialize()
		return false, nil
	})
}

func checkSettleOptionsType(o interface{}) (*SettleOptions, error) {
	opts, ok := o.(*SettleOptions)
	if !ok {
		return nil, fmt.Errorf("invalid options type")
	}

	return opts, nil
}

func registerIntentMessage(
	inputs []bip322.Input,
	outputs []client.Output,
	tapscripts map[string][]string,
	cosignersPublicKeys []string,
) (string, []*wire.TxOut, error) {
	validAt := time.Now()
	expireAt := validAt.Add(2 * time.Minute).Unix()
	outputsTxOut := make([]*wire.TxOut, 0)
	onchainOutputsIndexes := make([]int, 0)
	inputTapTrees := make([]string, 0)

	for _, input := range inputs {
		outpointStr := input.OutPoint.String()
		tapscripts, ok := tapscripts[outpointStr]
		if !ok {
			return "", nil, fmt.Errorf("no tapscripts found for input %s", outpointStr)
		}

		encodedTapTree, err := tree.TapTree(tapscripts).Encode()
		if err != nil {
			return "", nil, err
		}

		inputTapTrees = append(inputTapTrees, hex.EncodeToString(encodedTapTree))
	}

	for i, output := range outputs {
		txOut, isOnchain, err := output.ToTxOut()
		if err != nil {
			return "", nil, err
		}

		if isOnchain {
			onchainOutputsIndexes = append(onchainOutputsIndexes, i)
		}

		outputsTxOut = append(outputsTxOut, txOut)
	}

	message, err := tree.IntentMessage{
		BaseIntentMessage: tree.BaseIntentMessage{
			Type: tree.IntentMessageTypeRegister,
		},
		InputTapTrees:        inputTapTrees,
		OnchainOutputIndexes: onchainOutputsIndexes,
		ExpireAt:             expireAt,
		ValidAt:              validAt.Unix(),
		CosignersPublicKeys:  cosignersPublicKeys,
	}.Encode()
	if err != nil {
		return "", nil, err
	}

	return message, outputsTxOut, nil
=======
>>>>>>> 9fbd6a87
}<|MERGE_RESOLUTION|>--- conflicted
+++ resolved
@@ -2087,35 +2087,24 @@
 				if step != batchStarted && step != treeNoncesAggregated {
 					continue
 				}
-<<<<<<< HEAD
-
-				batchTreeEvent := event.(client.BatchTreeEvent)
-
-				if batchTreeEvent.BatchIndex == 0 {
-					vtxoGraphChunks = append(vtxoGraphChunks, batchTreeEvent.TxGraphChunk)
+
+				treeTxEvent := event.(client.TreeTxEvent)
+
+				if treeTxEvent.BatchIndex == 0 {
+					vtxoGraphChunks = append(vtxoGraphChunks, treeTxEvent.TxGraphChunk)
 				} else {
-					connectorsGraphChunks = append(connectorsGraphChunks, batchTreeEvent.TxGraphChunk)
-				}
-=======
-				e := event.(client.TreeTxEvent)
-				vtxoTree, connectorsTree = handleBatchTree(e, vtxoTree, connectorsTree)
->>>>>>> 9fbd6a87
+					connectorsGraphChunks = append(connectorsGraphChunks, treeTxEvent.TxGraphChunk)
+				}
 				continue
 			case client.TreeSignatureEvent:
 				if step != treeNoncesAggregated {
 					continue
 				}
-<<<<<<< HEAD
 				if vtxoGraph == nil {
 					return "", fmt.Errorf("vtxo graph not initialized")
 				}
 
-				if err := handleBatchTreeSignature(event.(client.BatchTreeSignatureEvent), vtxoGraph); err != nil {
-=======
-				e := event.(client.TreeSignatureEvent)
-				vtxoTree, err = handleBatchTreeSignature(e, vtxoTree)
-				if err != nil {
->>>>>>> 9fbd6a87
+				if err := handleBatchTreeSignature(event.(client.TreeSignatureEvent), vtxoGraph); err != nil {
 					return "", err
 				}
 				continue
@@ -2124,21 +2113,14 @@
 				if step != batchStarted {
 					continue
 				}
-<<<<<<< HEAD
-				log.Info("a round signing started")
-
 				vtxoGraph, err = tree.NewTxGraph(vtxoGraphChunks)
 				if err != nil {
 					return "", err
 				}
 
-				skipped, err := a.handleRoundSigningStarted(
-					ctx, signerSessions, event.(client.RoundSigningStartedEvent), vtxoGraph,
-=======
 				log.Info("tree signing session started, sending nonces...")
 				skipped, err := a.handleTreeSigningStarted(
-					ctx, signerSessions, event.(client.TreeSigningStartedEvent), vtxoTree,
->>>>>>> 9fbd6a87
+					ctx, signerSessions, event.(client.TreeSigningStartedEvent), vtxoGraph,
 				)
 				if err != nil {
 					return "", err
@@ -2166,8 +2148,7 @@
 				if step != treeNoncesAggregated {
 					continue
 				}
-<<<<<<< HEAD
-				log.Info("a round finalization started")
+				log.Info("vtxo and connector trees fully signed, sending forfeit transactions...")
 
 				if vtxoGraph == nil {
 					return "", fmt.Errorf("vtxo graph not initialized")
@@ -2184,16 +2165,10 @@
 					return "", fmt.Errorf("connectors graph not sent")
 				}
 
-				signedForfeitTxs, signedRoundTx, err := a.handleRoundFinalization(
-					ctx, event.(client.RoundFinalizationEvent),
+				signedForfeitTxs, signedCommitmentTx, err := a.handleBatchFinalization(
+					ctx, event.(client.BatchFinalizationEvent),
 					vtxosToSign, boardingUtxos, receivers,
 					vtxoGraph, connectorsGraph,
-=======
-				log.Info("vtxo and connector trees fully signed, sending forfeit transactions...")
-				signedForfeitTxs, signedCommitmentTx, err := a.handleBatchFinalization(
-					ctx, event.(client.BatchFinalizationEvent), vtxosToSign, boardingUtxos,
-					receivers, vtxoTree, connectorsTree,
->>>>>>> 9fbd6a87
 				)
 				if err != nil {
 					return "", err
@@ -2238,11 +2213,7 @@
 
 func (a *covenantlessArkClient) handleTreeSigningStarted(
 	ctx context.Context, signerSessions []tree.SignerSession,
-<<<<<<< HEAD
-	event client.RoundSigningStartedEvent, vtxoGraph *tree.TxGraph,
-=======
-	event client.TreeSigningStartedEvent, vtxoTree tree.TxTree,
->>>>>>> 9fbd6a87
+	event client.TreeSigningStartedEvent, vtxoGraph *tree.TxGraph,
 ) (bool, error) {
 	foundPubkeys := make([]string, 0, len(signerSessions))
 	for _, session := range signerSessions {
@@ -2286,11 +2257,7 @@
 	root := sweepTapTree.RootNode.TapHash()
 
 	generateAndSendNonces := func(session tree.SignerSession) error {
-<<<<<<< HEAD
-		if err := session.Init(root.CloneBytes(), sharedOutputValue, vtxoGraph); err != nil {
-=======
-		if err := session.Init(root.CloneBytes(), batchOutputAmount, vtxoTree); err != nil {
->>>>>>> 9fbd6a87
+		if err := session.Init(root.CloneBytes(), batchOutputAmount, vtxoGraph); err != nil {
 			return err
 		}
 
@@ -2379,16 +2346,8 @@
 
 func (a *covenantlessArkClient) handleBatchFinalization(
 	ctx context.Context,
-<<<<<<< HEAD
-	event client.RoundFinalizationEvent,
-	vtxos []client.TapscriptsVtxo,
-	boardingUtxos []types.Utxo,
-	receivers []client.Output,
-	vtxoGraph, connectorsGraph *tree.TxGraph,
-=======
 	event client.BatchFinalizationEvent, vtxos []client.TapscriptsVtxo, boardingUtxos []types.Utxo,
-	receivers []types.Receiver, vtxoTree, connectorsTree tree.TxTree,
->>>>>>> 9fbd6a87
+	receivers []types.Receiver, vtxoGraph, connectorsGraph *tree.TxGraph,
 ) ([]string, string, error) {
 	if err := a.validateVtxoTree(event, vtxoGraph, connectorsGraph, receivers, vtxos); err != nil {
 		return nil, "", fmt.Errorf("failed to verify vtxo tree: %s", err)
@@ -2480,33 +2439,20 @@
 }
 
 func (a *covenantlessArkClient) validateVtxoTree(
-<<<<<<< HEAD
-	event client.RoundFinalizationEvent,
+	event client.BatchFinalizationEvent,
 	vtxoGraph, connectorsGraph *tree.TxGraph,
-	receivers []client.Output, vtxosInput []client.TapscriptsVtxo,
-) error {
-	roundTx := event.Tx
-	roundPtx, err := psbt.NewFromRawBytes(strings.NewReader(roundTx), true)
-=======
-	event client.BatchFinalizationEvent, vtxoTree, connectorsTree tree.TxTree,
 	receivers []types.Receiver, vtxosInput []client.TapscriptsVtxo,
 ) error {
 	commitmentTx := event.Tx
-	ptx, err := psbt.NewFromRawBytes(strings.NewReader(commitmentTx), true)
->>>>>>> 9fbd6a87
+	commitmentPtx, err := psbt.NewFromRawBytes(strings.NewReader(commitmentTx), true)
 	if err != nil {
 		return err
 	}
 
 	// validate the vtxo tree is well formed
 	if !utils.IsOnchainOnly(receivers) {
-<<<<<<< HEAD
 		if err := tree.ValidateVtxoTxGraph(
-			vtxoGraph, roundPtx, a.ServerPubKey, a.VtxoTreeExpiry,
-=======
-		if err := tree.ValidateVtxoTree(
-			vtxoTree, commitmentTx, a.ServerPubKey, a.VtxoTreeExpiry,
->>>>>>> 9fbd6a87
+			vtxoGraph, commitmentPtx, a.ServerPubKey, a.VtxoTreeExpiry,
 		); err != nil {
 			return err
 		}
@@ -2514,7 +2460,7 @@
 
 	// validate it contains our outputs
 	if err := a.validateReceivers(
-		roundPtx, receivers, vtxoGraph,
+		commitmentPtx, receivers, vtxoGraph,
 	); err != nil {
 		return err
 	}
@@ -2523,9 +2469,8 @@
 		rootParentTxid := vtxoGraph.Root.UnsignedTx.TxIn[0].PreviousOutPoint.Hash.String()
 		rootParentVout := vtxoGraph.Root.UnsignedTx.TxIn[0].PreviousOutPoint.Index
 
-<<<<<<< HEAD
-		if rootParentTxid != roundPtx.UnsignedTx.TxID() {
-			return fmt.Errorf("root's parent txid is not the same as the round txid: %s != %s", rootParentTxid, roundPtx.UnsignedTx.TxID())
+		if rootParentTxid != commitmentPtx.UnsignedTx.TxID() {
+			return fmt.Errorf("root's parent txid is not the same as the commitment txid: %s != %s", rootParentTxid, commitmentPtx.UnsignedTx.TxID())
 		}
 
 		if rootParentVout != 0 {
@@ -2533,25 +2478,6 @@
 		}
 
 		if err := connectorsGraph.Validate(); err != nil {
-=======
-		getTxid := func(b64 string) string {
-			tx, err := psbt.NewFromRawBytes(strings.NewReader(b64), true)
-			if err != nil {
-				return ""
-			}
-
-			return tx.UnsignedTx.TxID()
-		}
-
-		if root.ParentTxid != getTxid(commitmentTx) {
-			return fmt.Errorf(
-				"root's parent txid doesn't match the commitment txid: %s != %s",
-				root.ParentTxid, getTxid(commitmentTx),
-			)
-		}
-
-		if err := connectorsTree.Validate(getTxid); err != nil {
->>>>>>> 9fbd6a87
 			return err
 		}
 
@@ -2570,13 +2496,7 @@
 }
 
 func (a *covenantlessArkClient) validateReceivers(
-<<<<<<< HEAD
-	ptx *psbt.Packet,
-	receivers []client.Output,
-	vtxoGraph *tree.TxGraph,
-=======
-	ptx *psbt.Packet, receivers []types.Receiver, vtxoTree tree.TxTree,
->>>>>>> 9fbd6a87
+	ptx *psbt.Packet, receivers []types.Receiver, vtxoGraph *tree.TxGraph,
 ) error {
 	netParams := utils.ToBitcoinNetwork(a.Network)
 	for _, receiver := range receivers {
@@ -2590,13 +2510,7 @@
 				return err
 			}
 		} else {
-<<<<<<< HEAD
-			if err := a.validateOffChainReceiver(
-				vtxoGraph, receiver,
-			); err != nil {
-=======
-			if err := a.validateOffchainReceiver(vtxoTree, receiver); err != nil {
->>>>>>> 9fbd6a87
+			if err := a.validateOffchainReceiver(vtxoGraph, receiver); err != nil {
 				return err
 			}
 		}
@@ -2626,14 +2540,8 @@
 	return nil
 }
 
-<<<<<<< HEAD
-func (a *covenantlessArkClient) validateOffChainReceiver(
-	vtxoGraph *tree.TxGraph,
-	receiver client.Output,
-=======
 func (a *covenantlessArkClient) validateOffchainReceiver(
-	vtxoTree tree.TxTree, receiver types.Receiver,
->>>>>>> 9fbd6a87
+	vtxoGraph *tree.TxGraph, receiver types.Receiver,
 ) error {
 	found := false
 
@@ -2674,15 +2582,8 @@
 }
 
 func (a *covenantlessArkClient) createAndSignForfeits(
-<<<<<<< HEAD
-	ctx context.Context,
-	vtxosToSign []client.TapscriptsVtxo,
-	connectorsTxs []*psbt.Packet,
-	connectorsIndex map[string]client.Outpoint,
-=======
 	ctx context.Context, vtxosToSign []client.TapscriptsVtxo,
-	connectorsTxs []tree.Node, connectorsIndex map[string]types.VtxoKey,
->>>>>>> 9fbd6a87
+	connectorsTxs []*psbt.Packet, connectorsIndex map[string]types.VtxoKey,
 ) ([]string, error) {
 	parsedForfeitAddr, err := btcutil.DecodeAddress(a.ForfeitAddress, nil)
 	if err != nil {
@@ -2704,17 +2605,13 @@
 				if connectorOutpoint.VOut >= uint32(len(connectorTx.UnsignedTx.TxOut)) {
 					return nil, fmt.Errorf("connector index out of bounds: %d >= %d", connectorOutpoint.VOut, len(connectorTx.UnsignedTx.TxOut))
 				}
-<<<<<<< HEAD
-				connector = connectorTx.UnsignedTx.TxOut[connectorOutpoint.VOut]
-=======
-				if connectorOutpoint.VOut >= uint32(len(tx.UnsignedTx.TxOut)) {
+				if connectorOutpoint.VOut >= uint32(len(connectorTx.UnsignedTx.TxOut)) {
 					return nil, fmt.Errorf(
 						"connector index out of range: %d >= %d",
-						connectorOutpoint.VOut, len(tx.UnsignedTx.TxOut),
+						connectorOutpoint.VOut, len(connectorTx.UnsignedTx.TxOut),
 					)
 				}
-				connector = tx.UnsignedTx.TxOut[connectorOutpoint.VOut]
->>>>>>> 9fbd6a87
+				connector = connectorTx.UnsignedTx.TxOut[connectorOutpoint.VOut]
 				break
 			}
 		}
@@ -2860,16 +2757,12 @@
 				return nil, err
 			}
 
-<<<<<<< HEAD
-			graph, err := tree.NewTxGraph(round.Tree)
+			graph, err := tree.NewTxGraph(vtxoTree)
 			if err != nil {
 				return nil, err
 			}
 
-			vtxoTrees[vtxo.RoundTxid] = graph
-=======
-			vtxoTrees[vtxo.CommitmentTxid] = vtxoTree
->>>>>>> 9fbd6a87
+			vtxoTrees[vtxo.CommitmentTxid] = graph
 		}
 
 		redeemBranch, err := redemption.NewRedeemBranch(
@@ -3473,702 +3366,4 @@
 	}
 
 	return sessions, signerPubKeys, nil
-<<<<<<< HEAD
-}
-
-func findVtxosSpent(vtxos []client.Vtxo, id string) []client.Vtxo {
-	var result []client.Vtxo
-	leftVtxos := make([]client.Vtxo, 0)
-	for _, v := range vtxos {
-		if v.SpentBy == id {
-			result = append(result, v)
-		} else {
-			leftVtxos = append(leftVtxos, v)
-		}
-	}
-	// Update the given list with only the left vtxos.
-	copy(vtxos, leftVtxos)
-	return result
-}
-
-func findVtxosSpentInSettlement(vtxos []client.Vtxo, vtxo client.Vtxo) []client.Vtxo {
-	if vtxo.IsPending {
-		return nil
-	}
-	return findVtxosSpent(vtxos, vtxo.RoundTxid)
-}
-
-func findVtxosSpentInPayment(vtxos []client.Vtxo, vtxo client.Vtxo) []client.Vtxo {
-	return findVtxosSpent(vtxos, vtxo.Txid)
-}
-
-func findVtxosResultedFromSpentBy(vtxos []client.Vtxo, spentByTxid string) []client.Vtxo {
-	var result []client.Vtxo
-	for _, v := range vtxos {
-		if !v.IsPending && v.RoundTxid == spentByTxid {
-			result = append(result, v)
-			break
-		}
-		if v.Txid == spentByTxid {
-			result = append(result, v)
-		}
-	}
-	return result
-}
-
-func reduceVtxosAmount(vtxos []client.Vtxo) uint64 {
-	var total uint64
-	for _, v := range vtxos {
-		total += v.Amount
-	}
-	return total
-}
-
-func getVtxo(usedVtxos []client.Vtxo, spentByVtxos []client.Vtxo) client.Vtxo {
-	if len(usedVtxos) > 0 {
-		return usedVtxos[0]
-	} else if len(spentByVtxos) > 0 {
-		return spentByVtxos[0]
-	}
-	return client.Vtxo{}
-}
-
-func vtxosToTxHistory(
-	spendable, spent []client.Vtxo, boardingRounds map[string]struct{}, indexerSvc indexer.Indexer,
-) ([]types.Transaction, error) {
-	txs := make([]types.Transaction, 0)
-
-	// Receivals
-
-	// All vtxos are receivals unless:
-	// - they resulted from a settlement (either boarding or refresh)
-	// - they are the change of a spend tx
-	vtxosLeftToCheck := append([]client.Vtxo{}, spent...)
-	for _, vtxo := range append(spendable, spent...) {
-		if _, ok := boardingRounds[vtxo.RoundTxid]; !vtxo.IsPending && ok {
-			continue
-		}
-		settleVtxos := findVtxosSpentInSettlement(vtxosLeftToCheck, vtxo)
-		settleAmount := reduceVtxosAmount(settleVtxos)
-		if vtxo.Amount <= settleAmount {
-			continue // settlement or change, ignore
-		}
-
-		spentVtxos := findVtxosSpentInPayment(vtxosLeftToCheck, vtxo)
-		spentAmount := reduceVtxosAmount(spentVtxos)
-		if vtxo.Amount <= spentAmount {
-			continue // settlement or change, ignore
-		}
-
-		txKey := types.TransactionKey{
-			RoundTxid: vtxo.RoundTxid,
-		}
-		settled := !vtxo.IsPending
-		if vtxo.IsPending {
-			txKey = types.TransactionKey{
-				RedeemTxid: vtxo.Txid,
-			}
-			settled = vtxo.SpentBy != ""
-		}
-
-		txs = append(txs, types.Transaction{
-			TransactionKey: txKey,
-			Amount:         vtxo.Amount - settleAmount - spentAmount,
-			Type:           types.TxReceived,
-			CreatedAt:      vtxo.CreatedAt,
-			Settled:        settled,
-		})
-	}
-
-	// Sendings
-
-	// All "spentBy" vtxos are payments unless:
-	// - they are settlements
-
-	// aggregate spent by spentId
-	vtxosBySpentBy := make(map[string][]client.Vtxo)
-	for _, v := range spent {
-		if len(v.SpentBy) <= 0 {
-			continue
-		}
-
-		if _, ok := vtxosBySpentBy[v.SpentBy]; !ok {
-			vtxosBySpentBy[v.SpentBy] = make([]client.Vtxo, 0)
-		}
-		vtxosBySpentBy[v.SpentBy] = append(vtxosBySpentBy[v.SpentBy], v)
-	}
-
-	for sb := range vtxosBySpentBy {
-		resultedVtxos := findVtxosResultedFromSpentBy(append(spendable, spent...), sb)
-		resultedAmount := reduceVtxosAmount(resultedVtxos)
-		spentAmount := reduceVtxosAmount(vtxosBySpentBy[sb])
-		if spentAmount <= resultedAmount {
-			continue // settlement, ignore
-		}
-		vtxo := getVtxo(resultedVtxos, vtxosBySpentBy[sb])
-		if resultedAmount == 0 {
-			// send all: fetch the created vtxo (not belong to us) to source
-			// creation and expiration timestamps
-			opts := &indexer.GetVtxosRequestOption{}
-			// nolint:all
-			opts.WithOutpoints([]indexer.Outpoint{{Txid: sb, VOut: 0}})
-			resp, err := indexerSvc.GetVtxos(context.Background(), *opts)
-			if err != nil {
-				return nil, err
-			}
-			vtxo = client.Vtxo{
-				Outpoint: client.Outpoint{
-					Txid: sb,
-					VOut: 0,
-				},
-				RoundTxid: resp.Vtxos[0].CommitmentTxid,
-				ExpiresAt: time.Unix(resp.Vtxos[0].ExpiresAt, 0),
-				CreatedAt: time.Unix(resp.Vtxos[0].CreatedAt, 0),
-				IsPending: !resp.Vtxos[0].IsLeaf,
-			}
-		}
-
-		txKey := types.TransactionKey{
-			RoundTxid: vtxo.RoundTxid,
-		}
-		if vtxo.IsPending {
-			txKey = types.TransactionKey{
-				RedeemTxid: vtxo.Txid,
-			}
-		}
-
-		txs = append(txs, types.Transaction{
-			TransactionKey: txKey,
-			Amount:         spentAmount - resultedAmount,
-			Type:           types.TxSent,
-			CreatedAt:      vtxo.CreatedAt,
-			Settled:        true,
-		})
-
-	}
-
-	sort.SliceStable(txs, func(i, j int) bool {
-		return txs[i].CreatedAt.After(txs[j].CreatedAt)
-	})
-
-	return txs, nil
-}
-
-type redeemTxInput struct {
-	client.TapscriptsVtxo
-	ForfeitLeafHash chainhash.Hash
-}
-
-func buildOffchainTx(
-	vtxos []redeemTxInput,
-	receivers []Receiver,
-	serverUnrollScript *tree.CSVMultisigClosure,
-	dustLimit uint64,
-) (string, []string, error) {
-	if len(vtxos) <= 0 {
-		return "", nil, fmt.Errorf("missing vtxos")
-	}
-
-	ins := make([]common.VtxoInput, 0, len(vtxos))
-
-	for _, vtxo := range vtxos {
-		if len(vtxo.Tapscripts) <= 0 {
-			return "", nil, fmt.Errorf("missing tapscripts for vtxo %s", vtxo.Txid)
-		}
-
-		vtxoTxID, err := chainhash.NewHashFromStr(vtxo.Txid)
-		if err != nil {
-			return "", nil, err
-		}
-
-		vtxoOutpoint := &wire.OutPoint{
-			Hash:  *vtxoTxID,
-			Index: vtxo.VOut,
-		}
-
-		vtxoScript, err := tree.ParseVtxoScript(vtxo.Tapscripts)
-		if err != nil {
-			return "", nil, err
-		}
-
-		_, vtxoTree, err := vtxoScript.TapTree()
-		if err != nil {
-			return "", nil, err
-		}
-
-		leafProof, err := vtxoTree.GetTaprootMerkleProof(vtxo.ForfeitLeafHash)
-		if err != nil {
-			return "", nil, err
-		}
-
-		ctrlBlock, err := txscript.ParseControlBlock(leafProof.ControlBlock)
-		if err != nil {
-			return "", nil, err
-		}
-
-		tapscript := &waddrmgr.Tapscript{
-			RevealedScript: leafProof.Script,
-			ControlBlock:   ctrlBlock,
-		}
-
-		ins = append(ins, common.VtxoInput{
-			Outpoint:           vtxoOutpoint,
-			Tapscript:          tapscript,
-			Amount:             int64(vtxo.Amount),
-			RevealedTapscripts: vtxo.Tapscripts,
-		})
-	}
-
-	outs := make([]*wire.TxOut, 0, len(receivers))
-
-	for i, receiver := range receivers {
-		if receiver.IsOnchain() {
-			return "", nil, fmt.Errorf("receiver %d is onchain", i)
-		}
-
-		addr, err := common.DecodeAddress(receiver.To())
-		if err != nil {
-			return "", nil, err
-		}
-
-		var newVtxoScript []byte
-
-		if receiver.Amount() < dustLimit {
-			newVtxoScript, err = common.SubDustScript(addr.VtxoTapKey)
-		} else {
-			newVtxoScript, err = common.P2TRScript(addr.VtxoTapKey)
-		}
-		if err != nil {
-			return "", nil, err
-		}
-
-		outs = append(outs, &wire.TxOut{
-			Value:    int64(receiver.Amount()),
-			PkScript: newVtxoScript,
-		})
-	}
-
-	virtualTx, checkpointsTxs, err := tree.BuildOffchainTx(ins, outs, serverUnrollScript)
-	if err != nil {
-		return "", nil, err
-	}
-
-	virtualTxB64, err := virtualTx.B64Encode()
-	if err != nil {
-		return "", nil, err
-	}
-
-	checkpoints := make([]string, 0, len(checkpointsTxs))
-	for _, tx := range checkpointsTxs {
-		txB64, err := tx.B64Encode()
-		if err != nil {
-			return "", nil, err
-		}
-		checkpoints = append(checkpoints, txB64)
-	}
-
-	return virtualTxB64, checkpoints, nil
-}
-
-func inputsToDerivationPath(inputs []client.Outpoint, notesInputs []string) string {
-	// sort arknotes
-	slices.SortStableFunc(notesInputs, func(i, j string) int {
-		return strings.Compare(i, j)
-	})
-
-	// sort outpoints
-	slices.SortStableFunc(inputs, func(i, j client.Outpoint) int {
-		txidCmp := strings.Compare(i.Txid, j.Txid)
-		if txidCmp != 0 {
-			return txidCmp
-		}
-		return int(i.VOut - j.VOut)
-	})
-
-	// serialize outpoints and arknotes
-
-	var buf bytes.Buffer
-
-	for _, input := range inputs {
-		buf.WriteString(input.Txid)
-		buf.WriteString(strconv.Itoa(int(input.VOut)))
-	}
-
-	for _, note := range notesInputs {
-		buf.WriteString(note)
-	}
-
-	// hash the serialized data
-	hash := sha256.Sum256(buf.Bytes())
-
-	// convert hash to bip32 derivation path
-	// split the 32-byte hash into 8 uint32 values (4 bytes each)
-	path := "m"
-	for i := 0; i < 8; i++ {
-		// Convert 4 bytes to uint32 using big-endian encoding
-		segment := binary.BigEndian.Uint32(hash[i*4 : (i+1)*4])
-		path += fmt.Sprintf("/%d'", segment)
-	}
-
-	return path
-}
-
-func extractExitPath(tapscripts []string) ([]byte, *common.TaprootMerkleProof, uint32, error) {
-	vtxoScript, err := tree.ParseVtxoScript(tapscripts)
-	if err != nil {
-		return nil, nil, 0, err
-	}
-
-	exitClosures := vtxoScript.ExitClosures()
-	if len(exitClosures) <= 0 {
-		return nil, nil, 0, fmt.Errorf("no exit closures found")
-	}
-
-	exitClosure := exitClosures[0].(*tree.CSVMultisigClosure)
-
-	exitScript, err := exitClosure.Script()
-	if err != nil {
-		return nil, nil, 0, err
-	}
-
-	taprootKey, taprootTree, err := vtxoScript.TapTree()
-	if err != nil {
-		return nil, nil, 0, err
-	}
-
-	exitLeaf := txscript.NewBaseTapLeaf(exitScript)
-	leafProof, err := taprootTree.GetTaprootMerkleProof(exitLeaf.TapHash())
-	if err != nil {
-		return nil, nil, 0, fmt.Errorf("failed to get taproot merkle proof: %s", err)
-	}
-
-	sequence, err := common.BIP68Sequence(exitClosure.Locktime)
-	if err != nil {
-		return nil, nil, 0, err
-	}
-
-	pkScript, err := common.P2TRScript(taprootKey)
-	if err != nil {
-		return nil, nil, 0, err
-	}
-
-	return pkScript, leafProof, sequence, nil
-}
-
-// convert inputs to BIP322 inputs and return all the data needed to sign and proof PSBT
-func toBIP322Inputs(
-	boardingUtxos []types.Utxo, vtxos []client.TapscriptsVtxo,
-	notes []string,
-) ([]bip322.Input, []*common.TaprootMerkleProof, map[string][]string, map[int][]byte, error) {
-	inputs := make([]bip322.Input, 0, len(boardingUtxos)+len(vtxos))
-	exitLeaves := make([]*common.TaprootMerkleProof, 0, len(boardingUtxos)+len(vtxos))
-	tapscripts := make(map[string][]string)
-	notesWitnesses := make(map[int][]byte)
-
-	for _, coin := range vtxos {
-		hash, err := chainhash.NewHashFromStr(coin.Txid)
-		if err != nil {
-			return nil, nil, nil, nil, err
-		}
-		outpoint := wire.NewOutPoint(hash, coin.VOut)
-
-		tapscripts[outpoint.String()] = coin.Tapscripts
-
-		pkScript, leafProof, vtxoSequence, err := extractExitPath(coin.Tapscripts)
-		if err != nil {
-			return nil, nil, nil, nil, err
-		}
-
-		exitLeaves = append(exitLeaves, leafProof)
-
-		inputs = append(inputs, bip322.Input{
-			OutPoint: outpoint,
-			Sequence: vtxoSequence,
-			WitnessUtxo: &wire.TxOut{
-				Value:    int64(coin.Amount),
-				PkScript: pkScript,
-			},
-		})
-	}
-
-	for _, coin := range boardingUtxos {
-		hash, err := chainhash.NewHashFromStr(coin.Txid)
-		if err != nil {
-			return nil, nil, nil, nil, err
-		}
-		outpoint := wire.NewOutPoint(hash, coin.VOut)
-
-		tapscripts[outpoint.String()] = coin.Tapscripts
-
-		pkScript, leafProof, vtxoSequence, err := extractExitPath(coin.Tapscripts)
-		if err != nil {
-			return nil, nil, nil, nil, err
-		}
-
-		exitLeaves = append(exitLeaves, leafProof)
-
-		inputs = append(inputs, bip322.Input{
-			OutPoint: outpoint,
-			Sequence: vtxoSequence,
-			WitnessUtxo: &wire.TxOut{
-				Value:    int64(coin.Amount),
-				PkScript: pkScript,
-			},
-		})
-	}
-
-	nextInputIndex := len(inputs)
-	if nextInputIndex > 0 {
-		// if there is non-notes inputs, count the extra bip322 input
-		nextInputIndex++
-	}
-
-	for _, n := range notes {
-		parsedNote, err := note.NewFromString(n)
-		if err != nil {
-			return nil, nil, nil, nil, err
-		}
-
-		input, err := parsedNote.BIP322Input()
-		if err != nil {
-			return nil, nil, nil, nil, err
-		}
-
-		inputs = append(inputs, *input)
-
-		vtxoScript := parsedNote.VtxoScript()
-
-		_, taprootTree, err := vtxoScript.TapTree()
-		if err != nil {
-			return nil, nil, nil, nil, err
-		}
-
-		exitScript, err := vtxoScript.Closures[0].Script()
-		if err != nil {
-			return nil, nil, nil, nil, err
-		}
-
-		exitLeaf := txscript.NewBaseTapLeaf(exitScript)
-		leafProof, err := taprootTree.GetTaprootMerkleProof(exitLeaf.TapHash())
-		if err != nil {
-			return nil, nil, nil, nil, fmt.Errorf("failed to get taproot merkle proof: %s", err)
-		}
-
-		witness, err := vtxoScript.Closures[0].Witness(leafProof.ControlBlock, map[string][]byte{
-			"preimage": parsedNote.Preimage[:],
-		})
-		if err != nil {
-			return nil, nil, nil, nil, fmt.Errorf("failed to get witness: %s", err)
-		}
-
-		var witnessBuf bytes.Buffer
-		if err := psbt.WriteTxWitness(&witnessBuf, witness); err != nil {
-			return nil, nil, nil, nil, fmt.Errorf("failed to write witness: %s", err)
-		}
-
-		notesWitnesses[nextInputIndex] = witnessBuf.Bytes()
-		nextInputIndex++
-		// if the note vtxo is the first input, it will be used twice
-		if nextInputIndex == 1 {
-			notesWitnesses[nextInputIndex] = witnessBuf.Bytes()
-			nextInputIndex++
-		}
-
-		exitLeaves = append(exitLeaves, leafProof)
-		encodedVtxoScript, err := vtxoScript.Encode()
-		if err != nil {
-			return nil, nil, nil, nil, err
-		}
-		tapscripts[input.OutPoint.String()] = encodedVtxoScript
-	}
-
-	return inputs, exitLeaves, tapscripts, notesWitnesses, nil
-}
-func getOffchainBalanceDetails(amountByExpiration map[int64]uint64) (int64, []VtxoDetails) {
-	nextExpiration := int64(0)
-	details := make([]VtxoDetails, 0)
-	for timestamp, amount := range amountByExpiration {
-		if nextExpiration == 0 || timestamp < nextExpiration {
-			nextExpiration = timestamp
-		}
-
-		fancyTime := time.Unix(timestamp, 0).Format(time.RFC3339)
-		details = append(
-			details,
-			VtxoDetails{
-				ExpiryTime: fancyTime,
-				Amount:     amount,
-			},
-		)
-	}
-	return nextExpiration, details
-}
-
-func getFancyTimeExpiration(nextExpiration int64) string {
-	if nextExpiration == 0 {
-		return ""
-	}
-
-	fancyTimeExpiration := ""
-	t := time.Unix(nextExpiration, 0)
-	if t.Before(time.Now().Add(48 * time.Hour)) {
-		// print the duration instead of the absolute time
-		until := time.Until(t)
-		seconds := math.Abs(until.Seconds())
-		minutes := math.Abs(until.Minutes())
-		hours := math.Abs(until.Hours())
-
-		if hours < 1 {
-			if minutes < 1 {
-				fancyTimeExpiration = fmt.Sprintf("%d seconds", int(seconds))
-			} else {
-				fancyTimeExpiration = fmt.Sprintf("%d minutes", int(minutes))
-			}
-		} else {
-			fancyTimeExpiration = fmt.Sprintf("%d hours", int(hours))
-		}
-	} else {
-		fancyTimeExpiration = t.Format(time.RFC3339)
-	}
-	return fancyTimeExpiration
-}
-
-func toTypesVtxo(src client.Vtxo) types.Vtxo {
-	return types.Vtxo{
-		VtxoKey: types.VtxoKey{
-			Txid: src.Txid,
-			VOut: src.VOut,
-		},
-		PubKey:    src.PubKey,
-		Amount:    src.Amount,
-		RoundTxid: src.RoundTxid,
-		ExpiresAt: src.ExpiresAt,
-		CreatedAt: src.CreatedAt,
-	}
-}
-
-func computeVSize(tx *wire.MsgTx) lntypes.VByte {
-	baseSize := tx.SerializeSizeStripped()
-	totalSize := tx.SerializeSize() // including witness
-	weight := totalSize + baseSize*3
-	return lntypes.WeightUnit(uint64(weight)).ToVB()
-}
-
-// custom BIP322 finalizer function handling note vtxo inputs
-func finalizeWithNotes(notesWitnesses map[int][]byte) func(ptx *psbt.Packet) error {
-	return func(ptx *psbt.Packet) error {
-		for i, input := range ptx.Inputs {
-			witness, isNote := notesWitnesses[i]
-			if !isNote {
-				ok, err := psbt.MaybeFinalize(ptx, i)
-				if err != nil {
-					return fmt.Errorf("failed to finalize input %d: %s", i, err)
-				}
-				if !ok {
-					return fmt.Errorf("failed to finalize input %d", i)
-				}
-				continue
-			}
-
-			newInput := psbt.NewPsbtInput(nil, input.WitnessUtxo)
-			newInput.FinalScriptWitness = witness
-			ptx.Inputs[i] = *newInput
-		}
-
-		return nil
-	}
-}
-
-func handleBatchTreeSignature(event client.BatchTreeSignatureEvent, graph *tree.TxGraph) error {
-	if event.BatchIndex != 0 {
-		return fmt.Errorf("batch index %d is not 0", event.BatchIndex)
-	}
-
-	decodedSig, err := hex.DecodeString(event.Signature)
-	if err != nil {
-		return fmt.Errorf("failed to decode signature: %s", err)
-	}
-
-	sig, err := schnorr.ParseSignature(decodedSig)
-	if err != nil {
-		return fmt.Errorf("failed to parse signature: %s", err)
-	}
-
-	return graph.Apply(func(g *tree.TxGraph) (bool, error) {
-		if g.Root.UnsignedTx.TxID() != event.Txid {
-			// skip
-			return true, nil
-		}
-
-		g.Root.Inputs[0].TaprootKeySpendSig = sig.Serialize()
-		return false, nil
-	})
-}
-
-func checkSettleOptionsType(o interface{}) (*SettleOptions, error) {
-	opts, ok := o.(*SettleOptions)
-	if !ok {
-		return nil, fmt.Errorf("invalid options type")
-	}
-
-	return opts, nil
-}
-
-func registerIntentMessage(
-	inputs []bip322.Input,
-	outputs []client.Output,
-	tapscripts map[string][]string,
-	cosignersPublicKeys []string,
-) (string, []*wire.TxOut, error) {
-	validAt := time.Now()
-	expireAt := validAt.Add(2 * time.Minute).Unix()
-	outputsTxOut := make([]*wire.TxOut, 0)
-	onchainOutputsIndexes := make([]int, 0)
-	inputTapTrees := make([]string, 0)
-
-	for _, input := range inputs {
-		outpointStr := input.OutPoint.String()
-		tapscripts, ok := tapscripts[outpointStr]
-		if !ok {
-			return "", nil, fmt.Errorf("no tapscripts found for input %s", outpointStr)
-		}
-
-		encodedTapTree, err := tree.TapTree(tapscripts).Encode()
-		if err != nil {
-			return "", nil, err
-		}
-
-		inputTapTrees = append(inputTapTrees, hex.EncodeToString(encodedTapTree))
-	}
-
-	for i, output := range outputs {
-		txOut, isOnchain, err := output.ToTxOut()
-		if err != nil {
-			return "", nil, err
-		}
-
-		if isOnchain {
-			onchainOutputsIndexes = append(onchainOutputsIndexes, i)
-		}
-
-		outputsTxOut = append(outputsTxOut, txOut)
-	}
-
-	message, err := tree.IntentMessage{
-		BaseIntentMessage: tree.BaseIntentMessage{
-			Type: tree.IntentMessageTypeRegister,
-		},
-		InputTapTrees:        inputTapTrees,
-		OnchainOutputIndexes: onchainOutputsIndexes,
-		ExpireAt:             expireAt,
-		ValidAt:              validAt.Unix(),
-		CosignersPublicKeys:  cosignersPublicKeys,
-	}.Encode()
-	if err != nil {
-		return "", nil, err
-	}
-
-	return message, outputsTxOut, nil
-=======
->>>>>>> 9fbd6a87
 }