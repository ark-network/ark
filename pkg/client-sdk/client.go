--- conflicted
+++ resolved
@@ -104,27 +104,16 @@
 	}
 
 	storeData := store.StoreData{
-<<<<<<< HEAD
-		AspUrl:              args.AspUrl,
-		AspPubkey:           aspPubkey,
-		WalletType:          args.Wallet.GetType(),
-		ClientType:          args.ClientType,
-		Network:             network,
-		RoundLifetime:       info.RoundLifetime,
-		RoundInterval:       info.RoundInterval,
-		UnilateralExitDelay: info.UnilateralExitDelay,
-		MinRelayFee:         uint64(info.MinRelayFee),
-=======
 		AspUrl:                     args.AspUrl,
 		AspPubkey:                  aspPubkey,
 		WalletType:                 args.Wallet.GetType(),
 		ClientType:                 args.ClientType,
 		Network:                    network,
 		RoundLifetime:              info.RoundLifetime,
+		RoundInterval:              info.RoundInterval,
 		UnilateralExitDelay:        info.UnilateralExitDelay,
 		Dust:                       info.Dust,
 		BoardingDescriptorTemplate: info.BoardingDescriptorTemplate,
->>>>>>> 37827934
 	}
 	if err := a.store.AddData(ctx, storeData); err != nil {
 		return err
@@ -180,28 +169,17 @@
 	}
 
 	storeData := store.StoreData{
-<<<<<<< HEAD
-		AspUrl:              args.AspUrl,
-		AspPubkey:           aspPubkey,
-		WalletType:          args.WalletType,
-		ClientType:          args.ClientType,
-		Network:             network,
-		RoundLifetime:       info.RoundLifetime,
-		RoundInterval:       info.RoundInterval,
-		UnilateralExitDelay: info.UnilateralExitDelay,
-		MinRelayFee:         uint64(info.MinRelayFee),
-=======
 		AspUrl:                     args.AspUrl,
 		AspPubkey:                  aspPubkey,
 		WalletType:                 args.WalletType,
 		ClientType:                 args.ClientType,
 		Network:                    network,
 		RoundLifetime:              info.RoundLifetime,
+		RoundInterval:              info.RoundInterval,
 		UnilateralExitDelay:        info.UnilateralExitDelay,
 		Dust:                       info.Dust,
 		BoardingDescriptorTemplate: info.BoardingDescriptorTemplate,
 		ExplorerURL:                args.ExplorerURL,
->>>>>>> 37827934
 	}
 	walletSvc, err := getWallet(a.store, &storeData, supportedWallets)
 	if err != nil {
