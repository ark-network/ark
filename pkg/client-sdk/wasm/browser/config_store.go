--- conflicted
+++ resolved
@@ -22,21 +22,6 @@
 )
 
 type storeData struct {
-<<<<<<< HEAD
-	ServerUrl           string `json:"server_url"`
-	ServerPubKey        string `json:"server_pubkey"`
-	WalletType          string `json:"wallet_type"`
-	ClientType          string `json:"client_type"`
-	ExplorerURL         string `json:"explorer_url"`
-	Network             string `json:"network"`
-	VtxoTreeExpiry      string `json:"vtxo_tree_expiry"`
-	RoundInterval       string `json:"round_interval"`
-	UnilateralExitDelay string `json:"unilateral_exit_delay"`
-	Dust                string `json:"dust"`
-	ForfeitAddress      string `json:"forfeit_address"`
-	BoardingExitDelay   string `json:"boarding_exit_delay"`
-	WithTransactionFeed string `json:"with_transaction_feed"`
-=======
 	ServerUrl                  string `json:"server_url"`
 	ServerPubKey               string `json:"server_pubkey"`
 	WalletType                 string `json:"wallet_type"`
@@ -59,7 +44,6 @@
 	UtxoMaxAmount              string `json:"utxo_max_amount"`
 	VtxoMinAmount              string `json:"vtxo_min_amount"`
 	VtxoMaxAmount              string `json:"vtxo_max_amount"`
->>>>>>> d60c6a92
 }
 
 type configStore struct {
@@ -80,20 +64,6 @@
 
 func (s *configStore) AddData(ctx context.Context, data types.Config) error {
 	sd := &storeData{
-<<<<<<< HEAD
-		ServerUrl:           data.ServerUrl,
-		ServerPubKey:        hex.EncodeToString(data.ServerPubKey.SerializeCompressed()),
-		WalletType:          data.WalletType,
-		ClientType:          data.ClientType,
-		Network:             data.Network.Name,
-		VtxoTreeExpiry:      fmt.Sprintf("%d", data.VtxoTreeExpiry.Value),
-		RoundInterval:       fmt.Sprintf("%d", data.RoundInterval),
-		UnilateralExitDelay: fmt.Sprintf("%d", data.UnilateralExitDelay.Value),
-		Dust:                fmt.Sprintf("%d", data.Dust),
-		ExplorerURL:         data.ExplorerURL,
-		ForfeitAddress:      data.ForfeitAddress,
-		BoardingExitDelay:   fmt.Sprintf("%d", data.BoardingExitDelay.Value),
-=======
 		ServerUrl:                  data.ServerUrl,
 		ServerPubKey:               hex.EncodeToString(data.ServerPubKey.SerializeCompressed()),
 		WalletType:                 data.WalletType,
@@ -115,7 +85,6 @@
 		UtxoMaxAmount:              fmt.Sprintf("%d", data.UtxoMaxAmount),
 		VtxoMinAmount:              fmt.Sprintf("%d", data.VtxoMinAmount),
 		VtxoMaxAmount:              fmt.Sprintf("%d", data.VtxoMaxAmount),
->>>>>>> d60c6a92
 	}
 	return s.writeData(sd)
 }
@@ -169,21 +138,6 @@
 	}
 
 	return &types.Config{
-<<<<<<< HEAD
-		ServerUrl:           s.store.Call("getItem", "server_url").String(),
-		ServerPubKey:        serverPubkey,
-		WalletType:          s.store.Call("getItem", "wallet_type").String(),
-		ClientType:          s.store.Call("getItem", "client_type").String(),
-		Network:             network,
-		VtxoTreeExpiry:      common.RelativeLocktime{Value: uint32(vtxoTreeExpiry), Type: vtxoTreeExpiryType},
-		RoundInterval:       int64(roundInterval),
-		UnilateralExitDelay: common.RelativeLocktime{Value: uint32(unilateralExitDelay), Type: unilateralExitDelayType},
-		Dust:                uint64(dust),
-		ExplorerURL:         s.store.Call("getItem", "explorer_url").String(),
-		ForfeitAddress:      s.store.Call("getItem", "forfeit_address").String(),
-		BoardingExitDelay:   common.RelativeLocktime{Value: uint32(boardingExitDelay), Type: boardingExitDelayType},
-		WithTransactionFeed: withTxFeed,
-=======
 		ServerUrl:                  s.store.Call("getItem", "server_url").String(),
 		ServerPubKey:               serverPubkey,
 		WalletType:                 s.store.Call("getItem", "wallet_type").String(),
@@ -206,7 +160,6 @@
 		UtxoMaxAmount:              int64(utxoMaxAmount),
 		VtxoMinAmount:              int64(vtxoMinAmount),
 		VtxoMaxAmount:              int64(vtxoMaxAmount),
->>>>>>> d60c6a92
 	}, nil
 }
 
