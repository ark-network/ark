--- conflicted
+++ resolved
@@ -17,39 +17,23 @@
 )
 
 type Config struct {
-<<<<<<< HEAD
-	ServerUrl           string
-	ServerPubKey        *secp256k1.PublicKey
-	WalletType          string
-	ClientType          string
-	Network             common.Network
-	VtxoTreeExpiry      common.RelativeLocktime
-	RoundInterval       int64
-	UnilateralExitDelay common.RelativeLocktime
-	BoardingExitDelay   common.RelativeLocktime
-	Dust                uint64
-	ExplorerURL         string
-	ForfeitAddress      string
-	WithTransactionFeed bool
-=======
-	ServerUrl                  string
-	ServerPubKey               *secp256k1.PublicKey
-	WalletType                 string
-	ClientType                 string
-	Network                    common.Network
-	VtxoTreeExpiry             common.RelativeLocktime
-	RoundInterval              int64
-	UnilateralExitDelay        common.RelativeLocktime
-	Dust                       uint64
-	BoardingDescriptorTemplate string
-	ExplorerURL                string
-	ForfeitAddress             string
-	WithTransactionFeed        bool
-	MarketHourStartTime        int64
-	MarketHourEndTime          int64
-	MarketHourPeriod           int64
-	MarketHourRoundInterval    int64
->>>>>>> 04b019f8
+	ServerUrl               string
+	ServerPubKey            *secp256k1.PublicKey
+	WalletType              string
+	ClientType              string
+	Network                 common.Network
+	VtxoTreeExpiry          common.RelativeLocktime
+	RoundInterval           int64
+	UnilateralExitDelay     common.RelativeLocktime
+	BoardingExitDelay       common.RelativeLocktime
+	Dust                    uint64
+	ExplorerURL             string
+	ForfeitAddress          string
+	WithTransactionFeed     bool
+	MarketHourStartTime     int64
+	MarketHourEndTime       int64
+	MarketHourPeriod        int64
+	MarketHourRoundInterval int64
 }
 
 type VtxoKey struct {
