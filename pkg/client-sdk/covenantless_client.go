package arksdk

import (
	"bytes"
	"context"
	"crypto/sha256"
	"encoding/binary"
	"encoding/hex"
	"errors"
	"fmt"
	"io"
	"math"
	"sort"
	"strconv"
	"strings"
	"sync"
	"time"

	"github.com/ark-network/ark/common"
	"github.com/ark-network/ark/common/bip322"
	"github.com/ark-network/ark/common/bitcointree"
	"github.com/ark-network/ark/common/note"
	"github.com/ark-network/ark/common/tree"
	"github.com/ark-network/ark/pkg/client-sdk/client"
	"github.com/ark-network/ark/pkg/client-sdk/internal/utils"
	"github.com/ark-network/ark/pkg/client-sdk/redemption"
	"github.com/ark-network/ark/pkg/client-sdk/types"
	"github.com/ark-network/ark/pkg/client-sdk/wallet"
	"github.com/btcsuite/btcd/btcec/v2/schnorr"
	"github.com/btcsuite/btcd/btcutil"
	"github.com/btcsuite/btcd/btcutil/psbt"
	"github.com/btcsuite/btcd/chaincfg/chainhash"
	"github.com/btcsuite/btcd/txscript"
	"github.com/btcsuite/btcd/wire"
	"github.com/btcsuite/btcwallet/waddrmgr"
	"github.com/decred/dcrd/dcrec/secp256k1/v4"
	"github.com/lightningnetwork/lnd/lnwallet/chainfee"
	log "github.com/sirupsen/logrus"
	"golang.org/x/exp/slices"
)

// SettleOptions is only available for covenantless clients
// it allows to customize the vtxo signing process
type SettleOptions struct {
	ExtraSignerSessions    []bitcointree.SignerSession
	SigningType            *tree.SigningType
	WalletSignerDisabled   bool
	SelectRecoverableVtxos bool

	EventsCh chan<- client.RoundEvent
}

func WithRecoverableVtxos(o interface{}) error {
	opts, ok := o.(*SettleOptions)
	if !ok {
		return fmt.Errorf("invalid options type")
	}

	opts.SelectRecoverableVtxos = true
	return nil
}

func WithEventsCh(ch chan<- client.RoundEvent) Option {
	return func(o interface{}) error {
		opts, ok := o.(*SettleOptions)
		if !ok {
			return fmt.Errorf("invalid options type")
		}

		opts.EventsCh = ch
		return nil
	}
}

// WithoutWalletSigner disables the wallet signer
func WithoutWalletSigner(o interface{}) error {
	opts, ok := o.(*SettleOptions)
	if !ok {
		return fmt.Errorf("invalid options type")
	}

	opts.WalletSignerDisabled = true
	return nil
}

// WithSignAll sets the signing type to ALL instead of the default BRANCH
func WithSignAll(o interface{}) error {
	opts, ok := o.(*SettleOptions)
	if !ok {
		return fmt.Errorf("invalid options type")
	}

	t := tree.SignAll
	opts.SigningType = &t
	return nil
}

// WithExtraSigner allows to use a set of custom signer for the vtxo tree signing process
func WithExtraSigner(signerSessions ...bitcointree.SignerSession) Option {
	return func(o interface{}) error {
		opts, ok := o.(*SettleOptions)
		if !ok {
			return fmt.Errorf("invalid options type")
		}

		if len(signerSessions) == 0 {
			return fmt.Errorf("no signer sessions provided")
		}

		opts.ExtraSignerSessions = signerSessions
		return nil
	}
}

type bitcoinReceiver struct {
	to     string
	amount uint64
}

func NewBitcoinReceiver(to string, amount uint64) Receiver {
	return bitcoinReceiver{to, amount}
}

func (r bitcoinReceiver) To() string {
	return r.to
}

func (r bitcoinReceiver) Amount() uint64 {
	return r.amount
}

func (r bitcoinReceiver) IsOnchain() bool {
	_, err := btcutil.DecodeAddress(r.to, nil)
	return err == nil
}

type covenantlessArkClient struct {
	*arkClient
}

func NewCovenantlessClient(sdkStore types.Store) (ArkClient, error) {
	cfgData, err := sdkStore.ConfigStore().GetData(context.Background())
	if err != nil {
		return nil, err
	}

	if cfgData != nil {
		return nil, ErrAlreadyInitialized
	}

	return &covenantlessArkClient{
		&arkClient{
			store: sdkStore,
		},
	}, nil
}

func LoadCovenantlessClient(sdkStore types.Store) (ArkClient, error) {
	if sdkStore == nil {
		return nil, fmt.Errorf("missin sdk repository")
	}

	cfgData, err := sdkStore.ConfigStore().GetData(context.Background())
	if err != nil {
		return nil, err
	}
	if cfgData == nil {
		return nil, ErrNotInitialized
	}

	clientSvc, err := getClient(
		supportedClients, cfgData.ClientType, cfgData.ServerUrl,
	)
	if err != nil {
		return nil, fmt.Errorf("failed to setup transport client: %s", err)
	}

	explorerSvc, err := getExplorer(cfgData.ExplorerURL, cfgData.Network.Name)
	if err != nil {
		return nil, fmt.Errorf("failed to setup explorer: %s", err)
	}

	walletSvc, err := getWallet(
		sdkStore.ConfigStore(),
		cfgData,
		supportedWallets,
	)
	if err != nil {
		return nil, fmt.Errorf("failed to setup wallet: %s", err)
	}

	covenantlessClient := covenantlessArkClient{
		&arkClient{
			Config:   cfgData,
			wallet:   walletSvc,
			store:    sdkStore,
			explorer: explorerSvc,
			client:   clientSvc,
		},
	}

	if cfgData.WithTransactionFeed {
		txStreamCtx, txStreamCtxCancel := context.WithCancel(context.Background())
		covenantlessClient.txStreamCtxCancel = txStreamCtxCancel
		if err := covenantlessClient.refreshDb(context.Background()); err != nil {
			return nil, err
		}
		go covenantlessClient.listenForArkTxs(txStreamCtx)
		go covenantlessClient.listenForBoardingTxs(txStreamCtx)
	}

	return &covenantlessClient, nil
}

func LoadCovenantlessClientWithWallet(
	sdkStore types.Store, walletSvc wallet.WalletService,
) (ArkClient, error) {
	if sdkStore == nil {
		return nil, fmt.Errorf("missin sdk repository")
	}

	if walletSvc == nil {
		return nil, fmt.Errorf("missin wallet service")
	}

	cfgData, err := sdkStore.ConfigStore().GetData(context.Background())
	if err != nil {
		return nil, err
	}
	if cfgData == nil {
		return nil, ErrNotInitialized
	}

	clientSvc, err := getClient(
		supportedClients, cfgData.ClientType, cfgData.ServerUrl,
	)
	if err != nil {
		return nil, fmt.Errorf("failed to setup transport client: %s", err)
	}

	explorerSvc, err := getExplorer(cfgData.ExplorerURL, cfgData.Network.Name)
	if err != nil {
		return nil, fmt.Errorf("failed to setup explorer: %s", err)
	}

	covenantlessClient := covenantlessArkClient{
		&arkClient{
			Config:   cfgData,
			wallet:   walletSvc,
			store:    sdkStore,
			explorer: explorerSvc,
			client:   clientSvc,
		},
	}

	if cfgData.WithTransactionFeed {
		txStreamCtx, txStreamCtxCancel := context.WithCancel(context.Background())
		covenantlessClient.txStreamCtxCancel = txStreamCtxCancel
		if err := covenantlessClient.refreshDb(context.Background()); err != nil {
			return nil, err
		}
		go covenantlessClient.listenForArkTxs(txStreamCtx)
		go covenantlessClient.listenForBoardingTxs(txStreamCtx)
	}

	return &covenantlessClient, nil
}

func (a *covenantlessArkClient) Init(ctx context.Context, args InitArgs) error {
	if err := a.arkClient.init(ctx, args); err != nil {
		return err
	}

	if args.WithTransactionFeed {
		txStreamCtx, txStreamCtxCancel := context.WithCancel(context.Background())
		a.txStreamCtxCancel = txStreamCtxCancel
		if err := a.refreshDb(context.Background()); err != nil {
			return err
		}
		go a.listenForArkTxs(txStreamCtx)
		go a.listenForBoardingTxs(txStreamCtx)
	}

	return nil
}

func (a *covenantlessArkClient) InitWithWallet(ctx context.Context, args InitWithWalletArgs) error {
	if err := a.arkClient.initWithWallet(ctx, args); err != nil {
		return err
	}

	if a.WithTransactionFeed {
		txStreamCtx, txStreamCtxCancel := context.WithCancel(context.Background())
		a.txStreamCtxCancel = txStreamCtxCancel
		if err := a.refreshDb(context.Background()); err != nil {
			return err
		}
		go a.listenForArkTxs(txStreamCtx)
		go a.listenForBoardingTxs(txStreamCtx)
	}

	return nil
}

func (a *covenantlessArkClient) Balance(
	ctx context.Context, computeVtxoExpiration bool,
) (*Balance, error) {
	offchainAddrs, boardingAddrs, redeemAddrs, err := a.wallet.GetAddresses(ctx)
	if err != nil {
		return nil, err
	}

	const nbWorkers = 3
	wg := &sync.WaitGroup{}
	wg.Add(nbWorkers * len(offchainAddrs))

	chRes := make(chan balanceRes, nbWorkers*len(offchainAddrs))
	for i := range offchainAddrs {
		boardingAddr := boardingAddrs[i]
		redeemAddr := redeemAddrs[i]

		go func() {
			defer wg.Done()
			balance, amountByExpiration, err := a.getOffchainBalance(
				ctx, computeVtxoExpiration,
			)
			if err != nil {
				chRes <- balanceRes{err: err}
				return
			}

			chRes <- balanceRes{
				offchainBalance:             balance,
				offchainBalanceByExpiration: amountByExpiration,
			}
		}()

		getDelayedBalance := func(addr string) {
			defer wg.Done()

			spendableBalance, lockedBalance, err := a.explorer.GetRedeemedVtxosBalance(
				addr, a.UnilateralExitDelay,
			)
			if err != nil {
				chRes <- balanceRes{err: err}
				return
			}

			chRes <- balanceRes{
				onchainSpendableBalance: spendableBalance,
				onchainLockedBalance:    lockedBalance,
				err:                     err,
			}
		}

		go getDelayedBalance(boardingAddr.Address)
		go getDelayedBalance(redeemAddr.Address)
	}

	wg.Wait()

	lockedOnchainBalance := []LockedOnchainBalance{}
	details := make([]VtxoDetails, 0)
	offchainBalance, onchainBalance := uint64(0), uint64(0)
	nextExpiration := int64(0)
	count := 0
	for res := range chRes {
		if res.err != nil {
			return nil, res.err
		}
		if res.offchainBalance > 0 {
			offchainBalance = res.offchainBalance
		}
		if res.onchainSpendableBalance > 0 {
			onchainBalance += res.onchainSpendableBalance
		}
		if res.offchainBalanceByExpiration != nil {
			for timestamp, amount := range res.offchainBalanceByExpiration {
				if nextExpiration == 0 || timestamp < nextExpiration {
					nextExpiration = timestamp
				}

				fancyTime := time.Unix(timestamp, 0).Format(time.RFC3339)
				details = append(
					details,
					VtxoDetails{
						ExpiryTime: fancyTime,
						Amount:     amount,
					},
				)
			}
		}
		if res.onchainLockedBalance != nil {
			for timestamp, amount := range res.onchainLockedBalance {
				fancyTime := time.Unix(timestamp, 0).Format(time.RFC3339)
				lockedOnchainBalance = append(
					lockedOnchainBalance,
					LockedOnchainBalance{
						SpendableAt: fancyTime,
						Amount:      amount,
					},
				)
			}
		}

		count++
		if count == nbWorkers {
			break
		}
	}

	fancyTimeExpiration := ""
	if nextExpiration != 0 {
		t := time.Unix(nextExpiration, 0)
		if t.Before(time.Now().Add(48 * time.Hour)) {
			// print the duration instead of the absolute time
			until := time.Until(t)
			seconds := math.Abs(until.Seconds())
			minutes := math.Abs(until.Minutes())
			hours := math.Abs(until.Hours())

			if hours < 1 {
				if minutes < 1 {
					fancyTimeExpiration = fmt.Sprintf("%d seconds", int(seconds))
				} else {
					fancyTimeExpiration = fmt.Sprintf("%d minutes", int(minutes))
				}
			} else {
				fancyTimeExpiration = fmt.Sprintf("%d hours", int(hours))
			}
		} else {
			fancyTimeExpiration = t.Format(time.RFC3339)
		}
	}

	response := &Balance{
		OnchainBalance: OnchainBalance{
			SpendableAmount: onchainBalance,
			LockedAmount:    lockedOnchainBalance,
		},
		OffchainBalance: OffchainBalance{
			Total:          offchainBalance,
			NextExpiration: fancyTimeExpiration,
			Details:        details,
		},
	}

	return response, nil
}

func (a *covenantlessArkClient) OnboardAgainAllExpiredBoardings(
	ctx context.Context,
) (string, error) {
	if err := a.safeCheck(); err != nil {
		return "", err
	}

	_, boardingAddr, err := a.wallet.NewAddress(ctx, false)
	if err != nil {
		return "", err
	}

	return a.sendExpiredBoardingUtxos(ctx, boardingAddr.Address)
}

func (a *covenantlessArkClient) WithdrawFromAllExpiredBoardings(
	ctx context.Context, to string,
) (string, error) {
	if err := a.safeCheck(); err != nil {
		return "", err
	}

	if _, err := btcutil.DecodeAddress(to, nil); err != nil {
		return "", fmt.Errorf("invalid receiver address '%s': must be onchain", to)
	}

	return a.sendExpiredBoardingUtxos(ctx, to)
}

func (a *covenantlessArkClient) SendOffChain(
	ctx context.Context,
	withExpiryCoinselect bool, receivers []Receiver,
	withZeroFees bool,
) (string, error) {
	if len(receivers) <= 0 {
		return "", fmt.Errorf("missing receivers")
	}

	netParams := utils.ToBitcoinNetwork(a.Network)
	for _, receiver := range receivers {
		isOnchain, _, err := utils.ParseBitcoinAddress(receiver.To(), netParams)
		if err != nil {
			return "", err
		}
		if isOnchain {
			return "", fmt.Errorf("all receiver addresses must be offchain addresses")
		}
	}

	offchainAddrs, _, _, err := a.wallet.GetAddresses(ctx)
	if err != nil {
		return "", err
	}

	expectedServerPubkey := schnorr.SerializePubKey(a.ServerPubKey)

	sumOfReceivers := uint64(0)

	for _, receiver := range receivers {
		rcvAddr, err := common.DecodeAddress(receiver.To())
		if err != nil {
			return "", fmt.Errorf("invalid receiver address: %s", err)
		}

		rcvServerPubkey := schnorr.SerializePubKey(rcvAddr.Server)

		if !bytes.Equal(expectedServerPubkey, rcvServerPubkey) {
			return "", fmt.Errorf("invalid receiver address '%s': expected server %s, got %s", receiver.To(), hex.EncodeToString(expectedServerPubkey), hex.EncodeToString(rcvServerPubkey))
		}

		if receiver.Amount() < a.Dust {
			return "", fmt.Errorf("invalid amount (%d), must be greater than dust %d", receiver.Amount(), a.Dust)
		}

		sumOfReceivers += receiver.Amount()
	}

	vtxos := make([]client.TapscriptsVtxo, 0)
	opts := &CoinSelectOptions{
		WithExpirySorting: withExpiryCoinselect,
	}
	spendableVtxos, err := a.getVtxos(ctx, opts)
	if err != nil {
		return "", err
	}

	for _, offchainAddr := range offchainAddrs {
		for _, v := range spendableVtxos {
			vtxoAddr, err := v.Address(a.ServerPubKey, a.Network)
			if err != nil {
				return "", err
			}

			if vtxoAddr == offchainAddr.Address {
				vtxos = append(vtxos, client.TapscriptsVtxo{
					Vtxo:       v,
					Tapscripts: offchainAddr.Tapscripts,
				})
			}
		}
	}

	// do not include boarding utxos
	_, selectedCoins, changeAmount, err := utils.CoinSelect(
		nil, vtxos, sumOfReceivers, a.Dust, withExpiryCoinselect,
	)
	if err != nil {
		return "", err
	}

	if changeAmount > 0 {
		receivers = append(receivers, NewBitcoinReceiver(offchainAddrs[0].Address, changeAmount))
	}

	inputs := make([]redeemTxInput, 0, len(selectedCoins))

	for _, coin := range selectedCoins {
		vtxoScript, err := bitcointree.ParseVtxoScript(coin.Tapscripts)
		if err != nil {
			return "", err
		}

		forfeitClosure := vtxoScript.ForfeitClosures()[0]

		forfeitScript, err := forfeitClosure.Script()
		if err != nil {
			return "", err
		}

		forfeitLeaf := txscript.NewBaseTapLeaf(forfeitScript)

		inputs = append(inputs, redeemTxInput{
			coin,
			forfeitLeaf.TapHash(),
		})
	}

	feeRate := chainfee.FeePerKwFloor
	redeemTx, err := buildRedeemTx(inputs, receivers, feeRate.FeePerVByte(), nil, withZeroFees)
	if err != nil {
		return "", err
	}

	signedRedeemTx, err := a.wallet.SignTransaction(ctx, a.explorer, redeemTx)
	if err != nil {
		return "", err
	}

	_, redeemTxid, err := a.client.SubmitRedeemTx(ctx, signedRedeemTx)
	if err != nil {
		return "", err
	}

	return redeemTxid, nil
}

func (a *covenantlessArkClient) RedeemNotes(ctx context.Context, notes []string, opts ...Option) (string, error) {
	amount := uint64(0)

	options := &SettleOptions{}
	for _, opt := range opts {
		if err := opt(options); err != nil {
			return "", err
		}
	}

	for _, vStr := range notes {
		v, err := note.NewFromString(vStr)
		if err != nil {
			return "", err
		}
		amount += uint64(v.Value)
	}

	offchainAddrs, _, _, err := a.wallet.GetAddresses(ctx)
	if err != nil {
		return "", err
	}
	if len(offchainAddrs) <= 0 {
		return "", fmt.Errorf("no funds detected")
	}

	receiversOutput := []client.Output{{
		Address: offchainAddrs[0].Address,
		Amount:  amount,
	}}

	return a.joinRoundWithRetry(ctx, nil, notes, receiversOutput, *options, nil, nil)
}

func (a *covenantlessArkClient) StartUnilateralExit(ctx context.Context) error {
	if err := a.safeCheck(); err != nil {
		return err
	}

	vtxos, err := a.getVtxos(ctx, nil)
	if err != nil {
		return err
	}

	totalVtxosAmount := uint64(0)
	for _, vtxo := range vtxos {
		totalVtxosAmount += vtxo.Amount
	}

	// transactionsMap avoid duplicates
	transactionsMap := make(map[string]struct{}, 0)
	transactions := make([]string, 0)

	redeemBranches, err := a.getRedeemBranches(ctx, vtxos)
	if err != nil {
		return err
	}

	for _, branch := range redeemBranches {
		branchTxs, err := branch.RedeemPath()
		if err != nil {
			return err
		}

		for _, txHex := range branchTxs {
			if _, ok := transactionsMap[txHex]; !ok {
				transactions = append(transactions, txHex)
				transactionsMap[txHex] = struct{}{}
			}
		}
	}

	for i, txHex := range transactions {
		for {
			txid, err := a.explorer.Broadcast(txHex)
			if err != nil {
				if strings.Contains(strings.ToLower(err.Error()), "bad-txns-inputs-missingorspent") {
					time.Sleep(1 * time.Second)
				} else {
					return err
				}
			}

			if len(txid) > 0 {
				log.Infof("(%d/%d) broadcasted tx %s", i+1, len(transactions), txid)
				break
			}
		}
	}

	return nil
}

func (a *covenantlessArkClient) CompleteUnilateralExit(
	ctx context.Context, to string,
) (string, error) {
	if err := a.safeCheck(); err != nil {
		return "", err
	}

	if _, err := btcutil.DecodeAddress(to, nil); err != nil {
		return "", fmt.Errorf("invalid receiver address '%s': must be onchain", to)
	}

	return a.completeUnilateralExit(ctx, to)
}

func (a *covenantlessArkClient) CollaborativeExit(
	ctx context.Context,
	addr string, amount uint64, withExpiryCoinselect bool,
	opts ...Option,
) (string, error) {
	options := &SettleOptions{}
	for _, opt := range opts {
		if err := opt(options); err != nil {
			return "", err
		}
	}

	if a.wallet.IsLocked() {
		return "", fmt.Errorf("wallet is locked")
	}

	netParams := utils.ToBitcoinNetwork(a.Network)
	if _, err := btcutil.DecodeAddress(addr, &netParams); err != nil {
		return "", fmt.Errorf("invalid onchain address")
	}

	receivers := []client.Output{
		{
			Address: addr,
			Amount:  amount,
		},
	}

	boardingUtxos, vtxos, changeAmount, err := a.Select(ctx, withExpiryCoinselect, options.SelectRecoverableVtxos, amount)
	if err != nil {
		return "", err
	}

	if changeAmount > 0 {
		offchainAddr, _, err := a.wallet.NewAddress(ctx, true)
		if err != nil {
			return "", err
		}

		receivers = append(receivers, client.Output{
			Address: offchainAddr.Address,
			Amount:  changeAmount,
		})
	}

	inputs, exitLeaves, tapscripts, err := toBIP322Inputs(boardingUtxos, vtxos)
	if err != nil {
		return "", err
	}

<<<<<<< HEAD
	signerSessions, signerPubKeys, signingType, err := a.handleOptions(options, inputs, nil)
	if err != nil {
		return "", err
	}

	signature, message, err := a.makeBIP322Signature(inputs, exitLeaves)
	if err != nil {
		return "", err
	}

	requestID, err := a.client.RegisterInputsForNextRound(
		ctx,
		signature,
		message,
		tapscripts,
	)
	if err != nil {
		return "", err
	}

	if err := a.client.RegisterOutputsForNextRound(
		ctx, requestID, receivers,
		&tree.Musig2{
			CosignersPublicKeys: signerPubKeys,
			SigningType:         tree.SigningType(signingType),
		},
	); err != nil {
		return "", err
	}

	roundTxID, err := a.handleRoundStream(
		ctx, requestID, vtxos, boardingUtxos, receivers, signerSessions, options.EventsCh,
	)
	if err != nil {
		return "", err
	}

	return roundTxID, nil
=======
	return a.joinRoundWithRetry(ctx, inputs, nil, receivers, *options, selectedCoins, selectedBoardingCoins)
>>>>>>> 5007f8c4
}

func (a *covenantlessArkClient) Settle(ctx context.Context, opts ...Option) (string, error) {
	return a.sendOffchain(ctx, false, nil, opts...)
}

func (a *covenantlessArkClient) GetTransactionHistory(
	ctx context.Context,
) ([]types.Transaction, error) {
	if a.Config == nil {
		return nil, fmt.Errorf("client not initialized")
	}

	if a.Config.WithTransactionFeed {
		history, err := a.store.TransactionStore().GetAllTransactions(ctx)
		if err != nil {
			return nil, err
		}
		sort.SliceStable(history, func(i, j int) bool {
			return history[i].CreatedAt.IsZero() || history[i].CreatedAt.After(history[j].CreatedAt)
		})
		return history, nil
	}

	spendableVtxos, spentVtxos, err := a.ListVtxos(ctx)
	if err != nil {
		return nil, err
	}

	boardingTxs, roundsToIgnore, err := a.getBoardingTxs(ctx)
	if err != nil {
		return nil, err
	}

	offchainTxs, err := vtxosToTxsCovenantless(spendableVtxos, spentVtxos, roundsToIgnore)
	if err != nil {
		return nil, err
	}

	history := append(boardingTxs, offchainTxs...)
	// Sort the slice by age
	sort.SliceStable(history, func(i, j int) bool {
		return history[i].CreatedAt.IsZero() || history[i].CreatedAt.After(history[j].CreatedAt)
	})

	return history, nil
}

func (a *covenantlessArkClient) listenForArkTxs(ctx context.Context) {
	eventChan, closeFunc, err := a.client.GetTransactionsStream(ctx)
	if err != nil {
		log.WithError(err).Error("failed to get transaction stream")
		return
	}
	defer closeFunc()

	for {
		select {
		case event, ok := <-eventChan:
			if !ok {
				continue
			}
			if errors.Is(event.Err, io.EOF) {
				closeFunc()
				return
			}

			if event.Err != nil {
				log.WithError(event.Err).Warn("received error in transaction stream")
				continue
			}

			offchainAddrs, _, _, err := a.wallet.GetAddresses(ctx)
			if err != nil {
				log.WithError(err).Error("failed to get offchain addresses")
				continue
			}

			myPubkeys := make(map[string]struct{})
			for _, addr := range offchainAddrs {
				// nolint:all
				decoded, _ := common.DecodeAddress(addr.Address)
				pubkey := hex.EncodeToString(decoded.VtxoTapKey.SerializeCompressed()[1:])
				myPubkeys[pubkey] = struct{}{}
			}

			if event.Round != nil {
				if err := a.handleRoundTx(context.Background(), myPubkeys, event.Round); err != nil {
					log.WithError(err).Error("failed to process round tx")
					continue
				}
			}

			if event.Redeem != nil {
				if err := a.handleRedeemTx(context.Background(), myPubkeys, event.Redeem); err != nil {
					log.WithError(err).Error("failed to process redeem tx")
					continue
				}
			}
		case <-ctx.Done():
			return
		}
	}
}

func (a *covenantlessArkClient) refreshDb(ctx context.Context) error {
	// fetch new data
	spendableVtxos, spentVtxos, err := a.ListVtxos(ctx)
	if err != nil {
		return err
	}
	boardingTxs, roundsToIgnore, err := a.getBoardingTxs(ctx)
	if err != nil {
		return err
	}
	offchainTxs, err := vtxosToTxsCovenantless(spendableVtxos, spentVtxos, roundsToIgnore)
	if err != nil {
		return err
	}

	newTxs := append(offchainTxs, boardingTxs...)
	if err := a.refreshTxDb(newTxs); err != nil {
		return err
	}

	return a.refreshVtxoDb(spendableVtxos, spentVtxos)
}

func (a *covenantlessArkClient) refreshTxDb(newTxs []types.Transaction) error {
	ctx := context.Background()

	// fetch old data
	oldTxs, err := a.store.TransactionStore().GetAllTransactions(ctx)
	if err != nil {
		return err
	}

	// build a map for quick lookups
	oldTxsMap := make(map[string]types.Transaction, len(oldTxs))
	txsToUpdate := make(map[string]types.Transaction, 0)
	for _, tx := range oldTxs {
		if tx.CreatedAt.IsZero() || !tx.Settled {
			txsToUpdate[tx.TransactionKey.String()] = tx
		}
		oldTxsMap[tx.TransactionKey.String()] = tx
	}

	txsToAdd := make([]types.Transaction, 0, len(newTxs))
	txsToReplace := make([]types.Transaction, 0, len(newTxs))
	for _, tx := range newTxs {
		if _, ok := oldTxsMap[tx.TransactionKey.String()]; !ok {
			txsToAdd = append(txsToAdd, tx)
			continue
		}

		if _, ok := txsToUpdate[tx.TransactionKey.String()]; ok {
			txsToReplace = append(txsToReplace, tx)
		}
	}

	if len(txsToAdd) > 0 {
		count, err := a.store.TransactionStore().AddTransactions(ctx, txsToAdd)
		if err != nil {
			return err
		}
		log.Debugf("added %d new transaction(s)", count)
	}
	if len(txsToReplace) > 0 {
		count, err := a.store.TransactionStore().UpdateTransactions(ctx, txsToReplace)
		if err != nil {
			return err
		}
		log.Debugf("updated %d transaction(s)", count)
	}

	return nil
}

func (a *covenantlessArkClient) refreshVtxoDb(spendableVtxos, spentVtxos []client.Vtxo) error {
	ctx := context.Background()

	oldSpendableVtxos, _, err := a.store.VtxoStore().GetAllVtxos(ctx)
	if err != nil {
		return err
	}

	oldSpendableVtxoMap := make(map[types.VtxoKey]types.Vtxo, 0)
	for _, v := range oldSpendableVtxos {
		oldSpendableVtxoMap[v.VtxoKey] = v
	}

	vtxosToAdd := make([]types.Vtxo, 0, len(spendableVtxos))
	for _, vtxo := range spendableVtxos {
		if _, ok := oldSpendableVtxoMap[types.VtxoKey(vtxo.Outpoint)]; !ok {
			vtxosToAdd = append(vtxosToAdd, toTypesVtxo(vtxo))
		}
	}

	vtxosToReplace := make([]types.Vtxo, 0, len(spentVtxos))
	for _, vtxo := range spentVtxos {
		if _, ok := oldSpendableVtxoMap[types.VtxoKey(vtxo.Outpoint)]; ok {
			vtxosToReplace = append(vtxosToReplace, toTypesVtxo(vtxo))
		}
	}

	if len(vtxosToAdd) > 0 {
		count, err := a.store.VtxoStore().AddVtxos(ctx, vtxosToAdd)
		if err != nil {
			return err
		}
		log.Debugf("added %d new vtxo(s)", count)
	}
	if len(vtxosToReplace) > 0 {
		count, err := a.store.VtxoStore().UpdateVtxos(ctx, vtxosToReplace)
		if err != nil {
			return err
		}
		log.Debugf("updated %d vtxo(s)", count)
	}

	return nil
}

func (a *covenantlessArkClient) listenForBoardingTxs(ctx context.Context) {
	ticker := time.NewTicker(2 * time.Second)
	defer ticker.Stop()

	for {
		select {
		case <-ticker.C:
			_, boardingAddrs, _, err := a.wallet.GetAddresses(ctx)
			if err != nil {
				log.WithError(err).Error("failed to get all boarding addresses")
				continue
			}
			txsToAdd, txsToConfirm, rbfTxs, err := a.getBoardingTransactions(ctx, boardingAddrs)
			if err != nil {
				log.WithError(err).Error("failed to get pending transactions")
				continue
			}

			if len(txsToAdd) > 0 {
				count, err := a.store.TransactionStore().AddTransactions(
					ctx, txsToAdd,
				)
				if err != nil {
					log.WithError(err).Error("failed to add new boarding transactions")
					continue
				}
				log.Debugf("added %d boarding transaction(s)", count)
			}

			if len(txsToConfirm) > 0 {
				count, err := a.store.TransactionStore().ConfirmTransactions(
					ctx, txsToConfirm, time.Now(),
				)
				if err != nil {
					log.WithError(err).Error("failed to update boarding transactions")
					continue
				}
				log.Debugf("confirmed %d boarding transaction(s)", count)
			}

			if len(rbfTxs) > 0 {
				count, err := a.store.TransactionStore().RbfTransactions(ctx, rbfTxs)
				if err != nil {
					log.WithError(err).Error("failed to update rbf boarding transactions")
					continue
				}
				log.Debugf("replaced %d transaction(s)", count)
			}
		case <-ctx.Done():
			return
		}
	}
}

func (a *covenantlessArkClient) getBoardingTransactions(
	ctx context.Context, boardingAddrs []wallet.TapscriptsAddress,
) ([]types.Transaction, []string, map[string]types.Transaction, error) {
	oldTxs, err := a.store.TransactionStore().GetAllTransactions(ctx)
	if err != nil {
		return nil, nil, nil, err
	}

	rbfTxs := make(map[string]types.Transaction, 0)
	replacements := make(map[string]struct{}, 0)
	for _, tx := range oldTxs {
		if tx.IsBoarding() && tx.CreatedAt.IsZero() {
			isRbf, replacedBy, timestamp, err := a.explorer.IsRBFTx(tx.BoardingTxid, tx.Hex)
			if err != nil {
				return nil, nil, nil, err
			}
			if isRbf {
				txHex, err := a.explorer.GetTxHex(replacedBy)
				if err != nil {
					return nil, nil, nil, err
				}
				rawTx := &wire.MsgTx{}
				if err := rawTx.Deserialize(strings.NewReader(txHex)); err != nil {
					return nil, nil, nil, err
				}
				amount := uint64(0)
				netParams := utils.ToBitcoinNetwork(a.Network)
				for _, addr := range boardingAddrs {
					decoded, err := btcutil.DecodeAddress(addr.Address, &netParams)
					if err != nil {
						return nil, nil, nil, err
					}
					pkScript, err := txscript.PayToAddrScript(decoded)
					if err != nil {
						return nil, nil, nil, err
					}
					for _, out := range rawTx.TxOut {
						if bytes.Equal(out.PkScript, pkScript) {
							amount = uint64(out.Value)
							break
						}
					}
					if amount > 0 {
						break
					}
				}
				rbfTxs[tx.BoardingTxid] = types.Transaction{
					TransactionKey: types.TransactionKey{
						BoardingTxid: replacedBy,
					},
					CreatedAt: time.Unix(timestamp, 0),
					Hex:       txHex,
					Amount:    amount,
				}
				replacements[replacedBy] = struct{}{}
			}
		}
	}

	boardingUtxos, err := a.getClaimableBoardingUtxos(ctx, boardingAddrs, nil)
	if err != nil {
		return nil, nil, nil, err
	}

	txsToAdd := make([]types.Transaction, 0)
	txsToConfirm := make([]string, 0)
	for _, u := range boardingUtxos {
		if _, ok := replacements[u.Txid]; ok {
			continue
		}

		found := false
		for _, tx := range oldTxs {
			if tx.BoardingTxid == u.Txid {
				found = true
				if tx.CreatedAt.IsZero() && tx.CreatedAt != u.CreatedAt {
					txsToConfirm = append(txsToConfirm, tx.TransactionKey.String())
				}
				break
			}
		}

		if found {
			continue
		}

		txsToAdd = append(txsToAdd, types.Transaction{
			TransactionKey: types.TransactionKey{
				BoardingTxid: u.Txid,
			},
			Amount:    u.Amount,
			Type:      types.TxReceived,
			CreatedAt: u.CreatedAt,
			Hex:       u.Tx,
		})
	}

	return txsToAdd, txsToConfirm, rbfTxs, nil
}

func (a *covenantlessArkClient) sendExpiredBoardingUtxos(
	ctx context.Context, to string,
) (string, error) {
	netParams := utils.ToBitcoinNetwork(a.Network)
	rcvAddr, err := btcutil.DecodeAddress(to, &netParams)
	if err != nil {
		return "", err
	}

	pkscript, err := txscript.PayToAddrScript(rcvAddr)
	if err != nil {
		return "", err
	}

	utxos, err := a.getExpiredBoardingUtxos(ctx, nil)
	if err != nil {
		return "", err
	}

	targetAmount := uint64(0)
	for _, u := range utxos {
		targetAmount += u.Amount
	}

	if targetAmount == 0 {
		return "", fmt.Errorf("no expired boarding funds available")
	}

	ptx, err := psbt.New(nil, nil, 2, 0, nil)
	if err != nil {
		return "", err
	}

	updater, err := psbt.NewUpdater(ptx)
	if err != nil {
		return "", err
	}

	updater.Upsbt.UnsignedTx.AddTxOut(&wire.TxOut{
		Value:    int64(targetAmount),
		PkScript: pkscript,
	})
	updater.Upsbt.Outputs = append(updater.Upsbt.Outputs, psbt.POutput{})

	if err := a.addInputs(ctx, updater, utxos); err != nil {
		return "", err
	}

	size := updater.Upsbt.UnsignedTx.SerializeSize()
	feeRate, err := a.explorer.GetFeeRate()
	if err != nil {
		return "", err
	}
	feeAmount := uint64(math.Ceil(float64(size)*feeRate) + 50)

	if targetAmount-feeAmount <= a.Dust {
		return "", fmt.Errorf("not enough funds to cover network fees")
	}

	updater.Upsbt.UnsignedTx.TxOut[0].Value -= int64(feeAmount)

	unsignedTx, _ := ptx.B64Encode()

	signedTx, err := a.wallet.SignTransaction(ctx, a.explorer, unsignedTx)
	if err != nil {
		return "", err
	}

	ptx, err = psbt.NewFromRawBytes(strings.NewReader(signedTx), true)
	if err != nil {
		return "", err
	}

	for i := range ptx.Inputs {
		if err := psbt.Finalize(ptx, i); err != nil {
			return "", err
		}
	}

	return ptx.B64Encode()
}

func (a *covenantlessArkClient) completeUnilateralExit(
	ctx context.Context, to string,
) (string, error) {
	netParams := utils.ToBitcoinNetwork(a.Network)
	rcvAddr, err := btcutil.DecodeAddress(to, &netParams)
	if err != nil {
		return "", err
	}

	pkscript, err := txscript.PayToAddrScript(rcvAddr)
	if err != nil {
		return "", err
	}

	utxos, err := a.getMatureUtxos(ctx)
	if err != nil {
		return "", err
	}

	targetAmount := uint64(0)
	for _, u := range utxos {
		targetAmount += u.Amount
	}

	if targetAmount == 0 {
		return "", fmt.Errorf("no mature funds available")
	}

	ptx, err := psbt.New(nil, nil, 2, 0, nil)
	if err != nil {
		return "", err
	}

	updater, err := psbt.NewUpdater(ptx)
	if err != nil {
		return "", err
	}

	updater.Upsbt.UnsignedTx.AddTxOut(&wire.TxOut{
		Value:    int64(targetAmount),
		PkScript: pkscript,
	})
	updater.Upsbt.Outputs = append(updater.Upsbt.Outputs, psbt.POutput{})

	if err := a.addInputs(ctx, updater, utxos); err != nil {
		return "", err
	}

	size := updater.Upsbt.UnsignedTx.SerializeSize()
	feeRate, err := a.explorer.GetFeeRate()
	if err != nil {
		return "", err
	}

	feeAmount := uint64(math.Ceil(float64(size)*feeRate) + 50)

	if targetAmount-feeAmount <= a.Dust {
		return "", fmt.Errorf("not enough funds to cover network fees")
	}

	updater.Upsbt.UnsignedTx.TxOut[0].Value -= int64(feeAmount)

	unsignedTx, _ := ptx.B64Encode()

	signedTx, err := a.wallet.SignTransaction(ctx, a.explorer, unsignedTx)
	if err != nil {
		return "", err
	}

	ptx, err = psbt.NewFromRawBytes(strings.NewReader(signedTx), true)
	if err != nil {
		return "", err
	}

	for i := range ptx.Inputs {
		if err := psbt.Finalize(ptx, i); err != nil {
			return "", err
		}
	}

	return ptx.B64Encode()
}

func (a *covenantlessArkClient) Select(
	ctx context.Context,
	withExpiryCoinselect bool,
	selectRecoverableVtxos bool,
	amount uint64,
) ([]types.Utxo, []client.TapscriptsVtxo, uint64, error) {
	offchainAddrs, boardingAddrs, _, err := a.wallet.GetAddresses(ctx)
	if err != nil {
		return nil, nil, 0, err
	}
	if len(offchainAddrs) <= 0 {
		return nil, nil, 0, fmt.Errorf("no offchain addresses found")
	}

	vtxos := make([]client.TapscriptsVtxo, 0)
	opts := &CoinSelectOptions{
		WithExpirySorting:      withExpiryCoinselect,
		SelectRecoverableVtxos: selectRecoverableVtxos,
	}
	spendableVtxos, err := a.getVtxos(ctx, opts)
	if err != nil {
		return nil, nil, 0, err
	}

	for _, offchainAddr := range offchainAddrs {
		for _, v := range spendableVtxos {
			vtxoAddr, err := v.Address(a.ServerPubKey, a.Network)
			if err != nil {
				return nil, nil, 0, err
			}

			if vtxoAddr == offchainAddr.Address {
				vtxos = append(vtxos, client.TapscriptsVtxo{
					Vtxo:       v,
					Tapscripts: offchainAddr.Tapscripts,
				})
			}
		}
	}

	boardingUtxos, err := a.getClaimableBoardingUtxos(ctx, boardingAddrs, nil)
	if err != nil {
		return nil, nil, 0, err
	}

	var selectedBoardingCoins []types.Utxo
	var selectedCoins []client.TapscriptsVtxo

	// if no receivers, self send all selected coins
	if amount <= 0 {
		selectedBoardingCoins = boardingUtxos
		selectedCoins = vtxos

		amount := uint64(0)
		for _, utxo := range boardingUtxos {
			amount += utxo.Amount
		}
		for _, utxo := range vtxos {
			amount += utxo.Amount
		}

		return selectedBoardingCoins, selectedCoins, 0, nil
	}

	return utils.CoinSelect(
		boardingUtxos, vtxos, amount, a.Dust, withExpiryCoinselect,
	)
}

func (a *covenantlessArkClient) sendOffchain(
	ctx context.Context,
	withExpiryCoinselect bool,
	receivers []Receiver,
	settleOpts ...Option,
) (string, error) {
	options := &SettleOptions{}
	for _, opt := range settleOpts {
		if err := opt(options); err != nil {
			return "", err
		}
	}

	if a.wallet.IsLocked() {
		return "", fmt.Errorf("wallet is locked")
	}

	expectedServerPubkey := schnorr.SerializePubKey(a.ServerPubKey)
	outputs := make([]client.Output, 0)
	sumOfReceivers := uint64(0)

	// validate receivers and create outputs
	for _, receiver := range receivers {
		rcvAddr, err := common.DecodeAddress(receiver.To())
		if err != nil {
			return "", fmt.Errorf("invalid receiver address: %s", err)
		}

		rcvServerPubkey := schnorr.SerializePubKey(rcvAddr.Server)

		if !bytes.Equal(expectedServerPubkey, rcvServerPubkey) {
			return "", fmt.Errorf("invalid receiver address '%s': expected server %s, got %s", receiver.To(), hex.EncodeToString(expectedServerPubkey), hex.EncodeToString(rcvServerPubkey))
		}

		if receiver.Amount() < a.Dust {
			return "", fmt.Errorf("invalid amount (%d), must be greater than dust %d", receiver.Amount(), a.Dust)
		}

		outputs = append(outputs, client.Output{
			Address: receiver.To(),
			Amount:  receiver.Amount(),
		})
		sumOfReceivers += receiver.Amount()
	}

	// coinselect boarding utxos and vtxos
	boardingUtxos, vtxos, changeAmount, err := a.Select(ctx, withExpiryCoinselect, options.SelectRecoverableVtxos, sumOfReceivers)
	if err != nil {
		return "", err
	}

	offchainAddr, _, err := a.wallet.NewAddress(ctx, false)
	if err != nil {
		return "", err
	}

	// if no outputs, self send all selected coins
	if len(outputs) <= 0 {
		amount := uint64(0)
		for _, utxo := range boardingUtxos {
			amount += utxo.Amount
		}
		for _, utxo := range vtxos {
			amount += utxo.Amount
		}

		outputs = append(outputs, client.Output{
			Address: offchainAddr.Address,
			Amount:  amount,
		})
	}

	// add change output if any
	if changeAmount > 0 {
		outputs = append(outputs, client.Output{
			Address: offchainAddr.Address,
			Amount:  changeAmount,
		})
	}

	inputs, exitLeaves, tapscripts, err := toBIP322Inputs(boardingUtxos, vtxos)
	if err != nil {
		return "", err
	}

<<<<<<< HEAD
	signerSessions, signerPubKeys, signingType, err := a.handleOptions(options, inputs, []string{})
	if err != nil {
		return "", err
	}

	signature, message, err := a.makeBIP322Signature(inputs, exitLeaves)
	if err != nil {
		return "", err
	}

	requestID, err := a.client.RegisterInputsForNextRound(
		ctx, signature, message, tapscripts,
	)
	if err != nil {
		return "", err
	}

	if err := a.client.RegisterOutputsForNextRound(
		ctx, requestID, outputs,
		&tree.Musig2{
			CosignersPublicKeys: signerPubKeys,
			SigningType:         tree.SigningType(signingType),
		},
	); err != nil {
		return "", err
	}

	log.Infof("registered inputs and outputs with request id: %s", requestID)

	roundTxID, err := a.handleRoundStream(
		ctx, requestID, vtxos, boardingUtxos, outputs, signerSessions, options.EventsCh,
	)
	if err != nil {
		return "", err
	}

	return roundTxID, nil
=======
	return a.joinRoundWithRetry(ctx, inputs, nil, outputs, *options, selectedCoins, selectedBoardingCoins)
>>>>>>> 5007f8c4
}

func (a *covenantlessArkClient) makeBIP322Signature(inputs []bip322.Input, leafProofs []*common.TaprootMerkleProof) (string, string, error) {
	message := fmt.Sprintf("%d", time.Now().Unix())
	proof, err := bip322.New(message, inputs)
	if err != nil {
		return "", "", err
	}

	for i, input := range proof.Inputs {
		// BIP322 proof has an additional input using the first vtxo script
		// so we need to use the previous leaf proof for the current input except for the first input
		var leafProof *common.TaprootMerkleProof
		if i == 0 {
			leafProof = leafProofs[0]
		} else {
			leafProof = leafProofs[i-1]
		}
		input.TaprootLeafScript = []*psbt.TaprootTapLeafScript{
			{
				ControlBlock: leafProof.ControlBlock,
				Script:       leafProof.Script,
				LeafVersion:  txscript.BaseLeafVersion,
			},
		}

		proof.Inputs[i] = input
	}

	proofTx := psbt.Packet(*proof)

	unsignedProofTx, err := proofTx.B64Encode()
	if err != nil {
		return "", "", err
	}

	signedTx, err := a.wallet.SignTransaction(context.Background(), a.explorer, unsignedProofTx)
	if err != nil {
		return "", "", err
	}

	signedProofTx, err := psbt.NewFromRawBytes(strings.NewReader(signedTx), true)
	if err != nil {
		return "", "", err
	}

	proof = (*bip322.FullProof)(signedProofTx)

	sig, err := proof.Signature()
	if err != nil {
		return "", "", err
	}

	encodedSig, err := sig.Encode()
	if err != nil {
		return "", "", err
	}

	return encodedSig, message, nil
}

func (a *covenantlessArkClient) addInputs(
	ctx context.Context,
	updater *psbt.Updater,
	utxos []types.Utxo,
) error {
	// TODO works only with single-key wallet
	offchain, _, err := a.wallet.NewAddress(ctx, false)
	if err != nil {
		return err
	}

	vtxoScript, err := bitcointree.ParseVtxoScript(offchain.Tapscripts)
	if err != nil {
		return err
	}

	for _, utxo := range utxos {
		previousHash, err := chainhash.NewHashFromStr(utxo.Txid)
		if err != nil {
			return err
		}

		sequence, err := utxo.Sequence()
		if err != nil {
			return err
		}

		updater.Upsbt.UnsignedTx.AddTxIn(&wire.TxIn{
			PreviousOutPoint: wire.OutPoint{
				Hash:  *previousHash,
				Index: utxo.VOut,
			},
			Sequence: sequence,
		})

		exitClosures := vtxoScript.ExitClosures()
		if len(exitClosures) <= 0 {
			return fmt.Errorf("no exit closures found")
		}

		exitClosure := exitClosures[0]

		exitScript, err := exitClosure.Script()
		if err != nil {
			return err
		}

		_, taprootTree, err := vtxoScript.TapTree()
		if err != nil {
			return err
		}

		exitLeaf := txscript.NewBaseTapLeaf(exitScript)
		leafProof, err := taprootTree.GetTaprootMerkleProof(exitLeaf.TapHash())
		if err != nil {
			return fmt.Errorf("failed to get taproot merkle proof: %s", err)
		}

		updater.Upsbt.Inputs = append(updater.Upsbt.Inputs, psbt.PInput{
			TaprootLeafScript: []*psbt.TaprootTapLeafScript{
				{
					ControlBlock: leafProof.ControlBlock,
					Script:       leafProof.Script,
					LeafVersion:  txscript.BaseLeafVersion,
				},
			},
		})
	}

	return nil
}

func (a *covenantlessArkClient) joinRoundWithRetry(
	ctx context.Context, inputs []client.Input, notes []string, outputs []client.Output, options SettleOptions,
	selectedCoins []client.TapscriptsVtxo, selectedBoardingCoins []types.Utxo,
) (string, error) {
	signerSessions, signerPubKeys, signingType, err := a.handleOptions(options, inputs, []string{})
	if err != nil {
		return "", err
	}

	maxRetry := 3
	retryCount := 0
	var roundErr error
	for retryCount < maxRetry {
		var requestID string
		var err error
		if len(inputs) > 0 {
			requestID, err = a.client.RegisterInputsForNextRound(ctx, inputs)
		} else {
			requestID, err = a.client.RegisterNotesForNextRound(ctx, notes)
		}
		if err != nil {
			return "", err
		}

		if err := a.client.RegisterOutputsForNextRound(
			ctx, requestID, outputs,
			&tree.Musig2{
				CosignersPublicKeys: signerPubKeys,
				SigningType:         signingType,
			},
		); err != nil {
			return "", err
		}

		log.Infof("registered inputs and outputs with request id: %s", requestID)

		roundTxID, err := a.handleRoundStream(
			ctx, requestID, selectedCoins, selectedBoardingCoins, outputs, signerSessions, options.EventsCh,
		)
		if err != nil {
			log.WithError(err).Warn("round failed, retrying...")
			retryCount++
			time.Sleep(100 * time.Millisecond)
			roundErr = err
			continue
		}

		return roundTxID, nil
	}

	return "", fmt.Errorf("reached max atttempt of retries, last round error: %s", roundErr)
}

func (a *covenantlessArkClient) handleRoundStream(
	ctx context.Context,
	requestID string,
	vtxos []client.TapscriptsVtxo,
	boardingUtxos []types.Utxo,
	receivers []client.Output,
	signerSessions []bitcointree.SignerSession,
	replayEventsCh chan<- client.RoundEvent,
) (string, error) {
	round, err := a.client.GetRound(ctx, "")
	if err != nil {
		return "", err
	}

	eventsCh, close, err := a.client.GetEventStream(ctx, requestID)
	if err != nil {
		if errors.Is(err, io.EOF) {
			close()
			return "", fmt.Errorf("connection closed by server")
		}
		return "", err
	}

	var pingStop func()
	for pingStop == nil {
		pingStop = a.ping(ctx, requestID)
	}

	defer func() {
		pingStop()
		close()
	}()

	vtxosToSign := make([]client.TapscriptsVtxo, 0)
	for _, vtxo := range vtxos {
		if !vtxo.IsRecoverable() {
			// recoverable vtxos don't need to sign a forfeit tx
			vtxosToSign = append(vtxosToSign, vtxo)
		}
	}

	const (
		start = iota
		roundSigningStarted
		roundSigningNoncesGenerated
		roundFinalization
	)

	step := start
	hasOffchainOutput := false
	for _, receiver := range receivers {
		if _, err := common.DecodeAddress(receiver.Address); err == nil {
			hasOffchainOutput = true
			break
		}
	}

	if !hasOffchainOutput {
		// if none of the outputs are offchain, we should skip the vtxo tree signing steps
		step = roundSigningNoncesGenerated
	}

	for {
		select {
		case <-ctx.Done():
			return "", fmt.Errorf("context done %s", ctx.Err())
		case notify := <-eventsCh:

			if notify.Err != nil {
				return "", notify.Err
			}
			if replayEventsCh != nil {
				go func() {
					replayEventsCh <- notify.Event
				}()
			}
			switch event := notify.Event; event.(type) {
			case client.RoundFinalizedEvent:
				if step != roundFinalization {
					continue
				}
				log.Infof("round completed %s", event.(client.RoundFinalizedEvent).Txid)
				return event.(client.RoundFinalizedEvent).Txid, nil
			case client.RoundFailedEvent:
				if event.(client.RoundFailedEvent).ID == round.ID {
					return "", fmt.Errorf("round failed: %s", event.(client.RoundFailedEvent).Reason)
				}
				continue
			case client.RoundSigningStartedEvent:
				pingStop()
				if step != start {
					continue
				}
				log.Info("a round signing started")
				skipped, err := a.handleRoundSigningStarted(
					ctx, signerSessions, event.(client.RoundSigningStartedEvent),
				)
				if err != nil {
					return "", err
				}
				if !skipped {
					step++
				}
				continue
			case client.RoundSigningNoncesGeneratedEvent:
				if step != roundSigningStarted {
					continue
				}
				pingStop()
				log.Info("round combined nonces generated")
				if err := a.handleRoundSigningNoncesGenerated(
					ctx, event.(client.RoundSigningNoncesGeneratedEvent), signerSessions,
				); err != nil {
					return "", err
				}
				step++
				continue
			case client.RoundFinalizationEvent:
				if step != roundSigningNoncesGenerated {
					continue
				}
				pingStop()
				log.Info("a round finalization started")

				signedForfeitTxs, signedRoundTx, err := a.handleRoundFinalization(
					ctx, event.(client.RoundFinalizationEvent), vtxosToSign, boardingUtxos, receivers,
				)
				if err != nil {
					return "", err
				}

				if len(signedForfeitTxs) <= 0 && len(vtxosToSign) > 0 {
					log.Info("no forfeit txs to sign, waiting for the next round")
					continue
				}

				log.Info("submitting forfeit transactions... ")
				if err := a.client.SubmitSignedForfeitTxs(ctx, signedForfeitTxs, signedRoundTx); err != nil {
					return "", err
				}

				log.Info("done.")
				log.Info("waiting for round finalization...")
				step++
				continue
			}
		}
	}
}

func (a *covenantlessArkClient) handleRoundSigningStarted(
	ctx context.Context, signerSessions []bitcointree.SignerSession, event client.RoundSigningStartedEvent,
) (bool, error) {
	foundPubkeys := make([]string, 0, len(signerSessions))
	for _, session := range signerSessions {
		myPubkey := session.GetPublicKey()
		for _, cosigner := range event.CosignersPubkeys {
			if cosigner == myPubkey {
				foundPubkeys = append(foundPubkeys, myPubkey)
				break
			}
		}
	}

	if len(foundPubkeys) <= 0 {
		return true, nil
	}

	if len(foundPubkeys) != len(signerSessions) {
		return false, fmt.Errorf("not all signers found in cosigner list")
	}

	sweepClosure := tree.CSVMultisigClosure{
		MultisigClosure: tree.MultisigClosure{PubKeys: []*secp256k1.PublicKey{a.ServerPubKey}},
		Locktime:        a.VtxoTreeExpiry,
	}

	script, err := sweepClosure.Script()
	if err != nil {
		return false, err
	}

	roundTx, err := psbt.NewFromRawBytes(strings.NewReader(event.UnsignedRoundTx), true)
	if err != nil {
		return false, err
	}

	sharedOutput := roundTx.UnsignedTx.TxOut[0]
	sharedOutputValue := sharedOutput.Value

	sweepTapLeaf := txscript.NewBaseTapLeaf(script)
	sweepTapTree := txscript.AssembleTaprootScriptTree(sweepTapLeaf)
	root := sweepTapTree.RootNode.TapHash()

	generateAndSendNonces := func(session bitcointree.SignerSession) error {
		if err := session.Init(root.CloneBytes(), sharedOutputValue, event.UnsignedTree); err != nil {
			return err
		}

		nonces, err := session.GetNonces()
		if err != nil {
			return err
		}

		return a.arkClient.client.SubmitTreeNonces(ctx, event.ID, session.GetPublicKey(), nonces)
	}

	errChan := make(chan error, len(signerSessions))
	waitGroup := sync.WaitGroup{}
	waitGroup.Add(len(signerSessions))

	for _, session := range signerSessions {
		go func(session bitcointree.SignerSession) {
			defer waitGroup.Done()
			if err := generateAndSendNonces(session); err != nil {
				errChan <- err
			}
		}(session)
	}

	waitGroup.Wait()

	close(errChan)

	for err := range errChan {
		if err != nil {
			return false, err
		}
	}

	return false, nil
}

func (a *covenantlessArkClient) handleRoundSigningNoncesGenerated(
	ctx context.Context,
	event client.RoundSigningNoncesGeneratedEvent,
	signerSessions []bitcointree.SignerSession,
) error {
	if len(signerSessions) <= 0 {
		return fmt.Errorf("tree signer session not set")
	}

	sign := func(session bitcointree.SignerSession) error {
		session.SetAggregatedNonces(event.Nonces)

		sigs, err := session.Sign()
		if err != nil {
			return err
		}

		return a.arkClient.client.SubmitTreeSignatures(
			ctx,
			event.ID,
			session.GetPublicKey(),
			sigs,
		)
	}

	errChan := make(chan error, len(signerSessions))
	waitGroup := sync.WaitGroup{}
	waitGroup.Add(len(signerSessions))

	for _, session := range signerSessions {
		go func(session bitcointree.SignerSession) {
			defer waitGroup.Done()
			if err := sign(session); err != nil {
				errChan <- err
			}
		}(session)
	}

	waitGroup.Wait()
	close(errChan)

	for err := range errChan {
		if err != nil {
			return err
		}
	}

	return nil
}

func (a *covenantlessArkClient) handleRoundFinalization(
	ctx context.Context,
	event client.RoundFinalizationEvent,
	vtxos []client.TapscriptsVtxo,
	boardingUtxos []types.Utxo,
	receivers []client.Output,
) ([]string, string, error) {
	if err := a.validateVtxoTree(event, receivers, vtxos); err != nil {
		return nil, "", fmt.Errorf("failed to verify vtxo tree: %s", err)
	}

	var forfeits []string

	if len(vtxos) > 0 {
		signedForfeits, err := a.createAndSignForfeits(
			ctx,
			vtxos, event.Connectors.Leaves(),
			event.ConnectorsIndex, event.MinRelayFeeRate,
		)
		if err != nil {
			return nil, "", err
		}

		forfeits = signedForfeits
	}

	// if no boarding utxos inputs, we don't need to sign the round transaction
	if len(boardingUtxos) <= 0 {
		return forfeits, "", nil
	}

	roundPtx, err := psbt.NewFromRawBytes(strings.NewReader(event.Tx), true)
	if err != nil {
		return nil, "", err
	}

	for _, boardingUtxo := range boardingUtxos {
		boardingVtxoScript, err := bitcointree.ParseVtxoScript(boardingUtxo.Tapscripts)
		if err != nil {
			return nil, "", err
		}

		// add tapscript leaf
		forfeitClosures := boardingVtxoScript.ForfeitClosures()
		if len(forfeitClosures) <= 0 {
			return nil, "", fmt.Errorf("no forfeit closures found")
		}

		forfeitClosure := forfeitClosures[0]

		forfeitScript, err := forfeitClosure.Script()
		if err != nil {
			return nil, "", err
		}

		_, taprootTree, err := boardingVtxoScript.TapTree()
		if err != nil {
			return nil, "", err
		}

		forfeitLeaf := txscript.NewBaseTapLeaf(forfeitScript)
		forfeitProof, err := taprootTree.GetTaprootMerkleProof(forfeitLeaf.TapHash())
		if err != nil {
			return nil, "", fmt.Errorf("failed to get taproot merkle proof for boarding utxo: %s", err)
		}

		tapscript := &psbt.TaprootTapLeafScript{
			ControlBlock: forfeitProof.ControlBlock,
			Script:       forfeitProof.Script,
			LeafVersion:  txscript.BaseLeafVersion,
		}

		for i := range roundPtx.Inputs {
			previousOutpoint := roundPtx.UnsignedTx.TxIn[i].PreviousOutPoint

			if boardingUtxo.Txid == previousOutpoint.Hash.String() && boardingUtxo.VOut == previousOutpoint.Index {
				roundPtx.Inputs[i].TaprootLeafScript = []*psbt.TaprootTapLeafScript{tapscript}
				break
			}
		}
	}

	b64, err := roundPtx.B64Encode()
	if err != nil {
		return nil, "", err
	}

	signedRoundTx, err := a.wallet.SignTransaction(ctx, a.explorer, b64)
	if err != nil {
		return nil, "", err
	}

	return forfeits, signedRoundTx, nil
}

func (a *covenantlessArkClient) validateVtxoTree(
	event client.RoundFinalizationEvent, receivers []client.Output, vtxosInput []client.TapscriptsVtxo,
) error {
	roundTx := event.Tx
	ptx, err := psbt.NewFromRawBytes(strings.NewReader(roundTx), true)
	if err != nil {
		return err
	}

	if !utils.IsOnchainOnly(receivers) {
		if err := bitcointree.ValidateVtxoTree(
			event.Tree, roundTx, a.Config.ServerPubKey, a.VtxoTreeExpiry,
		); err != nil {
			return err
		}
	}

	if err := a.validateReceivers(
		ptx, receivers, event.Tree,
	); err != nil {
		return err
	}

	if len(vtxosInput) > 0 {
		root, err := event.Connectors.Root()
		if err != nil {
			return err
		}

		getTxID := func(b64 string) string {
			tx, err := psbt.NewFromRawBytes(strings.NewReader(b64), true)
			if err != nil {
				return ""
			}

			return tx.UnsignedTx.TxID()
		}

		if root.ParentTxid != getTxID(roundTx) {
			return fmt.Errorf("root's parent txid is not the same as the round txid: %s != %s", root.ParentTxid, getTxID(roundTx))
		}

		if err := event.Connectors.Validate(getTxID); err != nil {
			return err
		}

		if len(event.ConnectorsIndex) == 0 {
			return fmt.Errorf("empty connectors index")
		}

		for _, vtxo := range vtxosInput {
			if _, ok := event.ConnectorsIndex[vtxo.Outpoint.String()]; !ok {
				return fmt.Errorf("missing connector index for vtxo %s", vtxo.String())
			}
		}
	}

	return nil
}

func (a *covenantlessArkClient) validateReceivers(
	ptx *psbt.Packet,
	receivers []client.Output,
	vtxoTree tree.TxTree,
) error {
	netParams := utils.ToBitcoinNetwork(a.Network)
	for _, receiver := range receivers {
		isOnChain, onchainScript, err := utils.ParseBitcoinAddress(
			receiver.Address, netParams,
		)
		if err != nil {
			return fmt.Errorf("invalid receiver address: %s err = %s", receiver.Address, err)
		}

		if isOnChain {
			if err := a.validateOnChainReceiver(ptx, receiver, onchainScript); err != nil {
				return err
			}
		} else {
			if err := a.validateOffChainReceiver(
				vtxoTree, receiver,
			); err != nil {
				return err
			}
		}
	}
	return nil
}

func (a *covenantlessArkClient) validateOnChainReceiver(
	ptx *psbt.Packet,
	receiver client.Output,
	onchainScript []byte,
) error {
	found := false
	for _, output := range ptx.UnsignedTx.TxOut {
		if bytes.Equal(output.PkScript, onchainScript) {
			if output.Value != int64(receiver.Amount) {
				return fmt.Errorf(
					"invalid collaborative exit output amount: got %d, want %d",
					output.Value, receiver.Amount,
				)
			}
			found = true
			break
		}
	}
	if !found {
		return fmt.Errorf("collaborative exit output not found: %s", receiver.Address)
	}
	return nil
}

func (a *covenantlessArkClient) validateOffChainReceiver(
	vtxoTree tree.TxTree,
	receiver client.Output,
) error {
	found := false

	rcvAddr, err := common.DecodeAddress(receiver.Address)
	if err != nil {
		return err
	}

	vtxoTapKey := schnorr.SerializePubKey(rcvAddr.VtxoTapKey)

	leaves := vtxoTree.Leaves()
	for _, leaf := range leaves {
		tx, err := psbt.NewFromRawBytes(strings.NewReader(leaf.Tx), true)
		if err != nil {
			return err
		}

		for _, output := range tx.UnsignedTx.TxOut {
			if len(output.PkScript) == 0 {
				continue
			}

			if bytes.Equal(output.PkScript[2:], vtxoTapKey) {
				if output.Value != int64(receiver.Amount) {
					continue
				}

				found = true
				break
			}
		}

		if found {
			break
		}
	}

	if !found {
		return fmt.Errorf(
			"off-chain send output not found: %s", receiver.Address,
		)
	}

	return nil
}

func (a *covenantlessArkClient) createAndSignForfeits(
	ctx context.Context,
	vtxosToSign []client.TapscriptsVtxo,
	connectorsTxs []tree.Node,
	connectorsIndex map[string]client.Outpoint,
	feeRate chainfee.SatPerKVByte,
) ([]string, error) {
	parsedForfeitAddr, err := btcutil.DecodeAddress(a.ForfeitAddress, nil)
	if err != nil {
		return nil, err
	}

	forfeitPkScript, err := txscript.PayToAddrScript(parsedForfeitAddr)
	if err != nil {
		return nil, err
	}

	parsedScript, err := txscript.ParsePkScript(forfeitPkScript)
	if err != nil {
		return nil, err
	}

	signedForfeits := make([]string, 0, len(vtxosToSign))

	for _, vtxo := range vtxosToSign {
		connectorOutpoint := connectorsIndex[vtxo.Outpoint.String()]

		var connector *wire.TxOut
		for _, node := range connectorsTxs {
			if node.Txid == connectorOutpoint.Txid {
				tx, err := psbt.NewFromRawBytes(strings.NewReader(node.Tx), true)
				if err != nil {
					return nil, err
				}
				if connectorOutpoint.VOut >= uint32(len(tx.UnsignedTx.TxOut)) {
					return nil, fmt.Errorf("connector index out of bounds: %d >= %d", connectorOutpoint.VOut, len(tx.UnsignedTx.TxOut))
				}
				connector = tx.UnsignedTx.TxOut[connectorOutpoint.VOut]
				break
			}
		}

		if connector == nil {
			return nil, fmt.Errorf("connector not found for vtxo %s", vtxo.Outpoint.String())
		}

		vtxoScript, err := bitcointree.ParseVtxoScript(vtxo.Tapscripts)
		if err != nil {
			return nil, err
		}

		vtxoTapKey, vtxoTapTree, err := vtxoScript.TapTree()
		if err != nil {
			return nil, err
		}

		vtxoOutputScript, err := common.P2TRScript(vtxoTapKey)
		if err != nil {
			return nil, err
		}

		vtxoTxHash, err := chainhash.NewHashFromStr(vtxo.Txid)
		if err != nil {
			return nil, err
		}

		vtxoInput := &wire.OutPoint{
			Hash:  *vtxoTxHash,
			Index: vtxo.VOut,
		}

		forfeitClosures := vtxoScript.ForfeitClosures()
		if len(forfeitClosures) <= 0 {
			return nil, fmt.Errorf("no forfeit closures found")
		}

		forfeitClosure := forfeitClosures[0]

		forfeitScript, err := forfeitClosure.Script()
		if err != nil {
			return nil, err
		}

		forfeitLeaf := txscript.NewBaseTapLeaf(forfeitScript)
		leafProof, err := vtxoTapTree.GetTaprootMerkleProof(forfeitLeaf.TapHash())
		if err != nil {
			return nil, err
		}

		tapscript := psbt.TaprootTapLeafScript{
			ControlBlock: leafProof.ControlBlock,
			Script:       leafProof.Script,
			LeafVersion:  txscript.BaseLeafVersion,
		}

		ctrlBlock, err := txscript.ParseControlBlock(leafProof.ControlBlock)
		if err != nil {
			return nil, err
		}

		feeAmount, err := common.ComputeForfeitTxFee(
			feeRate,
			&waddrmgr.Tapscript{
				RevealedScript: leafProof.Script,
				ControlBlock:   ctrlBlock,
			},
			forfeitClosure.WitnessSize(),
			parsedScript.Class(),
		)
		if err != nil {
			return nil, err
		}

		vtxoLocktime := common.AbsoluteLocktime(0)
		if cltv, ok := forfeitClosure.(*tree.CLTVMultisigClosure); ok {
			vtxoLocktime = cltv.Locktime
		}

		connectorOutpointHash, err := chainhash.NewHashFromStr(connectorOutpoint.Txid)
		if err != nil {
			return nil, err
		}

		forfeit, err := bitcointree.BuildForfeitTx(
			&wire.OutPoint{
				Hash:  *connectorOutpointHash,
				Index: connectorOutpoint.VOut,
			},
			vtxoInput,
			vtxo.Amount,
			uint64(connector.Value),
			feeAmount,
			vtxoOutputScript,
			connector.PkScript,
			forfeitPkScript,
			uint32(vtxoLocktime),
		)
		if err != nil {
			return nil, err
		}

		forfeit.Inputs[1].TaprootLeafScript = []*psbt.TaprootTapLeafScript{&tapscript}

		b64, err := forfeit.B64Encode()
		if err != nil {
			return nil, err
		}

		signedForfeit, err := a.wallet.SignTransaction(ctx, a.explorer, b64)
		if err != nil {
			return nil, err
		}

		signedForfeits = append(signedForfeits, signedForfeit)
	}

	return signedForfeits, nil
}

func (a *covenantlessArkClient) getMatureUtxos(
	ctx context.Context,
) ([]types.Utxo, error) {
	_, _, redemptionAddrs, err := a.wallet.GetAddresses(ctx)
	if err != nil {
		return nil, err
	}

	now := time.Now()

	utxos := make([]types.Utxo, 0)
	for _, addr := range redemptionAddrs {
		fetchedUtxos, err := a.explorer.GetUtxos(addr.Address)
		if err != nil {
			return nil, err
		}

		for _, utxo := range fetchedUtxos {
			u := utxo.ToUtxo(a.UnilateralExitDelay, addr.Tapscripts)
			if u.SpendableAt.Before(now) {
				utxos = append(utxos, u)
			}
		}
	}

	return utxos, nil
}

func (a *covenantlessArkClient) getRedeemBranches(
	ctx context.Context, vtxos []client.Vtxo,
) (map[string]*redemption.CovenantlessRedeemBranch, error) {
	vtxoTrees := make(map[string]tree.TxTree, 0)
	redeemBranches := make(map[string]*redemption.CovenantlessRedeemBranch, 0)

	for i := range vtxos {
		vtxo := vtxos[i]

		// TODO: handle exit for pending changes
		if vtxo.RedeemTx != "" {
			continue
		}

		if _, ok := vtxoTrees[vtxo.RoundTxid]; !ok {
			round, err := a.client.GetRound(ctx, vtxo.RoundTxid)
			if err != nil {
				return nil, err
			}

			vtxoTrees[vtxo.RoundTxid] = round.Tree
		}

		redeemBranch, err := redemption.NewCovenantlessRedeemBranch(
			a.explorer, vtxoTrees[vtxo.RoundTxid], vtxo,
		)
		if err != nil {
			return nil, err
		}

		redeemBranches[vtxo.Txid] = redeemBranch
	}

	return redeemBranches, nil
}

func (a *covenantlessArkClient) getOffchainBalance(
	ctx context.Context, computeVtxoExpiration bool,
) (uint64, map[int64]uint64, error) {
	amountByExpiration := make(map[int64]uint64, 0)
	opts := &CoinSelectOptions{
		WithExpirySorting: computeVtxoExpiration,
	}
	vtxos, err := a.getVtxos(ctx, opts)
	if err != nil {
		return 0, nil, err
	}
	var balance uint64
	for _, vtxo := range vtxos {
		balance += vtxo.Amount

		if !vtxo.ExpiresAt.IsZero() {
			expiration := vtxo.ExpiresAt.Unix()

			if _, ok := amountByExpiration[expiration]; !ok {
				amountByExpiration[expiration] = 0
			}

			amountByExpiration[expiration] += vtxo.Amount
		}
	}

	return balance, amountByExpiration, nil
}

func (a *covenantlessArkClient) getAllBoardingUtxos(ctx context.Context) ([]types.Utxo, map[string]struct{}, error) {
	_, boardingAddrs, _, err := a.wallet.GetAddresses(ctx)
	if err != nil {
		return nil, nil, err
	}

	utxos := []types.Utxo{}
	ignoreVtxos := make(map[string]struct{}, 0)
	for _, addr := range boardingAddrs {
		txs, err := a.explorer.GetTxs(addr.Address)
		if err != nil {
			return nil, nil, err
		}
		for _, tx := range txs {
			for i, vout := range tx.Vout {
				var spent bool
				if vout.Address == addr.Address {
					txHex, err := a.explorer.GetTxHex(tx.Txid)
					if err != nil {
						return nil, nil, err
					}
					spentStatuses, err := a.explorer.GetTxOutspends(tx.Txid)
					if err != nil {
						return nil, nil, err
					}
					if s := spentStatuses[i]; s.Spent {
						ignoreVtxos[s.SpentBy] = struct{}{}
						spent = true
					}
					createdAt := time.Time{}
					if tx.Status.Confirmed {
						createdAt = time.Unix(tx.Status.Blocktime, 0)
					}
					utxos = append(utxos, types.Utxo{
						Txid:       tx.Txid,
						VOut:       uint32(i),
						Amount:     vout.Amount,
						CreatedAt:  createdAt,
						Tapscripts: addr.Tapscripts,
						Spent:      spent,
						Tx:         txHex,
					})
				}
			}
		}
	}

	return utxos, ignoreVtxos, nil
}

func (a *covenantlessArkClient) getClaimableBoardingUtxos(
	_ context.Context, boardingAddrs []wallet.TapscriptsAddress, opts *CoinSelectOptions,
) ([]types.Utxo, error) {
	claimable := make([]types.Utxo, 0)
	for _, addr := range boardingAddrs {
		boardingScript, err := bitcointree.ParseVtxoScript(addr.Tapscripts)
		if err != nil {
			return nil, err
		}

		boardingTimeout, err := boardingScript.SmallestExitDelay()
		if err != nil {
			return nil, err
		}

		boardingUtxos, err := a.explorer.GetUtxos(addr.Address)
		if err != nil {
			return nil, err
		}

		now := time.Now()

		for _, utxo := range boardingUtxos {
			if opts != nil && len(opts.OutpointsFilter) > 0 {
				utxoOutpoint := client.Outpoint{
					Txid: utxo.Txid,
					VOut: utxo.Vout,
				}
				found := false
				for _, outpoint := range opts.OutpointsFilter {
					if outpoint.Equals(utxoOutpoint) {
						found = true
						break
					}
				}

				if !found {
					continue
				}
			}

			u := utxo.ToUtxo(*boardingTimeout, addr.Tapscripts)
			if u.SpendableAt.Before(now) {
				continue
			}

			claimable = append(claimable, u)
		}
	}

	return claimable, nil
}

func (a *covenantlessArkClient) getExpiredBoardingUtxos(ctx context.Context, opts *CoinSelectOptions) ([]types.Utxo, error) {
	_, boardingAddrs, _, err := a.wallet.GetAddresses(ctx)
	if err != nil {
		return nil, err
	}

	expired := make([]types.Utxo, 0)
	for _, addr := range boardingAddrs {
		boardingScript, err := bitcointree.ParseVtxoScript(addr.Tapscripts)
		if err != nil {
			return nil, err
		}

		boardingTimeout, err := boardingScript.SmallestExitDelay()
		if err != nil {
			return nil, err
		}

		boardingUtxos, err := a.explorer.GetUtxos(addr.Address)
		if err != nil {
			return nil, err
		}

		now := time.Now()

		for _, utxo := range boardingUtxos {
			if opts != nil && len(opts.OutpointsFilter) > 0 {
				utxoOutpoint := client.Outpoint{
					Txid: utxo.Txid,
					VOut: utxo.Vout,
				}
				found := false
				for _, outpoint := range opts.OutpointsFilter {
					if outpoint.Equals(utxoOutpoint) {
						found = true
						break
					}
				}

				if !found {
					continue
				}
			}

			u := utxo.ToUtxo(*boardingTimeout, addr.Tapscripts)
			if u.SpendableAt.Before(now) || u.SpendableAt.Equal(now) {
				expired = append(expired, u)
			}
		}
	}

	return expired, nil
}

func (a *covenantlessArkClient) getVtxos(ctx context.Context, opts *CoinSelectOptions) ([]client.Vtxo, error) {
	spendableVtxos, spentVtxos, err := a.ListVtxos(ctx)
	if err != nil {
		return nil, err
	}

	if opts != nil && len(opts.OutpointsFilter) > 0 {
		spendableVtxos = filterByOutpoints(spendableVtxos, opts.OutpointsFilter)
		if opts.SelectRecoverableVtxos {
			spentVtxos = filterByOutpoints(spentVtxos, opts.OutpointsFilter)
		}
	}

	recoverableVtxos := make([]client.Vtxo, 0)
	if opts != nil && opts.SelectRecoverableVtxos {
		for _, vtxo := range spentVtxos {
			if vtxo.IsRecoverable() {
				recoverableVtxos = append(recoverableVtxos, vtxo)
			}
		}
	}

	allVtxos := append(recoverableVtxos, spendableVtxos...)

	if opts == nil || !opts.WithExpirySorting {
		return allVtxos, nil
	}

	// if sorting by expiry is required, we need to get the expiration date of each vtxo
	redeemBranches, err := a.getRedeemBranches(ctx, spendableVtxos)
	if err != nil {
		return nil, err
	}

	for vtxoTxid, branch := range redeemBranches {
		expiration, err := branch.ExpiresAt()
		if err != nil {
			return nil, err
		}

		for i, vtxo := range allVtxos {
			if vtxo.Txid == vtxoTxid {
				allVtxos[i].ExpiresAt = *expiration
				break
			}
		}
	}

	return allVtxos, nil
}

func (a *covenantlessArkClient) getBoardingTxs(
	ctx context.Context,
) ([]types.Transaction, map[string]struct{}, error) {
	allUtxos, ignoreVtxos, err := a.getAllBoardingUtxos(ctx)
	if err != nil {
		return nil, nil, err
	}

	unconfirmedTxs := make([]types.Transaction, 0)
	confirmedTxs := make([]types.Transaction, 0)
	for _, u := range allUtxos {
		tx := types.Transaction{
			TransactionKey: types.TransactionKey{
				BoardingTxid: u.Txid,
			},
			Amount:    u.Amount,
			Type:      types.TxReceived,
			CreatedAt: u.CreatedAt,
			Settled:   u.Spent,
			Hex:       u.Tx,
		}

		if u.CreatedAt.IsZero() {
			unconfirmedTxs = append(unconfirmedTxs, tx)
			continue
		}
		confirmedTxs = append(confirmedTxs, tx)
	}

	txs := append(unconfirmedTxs, confirmedTxs...)
	return txs, ignoreVtxos, nil
}

func (a *covenantlessArkClient) handleRoundTx(
	ctx context.Context,
	myPubkeys map[string]struct{}, roundTx *client.RoundTransaction,
) error {
	vtxosToAdd := make([]types.Vtxo, 0)
	vtxosToSpend := make([]types.VtxoKey, 0)
	txsToAdd := make([]types.Transaction, 0)
	txsToSettle := make([]string, 0)

	for _, vtxo := range roundTx.SpendableVtxos {
		if _, ok := myPubkeys[vtxo.PubKey]; ok {
			vtxosToAdd = append(vtxosToAdd, types.Vtxo{
				VtxoKey: types.VtxoKey{
					Txid: vtxo.Txid,
					VOut: vtxo.VOut,
				},
				PubKey:    vtxo.PubKey,
				Amount:    vtxo.Amount,
				RoundTxid: vtxo.RoundTxid,
				ExpiresAt: vtxo.ExpiresAt,
				CreatedAt: time.Now(),
			})
		}
	}

	// Check if any of the spent vtxos is ours.
	spentVtxos := make([]types.VtxoKey, 0, len(roundTx.SpentVtxos))
	for _, vtxo := range roundTx.SpentVtxos {
		spentVtxos = append(spentVtxos, types.VtxoKey{
			Txid: vtxo.Txid,
			VOut: vtxo.VOut,
		})
	}
	myVtxos, err := a.store.VtxoStore().GetVtxos(ctx, spentVtxos)
	if err != nil {
		return err
	}

	// Check if any of the claimed boarding utxos is ours.
	boardingTxids := make([]string, 0, len(roundTx.ClaimedBoardingUtxos))
	for _, utxo := range roundTx.ClaimedBoardingUtxos {
		boardingTxids = append(boardingTxids, utxo.Txid)
	}
	pendingBoardingTxs, err := a.store.TransactionStore().GetTransactions(
		ctx, boardingTxids,
	)
	if err != nil {
		return err
	}
	pendingBoardingTxids := make([]string, 0, len(pendingBoardingTxs))
	for _, tx := range pendingBoardingTxs {
		pendingBoardingTxids = append(pendingBoardingTxids, tx.BoardingTxid)
	}

	// Add all our pending boarding txs to the list of those to settle.
	txsToSettle = append(txsToSettle, pendingBoardingTxids...)

	// Add also our pending vtxos settled in this round.
	for _, vtxo := range myVtxos {
		vtxosToSpend = append(vtxosToSpend, vtxo.VtxoKey)
		if !vtxo.Pending {
			continue
		}
		txsToSettle = append(txsToSettle, vtxo.Txid)
	}

	// If no vtxos have been spent, add a new tx record.
	if len(vtxosToSpend) <= 0 {
		if len(vtxosToAdd) > 0 && len(pendingBoardingTxs) <= 0 {
			amount := uint64(0)
			for _, v := range vtxosToAdd {
				amount += v.Amount
			}
			txsToAdd = append(txsToAdd, types.Transaction{
				TransactionKey: types.TransactionKey{
					RoundTxid: roundTx.Txid,
				},
				Amount:    amount,
				Type:      types.TxReceived,
				Settled:   true,
				CreatedAt: time.Now(),
				Hex:       roundTx.Hex,
			})
		} else {
			vtxosToAddAmount := uint64(0)
			for _, v := range vtxosToAdd {
				vtxosToAddAmount += v.Amount
			}
			settledBoardingAmount := uint64(0)
			for _, tx := range pendingBoardingTxs {
				settledBoardingAmount += tx.Amount
			}
			if vtxosToAddAmount > 0 && vtxosToAddAmount < settledBoardingAmount {
				txsToAdd = append(txsToAdd, types.Transaction{
					TransactionKey: types.TransactionKey{
						RoundTxid: roundTx.Txid,
					},
					Amount:    settledBoardingAmount - vtxosToAddAmount,
					Type:      types.TxSent,
					Settled:   true,
					CreatedAt: time.Now(),
					Hex:       roundTx.Hex,
				})
			}
		}
	} else {
		if len(txsToSettle) <= 0 {
			amount := uint64(0)
			for _, v := range myVtxos {
				amount += v.Amount
			}
			for _, v := range vtxosToAdd {
				amount -= v.Amount
			}

			if amount > 0 {
				txsToAdd = append(txsToAdd, types.Transaction{
					TransactionKey: types.TransactionKey{
						RoundTxid: roundTx.Txid,
					},
					Amount:    amount,
					Type:      types.TxSent,
					Settled:   true,
					CreatedAt: time.Now(),
					Hex:       roundTx.Hex,
				})
			}

		}
	}

	if len(txsToAdd) > 0 {
		count, err := a.store.TransactionStore().AddTransactions(ctx, txsToAdd)
		if err != nil {
			return err
		}
		log.Debugf("added %d transaction(s)", count)
	}

	if len(txsToSettle) > 0 {
		count, err := a.store.TransactionStore().SettleTransactions(ctx, txsToSettle)
		if err != nil {
			return err
		}
		log.Debugf("settled %d transaction(s)", count)
	}

	if len(vtxosToAdd) > 0 {
		count, err := a.store.VtxoStore().AddVtxos(ctx, vtxosToAdd)
		if err != nil {
			return err
		}
		log.Debugf("added %d vtxo(s)", count)
	}

	if len(vtxosToSpend) > 0 {
		count, err := a.store.VtxoStore().SpendVtxos(ctx, vtxosToSpend, roundTx.Txid)
		if err != nil {
			return err
		}
		log.Debugf("spent %d vtxo(s)", count)
	}

	return nil
}

func (a *covenantlessArkClient) handleRedeemTx(
	ctx context.Context,
	myPubkeys map[string]struct{}, redeemTx *client.RedeemTransaction,
) error {
	vtxosToAdd := make([]types.Vtxo, 0)
	vtxosToSpend := make([]types.VtxoKey, 0)
	txsToAdd := make([]types.Transaction, 0)

	for _, vtxo := range redeemTx.SpendableVtxos {
		if _, ok := myPubkeys[vtxo.PubKey]; ok {
			vtxosToAdd = append(vtxosToAdd, types.Vtxo{
				VtxoKey: types.VtxoKey{
					Txid: vtxo.Txid,
					VOut: vtxo.VOut,
				},
				PubKey:    vtxo.PubKey,
				Amount:    vtxo.Amount,
				RoundTxid: vtxo.RoundTxid,
				ExpiresAt: vtxo.ExpiresAt,
				CreatedAt: time.Now(),
				RedeemTx:  vtxo.RedeemTx,
				Pending:   vtxo.IsPending,
			})
		}
	}

	// Check if any of the spent vtxos are ours.
	spentVtxos := make([]types.VtxoKey, 0, len(redeemTx.SpentVtxos))
	for _, vtxo := range redeemTx.SpentVtxos {
		spentVtxos = append(spentVtxos, types.VtxoKey{
			Txid: vtxo.Txid,
			VOut: vtxo.VOut,
		})
	}
	myVtxos, err := a.store.VtxoStore().GetVtxos(ctx, spentVtxos)
	if err != nil {
		return err
	}
	for _, vtxo := range myVtxos {
		vtxosToSpend = append(vtxosToSpend, vtxo.VtxoKey)
	}

	// If not spent vtxos, add a new received tx to the history.
	if len(vtxosToSpend) <= 0 {
		if len(vtxosToAdd) > 0 {
			amount := uint64(0)
			for _, v := range vtxosToAdd {
				amount += v.Amount
			}
			txsToAdd = append(txsToAdd, types.Transaction{
				TransactionKey: types.TransactionKey{
					RedeemTxid: redeemTx.Txid,
				},
				Amount:    amount,
				Type:      types.TxReceived,
				CreatedAt: time.Now(),
				Hex:       redeemTx.Hex,
			})
		}
	} else {
		// Otherwise, add a new spent tx to the history.
		inAmount := uint64(0)
		for _, vtxo := range myVtxos {
			inAmount += vtxo.Amount
		}
		outAmount := uint64(0)
		for _, vtxo := range vtxosToAdd {
			outAmount += vtxo.Amount
		}
		txsToAdd = append(txsToAdd, types.Transaction{
			TransactionKey: types.TransactionKey{
				RedeemTxid: redeemTx.Txid,
			},
			Amount:    inAmount - outAmount,
			Type:      types.TxSent,
			Settled:   true,
			CreatedAt: time.Now(),
		})
	}

	if len(txsToAdd) > 0 {
		count, err := a.store.TransactionStore().AddTransactions(ctx, txsToAdd)
		if err != nil {
			return err
		}
		log.Debugf("added %d transaction(s)", count)
	}

	if len(vtxosToAdd) > 0 {
		count, err := a.store.VtxoStore().AddVtxos(ctx, vtxosToAdd)
		if err != nil {
			return err
		}
		log.Debugf("added %d vtxo(s)", count)
	}

	if len(vtxosToSpend) > 0 {
		count, err := a.store.VtxoStore().SpendVtxos(ctx, vtxosToSpend, redeemTx.Txid)
		if err != nil {
			return err
		}
		log.Debugf("spent %d vtxo(s)", count)

		txids := make([]string, 0, len(vtxosToSpend))
		for _, v := range vtxosToSpend {
			txids = append(txids, v.Txid)
		}

		count, err = a.store.TransactionStore().SettleTransactions(ctx, txids)
		if err != nil {
			return err
		}
		log.Debugf("settled %d transaction(s)", count)
	}

	return nil
}

func (a *covenantlessArkClient) handleOptions(
<<<<<<< HEAD
	options *SettleOptions, inputs []bip322.Input, notesInputs []string,
=======
	options SettleOptions, inputs []client.Input, notesInputs []string,
>>>>>>> 5007f8c4
) ([]bitcointree.SignerSession, []string, tree.SigningType, error) {
	var signingType tree.SigningType
	if options.SigningType != nil {
		signingType = *options.SigningType
	} else {
		signingType = tree.SignBranch
	}

	sessions := make([]bitcointree.SignerSession, 0)
	sessions = append(sessions, options.ExtraSignerSessions...)

	if !options.WalletSignerDisabled {
		outpoints := make([]client.Outpoint, 0, len(inputs))
		for _, input := range inputs {
			outpoints = append(outpoints, client.Outpoint{
				Txid: input.OutPoint.Hash.String(),
				VOut: uint32(input.OutPoint.Index),
			})
		}

		signerSession, err := a.wallet.NewVtxoTreeSigner(
			context.Background(),
			inputsToDerivationPath(outpoints, notesInputs),
		)
		if err != nil {
			return nil, nil, signingType, err
		}
		sessions = append(sessions, signerSession)
	}

	if len(sessions) == 0 {
		return nil, nil, signingType, fmt.Errorf("no signer sessions")
	}

	signerPubKeys := make([]string, 0)
	for _, session := range sessions {
		signerPubKeys = append(signerPubKeys, session.GetPublicKey())
	}

	return sessions, signerPubKeys, signingType, nil
}

func findVtxosBySpentBy(allVtxos []client.Vtxo, txid string) (vtxos []client.Vtxo) {
	for _, v := range allVtxos {
		if v.SpentBy == txid {
			vtxos = append(vtxos, v)
		}
	}
	return
}

func findVtxosSpent(vtxos []client.Vtxo, id string) []client.Vtxo {
	var result []client.Vtxo
	leftVtxos := make([]client.Vtxo, 0)
	for _, v := range vtxos {
		if v.SpentBy == id {
			result = append(result, v)
		} else {
			leftVtxos = append(leftVtxos, v)
		}
	}
	// Update the given list with only the left vtxos.
	copy(vtxos, leftVtxos)
	return result
}

func findVtxosSpentInSettlement(vtxos []client.Vtxo, vtxo client.Vtxo) []client.Vtxo {
	if vtxo.IsPending {
		return nil
	}
	return findVtxosSpent(vtxos, vtxo.RoundTxid)
}

func findVtxosSpentInPayment(vtxos []client.Vtxo, vtxo client.Vtxo) []client.Vtxo {
	return findVtxosSpent(vtxos, vtxo.Txid)
}

func findVtxosResultedFromSpentBy(vtxos []client.Vtxo, spentByTxid string) []client.Vtxo {
	var result []client.Vtxo
	for _, v := range vtxos {
		if !v.IsPending && v.RoundTxid == spentByTxid {
			result = append(result, v)
			break
		}
		if v.Txid == spentByTxid {
			result = append(result, v)
		}
	}
	return result
}

func reduceVtxosAmount(vtxos []client.Vtxo) uint64 {
	var total uint64
	for _, v := range vtxos {
		total += v.Amount
	}
	return total
}

func getVtxo(usedVtxos []client.Vtxo, spentByVtxos []client.Vtxo) client.Vtxo {
	if len(usedVtxos) > 0 {
		return usedVtxos[0]
	} else if len(spentByVtxos) > 0 {
		return spentByVtxos[0]
	}
	return client.Vtxo{}
}

func vtxosToTxsCovenantless(
	spendable, spent []client.Vtxo, boardingRounds map[string]struct{},
) ([]types.Transaction, error) {
	txs := make([]types.Transaction, 0)

	// Receivals

	// All vtxos are receivals unless:
	// - they resulted from a settlement (either boarding or refresh)
	// - they are the change of a spend tx
	vtxosLeftToCheck := append([]client.Vtxo{}, spent...)
	for _, vtxo := range append(spendable, spent...) {
		if _, ok := boardingRounds[vtxo.RoundTxid]; !vtxo.IsPending && ok {
			continue
		}
		settleVtxos := findVtxosSpentInSettlement(vtxosLeftToCheck, vtxo)
		settleAmount := reduceVtxosAmount(settleVtxos)
		if vtxo.Amount <= settleAmount {
			continue // settlement or change, ignore
		}

		spentVtxos := findVtxosSpentInPayment(vtxosLeftToCheck, vtxo)
		spentAmount := reduceVtxosAmount(spentVtxos)
		if vtxo.Amount <= spentAmount {
			continue // settlement or change, ignore
		}

		txKey := types.TransactionKey{
			RoundTxid: vtxo.RoundTxid,
		}
		settled := !vtxo.IsPending
		if vtxo.IsPending {
			txKey = types.TransactionKey{
				RedeemTxid: vtxo.Txid,
			}
			settled = vtxo.SpentBy != ""
		}

		txs = append(txs, types.Transaction{
			TransactionKey: txKey,
			Amount:         vtxo.Amount - settleAmount - spentAmount,
			Type:           types.TxReceived,
			CreatedAt:      vtxo.CreatedAt,
			Settled:        settled,
		})
	}

	// Sendings

	// All "spentBy" vtxos are payments unless:
	// - they are settlements

	// aggregate spent by spentId
	vtxosBySpentBy := make(map[string][]client.Vtxo)
	for _, v := range spent {
		if len(v.SpentBy) <= 0 {
			continue
		}

		if _, ok := vtxosBySpentBy[v.SpentBy]; !ok {
			vtxosBySpentBy[v.SpentBy] = make([]client.Vtxo, 0)
		}
		vtxosBySpentBy[v.SpentBy] = append(vtxosBySpentBy[v.SpentBy], v)
	}

	for sb := range vtxosBySpentBy {
		resultedVtxos := findVtxosResultedFromSpentBy(append(spendable, spent...), sb)
		resultedAmount := reduceVtxosAmount(resultedVtxos)
		spentAmount := reduceVtxosAmount(vtxosBySpentBy[sb])
		if spentAmount <= resultedAmount {
			continue // settlement or change, ignore
		}

		vtxo := getVtxo(resultedVtxos, vtxosBySpentBy[sb])

		txKey := types.TransactionKey{
			RoundTxid: vtxo.RoundTxid,
		}
		if vtxo.IsPending {
			txKey = types.TransactionKey{
				RedeemTxid: vtxo.Txid,
			}
		}

		txs = append(txs, types.Transaction{
			TransactionKey: txKey,
			Amount:         spentAmount - resultedAmount,
			Type:           types.TxSent,
			CreatedAt:      vtxo.CreatedAt,
			Settled:        true,
		})

	}

	sort.SliceStable(txs, func(i, j int) bool {
		return txs[i].CreatedAt.After(txs[j].CreatedAt)
	})

	return txs, nil
}

type redeemTxInput struct {
	client.TapscriptsVtxo
	ForfeitLeafHash chainhash.Hash
}

func buildRedeemTx(
	vtxos []redeemTxInput,
	receivers []Receiver,
	feeRate chainfee.SatPerVByte,
	extraWitnessSizes map[client.Outpoint]int,
	withZeroFees bool,
) (string, error) {
	if len(vtxos) <= 0 {
		return "", fmt.Errorf("missing vtxos")
	}

	ins := make([]common.VtxoInput, 0, len(vtxos))

	for _, vtxo := range vtxos {
		if len(vtxo.Tapscripts) <= 0 {
			return "", fmt.Errorf("missing tapscripts for vtxo %s", vtxo.Vtxo.Txid)
		}

		vtxoTxID, err := chainhash.NewHashFromStr(vtxo.Txid)
		if err != nil {
			return "", err
		}

		vtxoOutpoint := &wire.OutPoint{
			Hash:  *vtxoTxID,
			Index: vtxo.VOut,
		}

		vtxoScript, err := bitcointree.ParseVtxoScript(vtxo.Tapscripts)
		if err != nil {
			return "", err
		}

		_, vtxoTree, err := vtxoScript.TapTree()
		if err != nil {
			return "", err
		}

		leafProof, err := vtxoTree.GetTaprootMerkleProof(vtxo.ForfeitLeafHash)
		if err != nil {
			return "", err
		}

		ctrlBlock, err := txscript.ParseControlBlock(leafProof.ControlBlock)
		if err != nil {
			return "", err
		}

		closure, err := tree.DecodeClosure(leafProof.Script)
		if err != nil {
			return "", err
		}

		tapscript := &waddrmgr.Tapscript{
			RevealedScript: leafProof.Script,
			ControlBlock:   ctrlBlock,
		}

		extraWitnessSize := 0
		if size, ok := extraWitnessSizes[client.Outpoint{Txid: vtxo.Txid, VOut: vtxo.VOut}]; ok {
			extraWitnessSize = size
		}

		ins = append(ins, common.VtxoInput{
			Outpoint:           vtxoOutpoint,
			Tapscript:          tapscript,
			Amount:             int64(vtxo.Amount),
			WitnessSize:        closure.WitnessSize(extraWitnessSize),
			RevealedTapscripts: vtxo.Tapscripts,
		})
	}

	fees, err := common.ComputeRedeemTxFee(feeRate.FeePerKVByte(), ins, len(receivers))
	if err != nil {
		return "", err
	}

	if fees >= int64(receivers[len(receivers)-1].Amount()) {
		return "", fmt.Errorf("redeem tx fee is higher than the amount of the change receiver")
	}

	outs := make([]*wire.TxOut, 0, len(receivers))

	for i, receiver := range receivers {
		if receiver.IsOnchain() {
			return "", fmt.Errorf("receiver %d is onchain", i)
		}

		addr, err := common.DecodeAddress(receiver.To())
		if err != nil {
			return "", err
		}

		newVtxoScript, err := common.P2TRScript(addr.VtxoTapKey)
		if err != nil {
			return "", err
		}

		value := receiver.Amount()
		if !withZeroFees {
			// Deduct the min relay fee from the very last receiver which is supposed
			// to be the change in case it's not a send-all.
			if i == len(receivers)-1 {
				value -= uint64(fees)
			}
		}
		outs = append(outs, &wire.TxOut{
			Value:    int64(value),
			PkScript: newVtxoScript,
		})
	}

	return bitcointree.BuildRedeemTx(ins, outs)
}

func inputsToDerivationPath(inputs []client.Outpoint, notesInputs []string) string {
	// sort arknotes
	slices.SortStableFunc(notesInputs, func(i, j string) int {
		return strings.Compare(i, j)
	})

	// sort outpoints
	slices.SortStableFunc(inputs, func(i, j client.Outpoint) int {
		txidCmp := strings.Compare(i.Txid, j.Txid)
		if txidCmp != 0 {
			return txidCmp
		}
		return int(i.VOut - j.VOut)
	})

	// serialize outpoints and arknotes

	var buf bytes.Buffer

	for _, input := range inputs {
		buf.WriteString(input.Txid)
		buf.WriteString(strconv.Itoa(int(input.VOut)))
	}

	for _, note := range notesInputs {
		buf.WriteString(note)
	}

	// hash the serialized data
	hash := sha256.Sum256(buf.Bytes())

	// convert hash to bip32 derivation path
	// split the 32-byte hash into 8 uint32 values (4 bytes each)
	path := "m"
	for i := 0; i < 8; i++ {
		// Convert 4 bytes to uint32 using big-endian encoding
		segment := binary.BigEndian.Uint32(hash[i*4 : (i+1)*4])
		path += fmt.Sprintf("/%d'", segment)
	}

	return path
}

func extractExitPath(tapscripts []string) ([]byte, *common.TaprootMerkleProof, uint32, error) {
	vtxoScript, err := bitcointree.ParseVtxoScript(tapscripts)
	if err != nil {
		return nil, nil, 0, err
	}

	exitClosures := vtxoScript.ExitClosures()
	if len(exitClosures) <= 0 {
		return nil, nil, 0, fmt.Errorf("no exit closures found")
	}

	exitClosure := exitClosures[0].(*tree.CSVMultisigClosure)

	exitScript, err := exitClosure.Script()
	if err != nil {
		return nil, nil, 0, err
	}

	taprootKey, taprootTree, err := vtxoScript.TapTree()
	if err != nil {
		return nil, nil, 0, err
	}

	exitLeaf := txscript.NewBaseTapLeaf(exitScript)
	leafProof, err := taprootTree.GetTaprootMerkleProof(exitLeaf.TapHash())
	if err != nil {
		return nil, nil, 0, fmt.Errorf("failed to get taproot merkle proof: %s", err)
	}

	sequence, err := common.BIP68Sequence(exitClosure.Locktime)
	if err != nil {
		return nil, nil, 0, err
	}

	pkScript, err := common.P2TRScript(taprootKey)
	if err != nil {
		return nil, nil, 0, err
	}

	return pkScript, leafProof, sequence, nil
}

func toBIP322Inputs(boardingUtxos []types.Utxo, vtxos []client.TapscriptsVtxo) ([]bip322.Input, []*common.TaprootMerkleProof, map[string][]string, error) {
	inputs := make([]bip322.Input, 0, len(boardingUtxos)+len(vtxos))
	exitLeaves := make([]*common.TaprootMerkleProof, 0, len(boardingUtxos)+len(vtxos))
	tapscripts := make(map[string][]string)
	for _, coin := range vtxos {
		hash, err := chainhash.NewHashFromStr(coin.Txid)
		if err != nil {
			return nil, nil, nil, err
		}
		outpoint := wire.NewOutPoint(hash, coin.VOut)

		if !coin.IsRecoverable() {
			// recoverable vtxos don't need to reveal tapscripts
			tapscripts[outpoint.String()] = coin.Tapscripts
		}

		pkScript, leafProof, vtxoSequence, err := extractExitPath(coin.Tapscripts)
		if err != nil {
			return nil, nil, nil, err
		}

		exitLeaves = append(exitLeaves, leafProof)

		inputs = append(inputs, bip322.Input{
			OutPoint: outpoint,
			Sequence: vtxoSequence,
			WitnessUtxo: &wire.TxOut{
				Value:    int64(coin.Amount),
				PkScript: pkScript,
			},
		})
	}

	for _, coin := range boardingUtxos {
		hash, err := chainhash.NewHashFromStr(coin.Txid)
		if err != nil {
			return nil, nil, nil, err
		}
		outpoint := wire.NewOutPoint(hash, coin.VOut)

		tapscripts[outpoint.String()] = coin.Tapscripts

		pkScript, leafProof, vtxoSequence, err := extractExitPath(coin.Tapscripts)
		if err != nil {
			return nil, nil, nil, err
		}

		exitLeaves = append(exitLeaves, leafProof)

		inputs = append(inputs, bip322.Input{
			OutPoint: outpoint,
			Sequence: vtxoSequence,
			WitnessUtxo: &wire.TxOut{
				Value:    int64(coin.Amount),
				PkScript: pkScript,
			},
		})
	}

	return inputs, exitLeaves, tapscripts, nil
}

func toTypesVtxo(src client.Vtxo) types.Vtxo {
	return types.Vtxo{
		VtxoKey: types.VtxoKey{
			Txid: src.Txid,
			VOut: src.VOut,
		},
		PubKey:    src.PubKey,
		Amount:    src.Amount,
		RoundTxid: src.RoundTxid,
		ExpiresAt: src.ExpiresAt,
		CreatedAt: src.CreatedAt,
	}
}<|MERGE_RESOLUTION|>--- conflicted
+++ resolved
@@ -635,7 +635,7 @@
 		Amount:  amount,
 	}}
 
-	return a.joinRoundWithRetry(ctx, nil, notes, receiversOutput, *options, nil, nil)
+	return a.joinRoundWithRetry(ctx, notes, receiversOutput, *options, nil, nil)
 }
 
 func (a *covenantlessArkClient) StartUnilateralExit(ctx context.Context) error {
@@ -756,53 +756,7 @@
 		})
 	}
 
-	inputs, exitLeaves, tapscripts, err := toBIP322Inputs(boardingUtxos, vtxos)
-	if err != nil {
-		return "", err
-	}
-
-<<<<<<< HEAD
-	signerSessions, signerPubKeys, signingType, err := a.handleOptions(options, inputs, nil)
-	if err != nil {
-		return "", err
-	}
-
-	signature, message, err := a.makeBIP322Signature(inputs, exitLeaves)
-	if err != nil {
-		return "", err
-	}
-
-	requestID, err := a.client.RegisterInputsForNextRound(
-		ctx,
-		signature,
-		message,
-		tapscripts,
-	)
-	if err != nil {
-		return "", err
-	}
-
-	if err := a.client.RegisterOutputsForNextRound(
-		ctx, requestID, receivers,
-		&tree.Musig2{
-			CosignersPublicKeys: signerPubKeys,
-			SigningType:         tree.SigningType(signingType),
-		},
-	); err != nil {
-		return "", err
-	}
-
-	roundTxID, err := a.handleRoundStream(
-		ctx, requestID, vtxos, boardingUtxos, receivers, signerSessions, options.EventsCh,
-	)
-	if err != nil {
-		return "", err
-	}
-
-	return roundTxID, nil
-=======
-	return a.joinRoundWithRetry(ctx, inputs, nil, receivers, *options, selectedCoins, selectedBoardingCoins)
->>>>>>> 5007f8c4
+	return a.joinRoundWithRetry(ctx, nil, receivers, *options, vtxos, boardingUtxos)
 }
 
 func (a *covenantlessArkClient) Settle(ctx context.Context, opts ...Option) (string, error) {
@@ -1494,52 +1448,7 @@
 		})
 	}
 
-	inputs, exitLeaves, tapscripts, err := toBIP322Inputs(boardingUtxos, vtxos)
-	if err != nil {
-		return "", err
-	}
-
-<<<<<<< HEAD
-	signerSessions, signerPubKeys, signingType, err := a.handleOptions(options, inputs, []string{})
-	if err != nil {
-		return "", err
-	}
-
-	signature, message, err := a.makeBIP322Signature(inputs, exitLeaves)
-	if err != nil {
-		return "", err
-	}
-
-	requestID, err := a.client.RegisterInputsForNextRound(
-		ctx, signature, message, tapscripts,
-	)
-	if err != nil {
-		return "", err
-	}
-
-	if err := a.client.RegisterOutputsForNextRound(
-		ctx, requestID, outputs,
-		&tree.Musig2{
-			CosignersPublicKeys: signerPubKeys,
-			SigningType:         tree.SigningType(signingType),
-		},
-	); err != nil {
-		return "", err
-	}
-
-	log.Infof("registered inputs and outputs with request id: %s", requestID)
-
-	roundTxID, err := a.handleRoundStream(
-		ctx, requestID, vtxos, boardingUtxos, outputs, signerSessions, options.EventsCh,
-	)
-	if err != nil {
-		return "", err
-	}
-
-	return roundTxID, nil
-=======
-	return a.joinRoundWithRetry(ctx, inputs, nil, outputs, *options, selectedCoins, selectedBoardingCoins)
->>>>>>> 5007f8c4
+	return a.joinRoundWithRetry(ctx, nil, outputs, *options, vtxos, boardingUtxos)
 }
 
 func (a *covenantlessArkClient) makeBIP322Signature(inputs []bip322.Input, leafProofs []*common.TaprootMerkleProof) (string, string, error) {
@@ -1674,10 +1583,15 @@
 }
 
 func (a *covenantlessArkClient) joinRoundWithRetry(
-	ctx context.Context, inputs []client.Input, notes []string, outputs []client.Output, options SettleOptions,
+	ctx context.Context, notes []string, outputs []client.Output, options SettleOptions,
 	selectedCoins []client.TapscriptsVtxo, selectedBoardingCoins []types.Utxo,
 ) (string, error) {
-	signerSessions, signerPubKeys, signingType, err := a.handleOptions(options, inputs, []string{})
+	inputs, exitLeaves, tapscripts, err := toBIP322Inputs(selectedBoardingCoins, selectedCoins)
+	if err != nil {
+		return "", err
+	}
+
+	signerSessions, signerPubKeys, signingType, err := a.handleOptions(options, inputs, notes)
 	if err != nil {
 		return "", err
 	}
@@ -1688,11 +1602,15 @@
 	for retryCount < maxRetry {
 		var requestID string
 		var err error
-		if len(inputs) > 0 {
-			requestID, err = a.client.RegisterInputsForNextRound(ctx, inputs)
-		} else {
-			requestID, err = a.client.RegisterNotesForNextRound(ctx, notes)
-		}
+
+		signature, message, err := a.makeBIP322Signature(inputs, exitLeaves)
+		if err != nil {
+			return "", err
+		}
+
+		requestID, err = a.client.RegisterInputsForNextRound(
+			ctx, signature, message, tapscripts,
+		)
 		if err != nil {
 			return "", err
 		}
@@ -3044,11 +2962,7 @@
 }
 
 func (a *covenantlessArkClient) handleOptions(
-<<<<<<< HEAD
-	options *SettleOptions, inputs []bip322.Input, notesInputs []string,
-=======
-	options SettleOptions, inputs []client.Input, notesInputs []string,
->>>>>>> 5007f8c4
+	options SettleOptions, inputs []bip322.Input, notesInputs []string,
 ) ([]bitcointree.SignerSession, []string, tree.SigningType, error) {
 	var signingType tree.SigningType
 	if options.SigningType != nil {
