package arksdk

import (
	"bytes"
	"context"
	"encoding/hex"
	"fmt"
	"math"
	"sort"
	"strings"
	"sync"
	"time"

	"github.com/ark-network/ark/common"
	"github.com/ark-network/ark/common/bitcointree"
	"github.com/ark-network/ark/common/tree"
	"github.com/ark-network/ark/pkg/client-sdk/client"
	"github.com/ark-network/ark/pkg/client-sdk/explorer"
	"github.com/ark-network/ark/pkg/client-sdk/internal/utils"
	"github.com/ark-network/ark/pkg/client-sdk/redemption"
	"github.com/ark-network/ark/pkg/client-sdk/store"
	"github.com/ark-network/ark/pkg/client-sdk/wallet"
	"github.com/btcsuite/btcd/btcec/v2/schnorr"
	"github.com/btcsuite/btcd/btcutil"
	"github.com/btcsuite/btcd/btcutil/psbt"
	"github.com/btcsuite/btcd/chaincfg/chainhash"
	"github.com/btcsuite/btcd/txscript"
	"github.com/btcsuite/btcd/wire"
	"github.com/decred/dcrd/dcrec/secp256k1/v4"
	"github.com/lightningnetwork/lnd/lnwallet/chainfee"
	log "github.com/sirupsen/logrus"
)

type bitcoinReceiver struct {
	to     string
	amount uint64
}

func NewBitcoinReceiver(to string, amount uint64) Receiver {
	return bitcoinReceiver{to, amount}
}

func (r bitcoinReceiver) To() string {
	return r.to
}

func (r bitcoinReceiver) Amount() uint64 {
	return r.amount
}

func (r bitcoinReceiver) IsOnchain() bool {
	_, err := btcutil.DecodeAddress(r.to, nil)
	return err == nil
}

type covenantlessArkClient struct {
	*arkClient
}

func NewCovenantlessClient(
	storeSvc store.ConfigStore,
	appDataStore store.AppDataStore,
) (ArkClient, error) {
	data, err := storeSvc.GetData(context.Background())
	if err != nil {
		return nil, err
	}
	if data != nil {
		return nil, ErrAlreadyInitialized
	}

	cvnt := &covenantlessArkClient{
		arkClient: &arkClient{
			store:        storeSvc,
			appDataStore: appDataStore,
		},
	}

	if err := cvnt.listenToVtxoChan(context.Background()); err != nil {
		return nil, err
	}

	return cvnt, nil
}

func LoadCovenantlessClient(
	storeSvc store.ConfigStore,
	appDataStore store.AppDataStore,
) (ArkClient, error) {
	if storeSvc == nil {
		return nil, fmt.Errorf("missin store service")
	}

	data, err := storeSvc.GetData(context.Background())
	if err != nil {
		return nil, err
	}
	if data == nil {
		return nil, ErrNotInitialized
	}

	clientSvc, err := getClient(
		supportedClients, data.ClientType, data.AspUrl,
	)
	if err != nil {
		return nil, fmt.Errorf("failed to setup transport client: %s", err)
	}

	explorerSvc, err := getExplorer(data.ExplorerURL, data.Network.Name)
	if err != nil {
		return nil, fmt.Errorf("failed to setup explorer: %s", err)
	}

	walletSvc, err := getWallet(storeSvc, data, supportedWallets)
	if err != nil {
		return nil, fmt.Errorf("faile to setup wallet: %s", err)
	}

	cvnt := &covenantlessArkClient{
		&arkClient{
			StoreData:    data,
			wallet:       walletSvc,
			store:        storeSvc,
			appDataStore: appDataStore,
			explorer:     explorerSvc,
			client:       clientSvc,
		},
	}

	if err := cvnt.listenToVtxoChan(context.Background()); err != nil {
		return nil, err
	}

	return cvnt, nil
}

func LoadCovenantlessClientWithWallet(
	storeSvc store.ConfigStore,
	walletSvc wallet.WalletService,
	appDataStore store.AppDataStore,
) (ArkClient, error) {
	if storeSvc == nil {
		return nil, fmt.Errorf("missin store service")
	}
	if walletSvc == nil {
		return nil, fmt.Errorf("missin wallet service")
	}

	data, err := storeSvc.GetData(context.Background())
	if err != nil {
		return nil, err
	}
	if data == nil {
		return nil, ErrNotInitialized
	}

	clientSvc, err := getClient(
		supportedClients, data.ClientType, data.AspUrl,
	)
	if err != nil {
		return nil, fmt.Errorf("failed to setup transport client: %s", err)
	}

	explorerSvc, err := getExplorer(data.ExplorerURL, data.Network.Name)
	if err != nil {
		return nil, fmt.Errorf("failed to setup explorer: %s", err)
	}

	cvnt := &covenantlessArkClient{
		&arkClient{
			StoreData:    data,
			wallet:       walletSvc,
			store:        storeSvc,
			appDataStore: appDataStore,
			explorer:     explorerSvc,
			client:       clientSvc,
		},
	}

	if err := cvnt.listenToVtxoChan(context.Background()); err != nil {
		return nil, err
	}

	return cvnt, nil
}

func (a *covenantlessArkClient) ListVtxos(
	ctx context.Context,
) (spendableVtxos, spentVtxos []client.Vtxo, err error) {
	offchainAddrs, _, _, err := a.wallet.GetAddresses(ctx)
	if err != nil {
		return
	}

	_, pubkey, _, err := common.DecodeAddress(offchainAddrs[0])
	if err != nil {
		return
	}

	myPubkey := schnorr.SerializePubKey(pubkey)

	// The ASP returns the vtxos sent to others via async payments as spendable
	// because they are actually revertable. Since we do not provide any revert
	// feature, we want to ignore them.
	// To understand if the output of a redeem tx is sent or received we look at
	// the inputs and check if they are owned by us.
	// The auxiliary variables below are used to make these checks in an
	// efficient way.
	for _, addr := range offchainAddrs {
		spendable, spent, err := a.client.ListVtxos(ctx, addr)
		if err != nil {
			return nil, nil, err
		}
		for _, v := range spendable {
			if !v.Pending {
				spendableVtxos = append(spendableVtxos, v)
				continue
			}
			script, err := bitcointree.ParseVtxoScript(v.Descriptor)
			if err != nil {
				return nil, nil, err
			}

			reversibleVtxo, ok := script.(*bitcointree.ReversibleVtxoScript)
			if !ok {
				spendableVtxos = append(spendableVtxos, v)
				continue
			}

			if !bytes.Equal(schnorr.SerializePubKey(reversibleVtxo.Sender), myPubkey) {
				spendableVtxos = append(spendableVtxos, v)
			}
		}
		for _, v := range spent {
			script, err := bitcointree.ParseVtxoScript(v.Descriptor)
			if err != nil {
				return nil, nil, err
			}

			reversibleVtxo, ok := script.(*bitcointree.ReversibleVtxoScript)
			if !ok {
				spentVtxos = append(spentVtxos, v)
				continue
			}
			if !bytes.Equal(schnorr.SerializePubKey(reversibleVtxo.Sender), myPubkey) {
				spentVtxos = append(spentVtxos, v)
			}
		}
	}

	return
}

func (a *covenantlessArkClient) Balance(
	ctx context.Context, computeVtxoExpiration bool,
) (*Balance, error) {
	offchainAddrs, boardingAddrs, redeemAddrs, err := a.wallet.GetAddresses(ctx)
	if err != nil {
		return nil, err
	}

	const nbWorkers = 3
	wg := &sync.WaitGroup{}
	wg.Add(nbWorkers * len(offchainAddrs))

	chRes := make(chan balanceRes, nbWorkers*len(offchainAddrs))
	for i := range offchainAddrs {
		offchainAddr := offchainAddrs[i]
		boardingAddr := boardingAddrs[i]
		redeemAddr := redeemAddrs[i]

		go func(addr string) {
			defer wg.Done()
			balance, amountByExpiration, err := a.getOffchainBalance(
				ctx, addr, computeVtxoExpiration,
			)
			if err != nil {
				chRes <- balanceRes{err: err}
				return
			}

			chRes <- balanceRes{
				offchainBalance:             balance,
				offchainBalanceByExpiration: amountByExpiration,
			}
		}(offchainAddr)

		getDelayedBalance := func(addr string) {
			defer wg.Done()

			spendableBalance, lockedBalance, err := a.explorer.GetRedeemedVtxosBalance(
				addr, a.UnilateralExitDelay,
			)
			if err != nil {
				chRes <- balanceRes{err: err}
				return
			}

			chRes <- balanceRes{
				onchainSpendableBalance: spendableBalance,
				onchainLockedBalance:    lockedBalance,
				err:                     err,
			}
		}

		go getDelayedBalance(boardingAddr)
		go getDelayedBalance(redeemAddr)
	}

	wg.Wait()

	lockedOnchainBalance := []LockedOnchainBalance{}
	details := make([]VtxoDetails, 0)
	offchainBalance, onchainBalance := uint64(0), uint64(0)
	nextExpiration := int64(0)
	count := 0
	for res := range chRes {
		if res.err != nil {
			return nil, res.err
		}
		if res.offchainBalance > 0 {
			offchainBalance = res.offchainBalance
		}
		if res.onchainSpendableBalance > 0 {
			onchainBalance += res.onchainSpendableBalance
		}
		if res.offchainBalanceByExpiration != nil {
			for timestamp, amount := range res.offchainBalanceByExpiration {
				if nextExpiration == 0 || timestamp < nextExpiration {
					nextExpiration = timestamp
				}

				fancyTime := time.Unix(timestamp, 0).Format(time.RFC3339)
				details = append(
					details,
					VtxoDetails{
						ExpiryTime: fancyTime,
						Amount:     amount,
					},
				)
			}
		}
		if res.onchainLockedBalance != nil {
			for timestamp, amount := range res.onchainLockedBalance {
				fancyTime := time.Unix(timestamp, 0).Format(time.RFC3339)
				lockedOnchainBalance = append(
					lockedOnchainBalance,
					LockedOnchainBalance{
						SpendableAt: fancyTime,
						Amount:      amount,
					},
				)
			}
		}

		count++
		if count == nbWorkers {
			break
		}
	}

	fancyTimeExpiration := ""
	if nextExpiration != 0 {
		t := time.Unix(nextExpiration, 0)
		if t.Before(time.Now().Add(48 * time.Hour)) {
			// print the duration instead of the absolute time
			until := time.Until(t)
			seconds := math.Abs(until.Seconds())
			minutes := math.Abs(until.Minutes())
			hours := math.Abs(until.Hours())

			if hours < 1 {
				if minutes < 1 {
					fancyTimeExpiration = fmt.Sprintf("%d seconds", int(seconds))
				} else {
					fancyTimeExpiration = fmt.Sprintf("%d minutes", int(minutes))
				}
			} else {
				fancyTimeExpiration = fmt.Sprintf("%d hours", int(hours))
			}
		} else {
			fancyTimeExpiration = t.Format(time.RFC3339)
		}
	}

	response := &Balance{
		OnchainBalance: OnchainBalance{
			SpendableAmount: onchainBalance,
			LockedAmount:    lockedOnchainBalance,
		},
		OffchainBalance: OffchainBalance{
			Total:          offchainBalance,
			NextExpiration: fancyTimeExpiration,
			Details:        details,
		},
	}

	return response, nil
}

func (a *covenantlessArkClient) SendOnChain(
	ctx context.Context, receivers []Receiver,
) (string, error) {
	for _, receiver := range receivers {
		if !receiver.IsOnchain() {
			return "", fmt.Errorf("invalid receiver address '%s': must be onchain", receiver.To())
		}
	}

	return a.sendOnchain(ctx, receivers)
}

func (a *covenantlessArkClient) SendOffChain(
	ctx context.Context,
	withExpiryCoinselect bool, receivers []Receiver,
) (string, error) {
	for _, receiver := range receivers {
		if receiver.IsOnchain() {
			return "", fmt.Errorf("invalid receiver address '%s': must be offchain", receiver.To())
		}
	}

	return a.sendOffchain(ctx, withExpiryCoinselect, receivers)
}

func (a *covenantlessArkClient) UnilateralRedeem(ctx context.Context) error {
	if a.wallet.IsLocked() {
		return fmt.Errorf("wallet is locked")
	}

	offchainAddrs, _, _, err := a.wallet.GetAddresses(ctx)
	if err != nil {
		return err
	}

	vtxos := make([]client.Vtxo, 0)
	for _, offchainAddr := range offchainAddrs {
		spendableVtxos, _, err := a.getVtxos(ctx, offchainAddr, false)
		if err != nil {
			return err
		}
		vtxos = append(vtxos, spendableVtxos...)
	}

	totalVtxosAmount := uint64(0)
	for _, vtxo := range vtxos {
		totalVtxosAmount += vtxo.Amount
	}

	// transactionsMap avoid duplicates
	transactionsMap := make(map[string]struct{}, 0)
	transactions := make([]string, 0)

	redeemBranches, err := a.getRedeemBranches(ctx, vtxos)
	if err != nil {
		return err
	}

	for _, branch := range redeemBranches {
		branchTxs, err := branch.RedeemPath()
		if err != nil {
			return err
		}

		for _, txHex := range branchTxs {
			if _, ok := transactionsMap[txHex]; !ok {
				transactions = append(transactions, txHex)
				transactionsMap[txHex] = struct{}{}
			}
		}
	}

	for i, txHex := range transactions {
		for {
			txid, err := a.explorer.Broadcast(txHex)
			if err != nil {
				if strings.Contains(strings.ToLower(err.Error()), "bad-txns-inputs-missingorspent") {
					time.Sleep(1 * time.Second)
				} else {
					return err
				}
			}

			if len(txid) > 0 {
				log.Infof("(%d/%d) broadcasted tx %s", i+1, len(transactions), txid)
				break
			}
		}
	}

	return nil
}

func (a *covenantlessArkClient) CollaborativeRedeem(
	ctx context.Context,
	addr string, amount uint64, withExpiryCoinselect bool,
) (string, error) {
	if a.wallet.IsLocked() {
		return "", fmt.Errorf("wallet is locked")
	}

	netParams := utils.ToBitcoinNetwork(a.Network)
	if _, err := btcutil.DecodeAddress(addr, &netParams); err != nil {
		return "", fmt.Errorf("invalid onchain address")
	}

	offchainAddrs, _, _, err := a.wallet.GetAddresses(ctx)
	if err != nil {
		return "", err
	}

	receivers := []client.Output{
		{
			Address: addr,
			Amount:  amount,
		},
	}

	vtxos := make([]client.Vtxo, 0)
	for _, offchainAddr := range offchainAddrs {
		spendableVtxos, _, err := a.getVtxos(ctx, offchainAddr, withExpiryCoinselect)
		if err != nil {
			return "", err
		}
		vtxos = append(vtxos, spendableVtxos...)
	}

	selectedCoins, changeAmount, err := utils.CoinSelect(
		vtxos, amount, a.Dust, withExpiryCoinselect,
	)
	if err != nil {
		return "", err
	}

	if changeAmount > 0 {
		offchainAddr, _, err := a.wallet.NewAddress(ctx, true)
		if err != nil {
			return "", err
		}

		desc, err := a.offchainAddressToDefaultVtxoDescriptor(offchainAddr)
		if err != nil {
			return "", err
		}

		receivers = append(receivers, client.Output{
			Descriptor: desc,
			Amount:     changeAmount,
		})
	}

	inputs := make([]client.Input, 0, len(selectedCoins))

	for _, coin := range selectedCoins {
		inputs = append(inputs, client.Input{
			Outpoint: client.Outpoint{
				Txid: coin.Txid,
				VOut: coin.VOut,
			},
			Descriptor: coin.Descriptor,
		})
	}

	roundEphemeralKey, err := secp256k1.GeneratePrivateKey()
	if err != nil {
		return "", err
	}

	paymentID, err := a.client.RegisterPayment(
		ctx,
		inputs,
		hex.EncodeToString(roundEphemeralKey.PubKey().SerializeCompressed()),
	)
	if err != nil {
		return "", err
	}

	if err := a.client.ClaimPayment(ctx, paymentID, receivers); err != nil {
		return "", err
	}

	poolTxID, err := a.handleRoundStream(
		ctx, paymentID, selectedCoins, nil, "", receivers, roundEphemeralKey,
	)
	if err != nil {
		return "", err
	}

	return poolTxID, nil
}

func (a *covenantlessArkClient) SendAsync(
	ctx context.Context,
	withExpiryCoinselect bool, receivers []Receiver,
) (string, error) {
	if len(receivers) <= 0 {
		return "", fmt.Errorf("missing receivers")
	}

	netParams := utils.ToBitcoinNetwork(a.Network)
	for _, receiver := range receivers {
		isOnchain, _, err := utils.ParseBitcoinAddress(receiver.To(), netParams)
		if err != nil {
			return "", err
		}
		if isOnchain {
			return "", fmt.Errorf("all receiver addresses must be offchain addresses")
		}
	}

	offchainAddrs, _, _, err := a.wallet.GetAddresses(ctx)
	if err != nil {
		return "", err
	}

	_, _, aspPubKey, err := common.DecodeAddress(offchainAddrs[0])
	if err != nil {
		return "", err
	}

	receiversOutput := make([]client.Output, 0)
	sumOfReceivers := uint64(0)

	for _, receiver := range receivers {
		_, _, aspKey, err := common.DecodeAddress(receiver.To())
		if err != nil {
			return "", fmt.Errorf("invalid receiver address: %s", err)
		}

		if !bytes.Equal(
			aspPubKey.SerializeCompressed(), aspKey.SerializeCompressed(),
		) {
			return "", fmt.Errorf("invalid receiver address '%s': must be associated with the connected service provider", receiver)
		}

		if receiver.Amount() < a.Dust {
			return "", fmt.Errorf("invalid amount (%d), must be greater than dust %d", receiver.Amount(), a.Dust)
		}

		isSelfTransfer := offchainAddrs[0] == receiver.To()

		var desc string

		// reversible vtxo does not make sense for self transfer
		// if the receiver is the same as the sender, handle the output like the change
		if !isSelfTransfer {
			desc, err = a.offchainAddressToReversibleVtxoDescriptor(offchainAddrs[0], receiver.To())
			if err != nil {
				return "", err
			}
		} else {
			desc, err = a.offchainAddressToDefaultVtxoDescriptor(receiver.To())
			if err != nil {
				return "", err
			}
		}

		receiversOutput = append(receiversOutput, client.Output{
			Descriptor: desc,
			Amount:     receiver.Amount(),
		})
		sumOfReceivers += receiver.Amount()
	}

	vtxos, _, err := a.getVtxos(ctx, offchainAddrs[0], withExpiryCoinselect)
	if err != nil {
		return "", err
	}
	selectedCoins, changeAmount, err := utils.CoinSelect(
		vtxos, sumOfReceivers, a.Dust, withExpiryCoinselect,
	)
	if err != nil {
		return "", err
	}

	if changeAmount > 0 {
		changeDesc, err := a.offchainAddressToDefaultVtxoDescriptor(offchainAddrs[0])
		if err != nil {
			return "", err
		}

		changeReceiver := client.Output{
			Descriptor: changeDesc,
			Amount:     changeAmount,
		}
		receiversOutput = append(receiversOutput, changeReceiver)
	}

	inputs := make([]client.Input, 0, len(selectedCoins))

	for _, coin := range selectedCoins {
		inputs = append(inputs, client.Input{
			Outpoint: client.Outpoint{
				Txid: coin.Txid,
				VOut: coin.VOut,
			},
			Descriptor: coin.Descriptor,
		})
	}

	redeemTx, unconditionalForfeitTxs, err := a.client.CreatePayment(
		ctx, inputs, receiversOutput)
	if err != nil {
		return "", err
	}

	// TODO verify the redeem tx signature

	signedRedeemTx, err := a.wallet.SignTransaction(ctx, a.explorer, redeemTx)
	if err != nil {
		return "", err
	}

	if err = a.client.CompletePayment(
		ctx, signedRedeemTx, unconditionalForfeitTxs,
	); err != nil {
		return "", err
	}

	return signedRedeemTx, nil
}

func (a *covenantlessArkClient) Claim(ctx context.Context) (string, error) {
	myselfOffchain, _, err := a.wallet.NewAddress(ctx, false)
	if err != nil {
		return "", err
	}

	_, pendingVtxos, err := a.getVtxos(ctx, myselfOffchain, false)
	if err != nil {
		return "", err
	}

	_, mypubkey, _, err := common.DecodeAddress(myselfOffchain)
	if err != nil {
		return "", err
	}

	boardingUtxos, err := a.getClaimableBoardingUtxos(ctx)
	if err != nil {
		return "", err
	}

	var pendingBalance uint64
	for _, vtxo := range pendingVtxos {
		pendingBalance += vtxo.Amount
	}
	for _, vtxo := range boardingUtxos {
		pendingBalance += vtxo.Amount
	}
	if pendingBalance == 0 {
		return "", nil
	}

	desc, err := a.offchainAddressToDefaultVtxoDescriptor(myselfOffchain)
	if err != nil {
		return "", err
	}

	receiver := client.Output{
		Descriptor: desc,
		Amount:     pendingBalance,
	}

	return a.selfTransferAllPendingPayments(
		ctx,
		pendingVtxos,
		boardingUtxos,
		receiver,
		hex.EncodeToString(mypubkey.SerializeCompressed()),
	)
}

func (a *covenantlessArkClient) GetTransactionEventChannel() chan store.Transaction {
	return a.appDataStore.TransactionRepository().GetEventChannel()
}

func (a *covenantlessArkClient) listenToVtxoChan(ctnx context.Context) error {
	go func(ctx context.Context) {
		for {
			if !a.vtxoListeningStarted {
				time.Sleep(1 * time.Second)
				continue
			}

			select {
			case <-ctx.Done():
				return
			case allVtxow := <-a.vtxosChan:
				if len(allVtxow) == 0 {
					continue
				}

				spendableVtxosOld, spentVtxosOld, err := a.appDataStore.VtxoRepository().GetAll(ctx)
				if err != nil {
					log.Errorf("failed to get vtxos: %s", err)
					continue
				}
				allBoardingTxs := a.getBoardingTxs(ctx)
				oldVtxos := append(spendableVtxosOld, spentVtxosOld...)
				if len(oldVtxos) == 0 {
					spendableVtxos, spentVtxos := make([]client.Vtxo, 0), make([]client.Vtxo, 0)
					for isSpent, vtxo := range allVtxow {
						if isSpent {
							spentVtxos = append(spentVtxos, vtxo)
						} else {
							spendableVtxos = append(spendableVtxos, vtxo)
						}
					}

					txs, err := vtxosToTxsCovenantless(a.StoreData.RoundInterval, spendableVtxos, spentVtxos, allBoardingTxs)
					if err != nil {
						log.Errorf("failed to convert vtxos to txs: %s", err)
						continue
					}

					if err := a.appDataStore.TransactionRepository().InsertTransactions(ctx, txs); err != nil {
						log.Errorf("failed to insert transaction: %s", err)
						continue
					}

					vtxos := make([]store.Vtxo, 0, len(allVtxow))
					for isSpent, v := range allVtxow {
						vtxos = append(vtxos, store.Vtxo{
							Txid:                    v.Txid,
							VOut:                    v.VOut,
							Amount:                  v.Amount,
							RoundTxid:               v.RoundTxid,
							ExpiresAt:               v.ExpiresAt,
							RedeemTx:                v.RedeemTx,
							UnconditionalForfeitTxs: v.UnconditionalForfeitTxs,
							Pending:                 v.Pending,
							SpentBy:                 v.SpentBy,
							Spent:                   bool(isSpent),
						})
						if err := a.appDataStore.VtxoRepository().InsertVtxos(ctx, vtxos); err != nil {
							log.Errorf("failed to insert vtxo: %s", err)
							continue
						}
					}
				} else {
					// find differece between old and new vtxos
					allVtxosMap := make(map[string]client.Vtxo, 0)
					for _, vtxo := range allVtxow {
						key := fmt.Sprintf("%s:%d", vtxo.Txid, vtxo.VOut)
						allVtxosMap[key] = vtxo
					}

					oldVtxosMap := make(map[string]store.Vtxo, 0)
					for _, vtxo := range oldVtxos {
						key := fmt.Sprintf("%s:%d", vtxo.Txid, vtxo.VOut)
						oldVtxosMap[key] = vtxo
					}

					// find new vtxos
					newSpendableVtxos, newSpentVtxos := make([]client.Vtxo, 0), make([]client.Vtxo, 0)
					for isSpent, vtxo := range allVtxow {
						key := fmt.Sprintf("%s:%d", vtxo.Txid, vtxo.VOut)
						if _, ok := oldVtxosMap[key]; !ok {
							if isSpent {
								newSpentVtxos = append(newSpentVtxos, vtxo)
							} else {
								newSpendableVtxos = append(newSpendableVtxos, vtxo)
							}
						}
					}

					oldBardingTxs, err := a.appDataStore.TransactionRepository().GetBoardingTxs(ctx)
					if err != nil {
						log.Errorf("failed to get boarding txs: %s", err)
						continue
					}

					newBoardingTxs := make([]store.Transaction, 0)
					if len(oldBardingTxs) > 0 {
						for _, tx := range allBoardingTxs {
							found := false
							for _, oldTx := range oldBardingTxs {
								if tx.BoardingTxid == oldTx.BoardingTxid {
									found = true
									break
								}
							}
							if !found {
								newBoardingTxs = append(newBoardingTxs, tx)
							}
						}
					}

					txs, err := vtxosToTxsCovenantless(a.StoreData.RoundInterval, newSpendableVtxos, newSpentVtxos, newBoardingTxs)
					if err != nil {
						log.Errorf("failed to convert vtxos to txs: %s", err)
						continue
					}

					if err := a.appDataStore.TransactionRepository().InsertTransactions(ctx, txs); err != nil {
						log.Errorf("failed to insert transaction: %s", err)
						continue
					}

					spendableVtxosToInsert := make([]store.Vtxo, 0, len(newSpendableVtxos))
					for _, v := range newSpendableVtxos {
						spendableVtxosToInsert = append(spendableVtxosToInsert, store.Vtxo{
							Txid:                    v.Txid,
							VOut:                    v.VOut,
							Amount:                  v.Amount,
							RoundTxid:               v.RoundTxid,
							ExpiresAt:               v.ExpiresAt,
							RedeemTx:                v.RedeemTx,
							UnconditionalForfeitTxs: v.UnconditionalForfeitTxs,
							Pending:                 v.Pending,
							SpentBy:                 v.SpentBy,
							Spent:                   false,
						})
					}

					spentVtxosToInsert := make([]store.Vtxo, 0, len(newSpentVtxos))
					for _, v := range newSpentVtxos {
						spentVtxosToInsert = append(spentVtxosToInsert, store.Vtxo{
							Txid:                    v.Txid,
							VOut:                    v.VOut,
							Amount:                  v.Amount,
							RoundTxid:               v.RoundTxid,
							ExpiresAt:               v.ExpiresAt,
							RedeemTx:                v.RedeemTx,
							UnconditionalForfeitTxs: v.UnconditionalForfeitTxs,
							Pending:                 v.Pending,
							SpentBy:                 v.SpentBy,
							Spent:                   true,
						})
					}
					if err := a.appDataStore.VtxoRepository().InsertVtxos(
						ctx,
						append(spentVtxosToInsert, spendableVtxosToInsert...),
					); err != nil {
						log.Errorf("failed to insert vtxo: %s", err)
						continue
					}
				}
			}
		}
	}(ctnx)

	return nil
}

func (a *covenantlessArkClient) sendOnchain(
	ctx context.Context, receivers []Receiver,
) (string, error) {
	if a.wallet.IsLocked() {
		return "", fmt.Errorf("wallet is locked")
	}

	ptx, err := psbt.New(nil, nil, 2, 0, nil)
	if err != nil {
		return "", err
	}

	updater, err := psbt.NewUpdater(ptx)
	if err != nil {
		return "", err
	}

	netParams := utils.ToBitcoinNetwork(a.Network)

	targetAmount := uint64(0)
	for _, receiver := range receivers {
		targetAmount += receiver.Amount()
		if receiver.Amount() < a.Dust {
			return "", fmt.Errorf("invalid amount (%d), must be greater than dust %d", receiver.Amount(), a.Dust)
		}

		rcvAddr, err := btcutil.DecodeAddress(receiver.To(), &netParams)
		if err != nil {
			return "", err
		}

		pkscript, err := txscript.PayToAddrScript(rcvAddr)
		if err != nil {
			return "", err
		}

		updater.Upsbt.UnsignedTx.AddTxOut(&wire.TxOut{
			Value:    int64(receiver.Amount()),
			PkScript: pkscript,
		})
		updater.Upsbt.Outputs = append(updater.Upsbt.Outputs, psbt.POutput{})
	}

	utxos, change, err := a.coinSelectOnchain(
		ctx, targetAmount, nil,
	)
	if err != nil {
		return "", err
	}

	if err := a.addInputs(ctx, updater, utxos); err != nil {
		return "", err
	}

	if change > 0 {
		_, changeAddr, err := a.wallet.NewAddress(ctx, true)
		if err != nil {
			return "", err
		}
		addr, _ := btcutil.DecodeAddress(changeAddr, &netParams)

		pkscript, err := txscript.PayToAddrScript(addr)
		if err != nil {
			return "", err
		}

		updater.Upsbt.UnsignedTx.AddTxOut(&wire.TxOut{
			Value:    int64(change),
			PkScript: pkscript,
		})
		updater.Upsbt.Outputs = append(updater.Upsbt.Outputs, psbt.POutput{})
	}

	size := updater.Upsbt.UnsignedTx.SerializeSize()
	feeRate, err := a.explorer.GetFeeRate()
	if err != nil {
		return "", err
	}

	feeAmount := uint64(math.Ceil(float64(size)*feeRate) + 50)

	if change > feeAmount {
		updater.Upsbt.UnsignedTx.TxOut[len(updater.Upsbt.Outputs)-1].Value = int64(change - feeAmount)
	} else if change == feeAmount {
		updater.Upsbt.UnsignedTx.TxOut = updater.Upsbt.UnsignedTx.TxOut[:len(updater.Upsbt.UnsignedTx.TxOut)-1]
	} else { // change < feeAmount
		if change > 0 {
			updater.Upsbt.UnsignedTx.TxOut = updater.Upsbt.UnsignedTx.TxOut[:len(updater.Upsbt.UnsignedTx.TxOut)-1]
		}
		// reselect the difference
		selected, newChange, err := a.coinSelectOnchain(
			ctx, feeAmount-change, utxos,
		)
		if err != nil {
			return "", err
		}

		if err := a.addInputs(ctx, updater, selected); err != nil {
			return "", err
		}

		if newChange > 0 {
			_, changeAddr, err := a.wallet.NewAddress(ctx, true)
			if err != nil {
				return "", err
			}
			addr, _ := btcutil.DecodeAddress(changeAddr, &netParams)

			pkscript, err := txscript.PayToAddrScript(addr)
			if err != nil {
				return "", err
			}

			updater.Upsbt.UnsignedTx.AddTxOut(&wire.TxOut{
				Value:    int64(newChange),
				PkScript: pkscript,
			})
			updater.Upsbt.Outputs = append(updater.Upsbt.Outputs, psbt.POutput{})
		}
	}

	unsignedTx, _ := ptx.B64Encode()

	signedTx, err := a.wallet.SignTransaction(ctx, a.explorer, unsignedTx)
	if err != nil {
		return "", err
	}

	ptx, err = psbt.NewFromRawBytes(strings.NewReader(signedTx), true)
	if err != nil {
		return "", err
	}

	for i := range ptx.Inputs {
		if err := psbt.Finalize(ptx, i); err != nil {
			return "", err
		}
	}

	return ptx.B64Encode()
}

func (a *covenantlessArkClient) sendOffchain(
	ctx context.Context, withExpiryCoinselect bool, receivers []Receiver,
) (string, error) {
	if a.wallet.IsLocked() {
		return "", fmt.Errorf("wallet is locked")
	}

	offchainAddrs, _, _, err := a.wallet.GetAddresses(ctx)
	if err != nil {
		return "", err
	}
	if len(offchainAddrs) <= 0 {
		return "", fmt.Errorf("no funds detected")
	}

	_, _, aspPubKey, err := common.DecodeAddress(offchainAddrs[0])
	if err != nil {
		return "", err
	}

	receiversOutput := make([]client.Output, 0)
	sumOfReceivers := uint64(0)

	for _, receiver := range receivers {
		_, _, aspKey, err := common.DecodeAddress(receiver.To())
		if err != nil {
			return "", fmt.Errorf("invalid receiver address: %s", err)
		}

		if !bytes.Equal(
			aspPubKey.SerializeCompressed(), aspKey.SerializeCompressed(),
		) {
			return "", fmt.Errorf("invalid receiver address '%s': must be associated with the connected service provider", receiver.To())
		}

		if receiver.Amount() < a.Dust {
			return "", fmt.Errorf("invalid amount (%d), must be greater than dust %d", receiver.Amount(), a.Dust)
		}

		desc, err := a.offchainAddressToDefaultVtxoDescriptor(receiver.To())
		if err != nil {
			return "", err
		}

		receiversOutput = append(receiversOutput, client.Output{
			Descriptor: desc,
			Amount:     receiver.Amount(),
		})
		sumOfReceivers += receiver.Amount()
	}

	vtxos := make([]client.Vtxo, 0)
	for _, offchainAddr := range offchainAddrs {
		spendableVtxos, _, err := a.getVtxos(ctx, offchainAddr, withExpiryCoinselect)
		if err != nil {
			return "", err
		}
		vtxos = append(vtxos, spendableVtxos...)
	}

	selectedCoins, changeAmount, err := utils.CoinSelect(
		vtxos, sumOfReceivers, a.Dust, withExpiryCoinselect,
	)
	if err != nil {
		return "", err
	}

	if changeAmount > 0 {
		offchainAddr, _, err := a.wallet.NewAddress(ctx, true)
		if err != nil {
			return "", err
		}

		desc, err := a.offchainAddressToDefaultVtxoDescriptor(offchainAddr)
		if err != nil {
			return "", err
		}

		changeReceiver := client.Output{
			Descriptor: desc,
			Amount:     changeAmount,
		}
		receiversOutput = append(receiversOutput, changeReceiver)
	}

	inputs := make([]client.Input, 0, len(selectedCoins))
	for _, coin := range selectedCoins {
		inputs = append(inputs, client.Input{
			Outpoint: client.Outpoint{
				Txid: coin.Txid,
				VOut: coin.VOut,
			},
			Descriptor: coin.Descriptor,
		})
	}

	roundEphemeralKey, err := secp256k1.GeneratePrivateKey()
	if err != nil {
		return "", err
	}

	paymentID, err := a.client.RegisterPayment(
		ctx, inputs, hex.EncodeToString(roundEphemeralKey.PubKey().SerializeCompressed()),
	)
	if err != nil {
		return "", err
	}

	if err := a.client.ClaimPayment(
		ctx, paymentID, receiversOutput,
	); err != nil {
		return "", err
	}

	log.Infof("payment registered with id: %s", paymentID)

	poolTxID, err := a.handleRoundStream(
		ctx, paymentID, selectedCoins, nil, "", receiversOutput, roundEphemeralKey,
	)
	if err != nil {
		return "", err
	}

	return poolTxID, nil
}

func (a *covenantlessArkClient) addInputs(
	ctx context.Context,
	updater *psbt.Updater,
	utxos []explorer.Utxo,
) error {
	// TODO works only with single-key wallet
	offchain, _, err := a.wallet.NewAddress(ctx, false)
	if err != nil {
		return err
	}

	_, userPubkey, aspPubkey, err := common.DecodeAddress(offchain)
	if err != nil {
		return err
	}

	for _, utxo := range utxos {
		previousHash, err := chainhash.NewHashFromStr(utxo.Txid)
		if err != nil {
			return err
		}

		sequence, err := utxo.Sequence()
		if err != nil {
			return err
		}

		updater.Upsbt.UnsignedTx.AddTxIn(&wire.TxIn{
			PreviousOutPoint: wire.OutPoint{
				Hash:  *previousHash,
				Index: utxo.Vout,
			},
			Sequence: sequence,
		})

		vtxoScript := &bitcointree.DefaultVtxoScript{
			Owner:     userPubkey,
			Asp:       aspPubkey,
			ExitDelay: utxo.Delay,
		}

		exitClosure := &bitcointree.CSVSigClosure{
			Pubkey:  userPubkey,
			Seconds: uint(utxo.Delay),
		}

		exitLeaf, err := exitClosure.Leaf()
		if err != nil {
			return err
		}

		_, taprootTree, err := vtxoScript.TapTree()
		if err != nil {
			return err
		}

		leafProof, err := taprootTree.GetTaprootMerkleProof(exitLeaf.TapHash())
		if err != nil {
			return fmt.Errorf("failed to get taproot merkle proof: %s", err)
		}

		updater.Upsbt.Inputs = append(updater.Upsbt.Inputs, psbt.PInput{
			TaprootLeafScript: []*psbt.TaprootTapLeafScript{
				{
					ControlBlock: leafProof.ControlBlock,
					Script:       leafProof.Script,
					LeafVersion:  txscript.BaseLeafVersion,
				},
			},
		})
	}

	return nil
}

func (a *covenantlessArkClient) handleRoundStream(
	ctx context.Context,
	paymentID string,
	vtxosToSign []client.Vtxo,
	boardingUtxos []explorer.Utxo,
	boardingDescriptor string,
	receivers []client.Output,
	roundEphemeralKey *secp256k1.PrivateKey,
) (string, error) {
	eventsCh, err := a.client.GetEventStream(ctx, paymentID)
	if err != nil {
		return "", err
	}

	var pingStop func()
	for pingStop == nil {
		pingStop = a.ping(ctx, paymentID)
	}

	defer pingStop()

	var signerSession bitcointree.SignerSession

	const (
		start = iota
		roundSigningStarted
		roundSigningNoncesGenerated
		roundFinalization
	)

	step := start

	for {
		select {
		case <-ctx.Done():
			return "", ctx.Err()
		case notify := <-eventsCh:
			if notify.Err != nil {
				return "", err
			}

			switch event := notify.Event; event.(type) {
			case client.RoundFinalizedEvent:
				return event.(client.RoundFinalizedEvent).Txid, nil
			case client.RoundFailedEvent:
				return "", fmt.Errorf("round failed: %s", event.(client.RoundFailedEvent).Reason)
			case client.RoundSigningStartedEvent:
				pingStop()
				if step != start {
					continue
				}
				log.Info("a round signing started")
				signerSession, err = a.handleRoundSigningStarted(
					ctx, roundEphemeralKey, event.(client.RoundSigningStartedEvent),
				)
				if err != nil {
					return "", err
				}
				step++
				continue
			case client.RoundSigningNoncesGeneratedEvent:
				if step != roundSigningStarted {
					continue
				}
				pingStop()
				log.Info("round combined nonces generated")
				if err := a.handleRoundSigningNoncesGenerated(
					ctx, event.(client.RoundSigningNoncesGeneratedEvent), roundEphemeralKey, signerSession,
				); err != nil {
					return "", err
				}
				step++
				continue
			case client.RoundFinalizationEvent:
				if step != roundSigningNoncesGenerated {
					continue
				}
				pingStop()
				log.Info("a round finalization started")

				signedForfeitTxs, signedRoundTx, err := a.handleRoundFinalization(
					ctx, event.(client.RoundFinalizationEvent), vtxosToSign, boardingUtxos, boardingDescriptor, receivers,
				)
				if err != nil {
					return "", err
				}

				if len(signedForfeitTxs) <= 0 && len(vtxosToSign) > 0 {
					log.Info("no forfeit txs to sign, waiting for the next round")
					continue
				}

				log.Info("finalizing payment... ")
				if err := a.client.FinalizePayment(ctx, signedForfeitTxs, signedRoundTx); err != nil {
					return "", err
				}

				log.Info("done.")
				log.Info("waiting for round finalization...")
				step++
				continue
			}
		}
	}
}

func (a *covenantlessArkClient) handleRoundSigningStarted(
	ctx context.Context, ephemeralKey *secp256k1.PrivateKey, event client.RoundSigningStartedEvent,
) (signerSession bitcointree.SignerSession, err error) {
	sweepClosure := bitcointree.CSVSigClosure{
		Pubkey:  a.AspPubkey,
		Seconds: uint(a.RoundLifetime),
	}

	sweepTapLeaf, err := sweepClosure.Leaf()
	if err != nil {
		return
	}

	roundTx, err := psbt.NewFromRawBytes(strings.NewReader(event.UnsignedRoundTx), true)
	if err != nil {
		return
	}

	sharedOutput := roundTx.UnsignedTx.TxOut[0]
	sharedOutputValue := sharedOutput.Value

	sweepTapTree := txscript.AssembleTaprootScriptTree(*sweepTapLeaf)
	root := sweepTapTree.RootNode.TapHash()

	signerSession = bitcointree.NewTreeSignerSession(
		ephemeralKey, sharedOutputValue, event.UnsignedTree, root.CloneBytes(),
	)

	if err = signerSession.SetKeys(event.CosignersPublicKeys); err != nil {
		return
	}

	nonces, err := signerSession.GetNonces()
	if err != nil {
		return
	}

	myPubKey := hex.EncodeToString(ephemeralKey.PubKey().SerializeCompressed())

	err = a.arkClient.client.SendTreeNonces(ctx, event.ID, myPubKey, nonces)

	return
}

func (a *covenantlessArkClient) handleRoundSigningNoncesGenerated(
	ctx context.Context,
	event client.RoundSigningNoncesGeneratedEvent,
	ephemeralKey *secp256k1.PrivateKey,
	signerSession bitcointree.SignerSession,
) error {
	if signerSession == nil {
		return fmt.Errorf("tree signer session not set")
	}

	if err := signerSession.SetAggregatedNonces(event.Nonces); err != nil {
		return err
	}

	sigs, err := signerSession.Sign()
	if err != nil {
		return err
	}

	if err := a.arkClient.client.SendTreeSignatures(
		ctx,
		event.ID,
		hex.EncodeToString(ephemeralKey.PubKey().SerializeCompressed()),
		sigs,
	); err != nil {
		return err
	}

	return nil
}

func (a *covenantlessArkClient) handleRoundFinalization(
	ctx context.Context,
	event client.RoundFinalizationEvent,
	vtxos []client.Vtxo,
	boardingUtxos []explorer.Utxo,
	boardingDescriptor string,
	receivers []client.Output,
) ([]string, string, error) {
	if err := a.validateCongestionTree(event, receivers); err != nil {
		return nil, "", fmt.Errorf("failed to verify congestion tree: %s", err)
	}

	offchainAddr, _, err := a.wallet.NewAddress(ctx, false)
	if err != nil {
		return nil, "", err
	}

	_, myPubkey, _, err := common.DecodeAddress(offchainAddr)
	if err != nil {
		return nil, "", err
	}

	var forfeits []string

	if len(vtxos) > 0 {
		signedForfeits, err := a.createAndSignForfeits(
			ctx, vtxos, event.Connectors, event.MinRelayFeeRate, myPubkey,
		)
		if err != nil {
			return nil, "", err
		}

		forfeits = signedForfeits
	}

	if len(boardingUtxos) > 0 {
		boardingVtxoScript, err := bitcointree.ParseVtxoScript(boardingDescriptor)
		if err != nil {
			return nil, "", err
		}

		roundPtx, err := psbt.NewFromRawBytes(strings.NewReader(event.Tx), true)
		if err != nil {
			return nil, "", err
		}

		// add tapscript leaf
		forfeitClosure := &bitcointree.MultisigClosure{
			Pubkey:    myPubkey,
			AspPubkey: a.AspPubkey,
		}

		forfeitLeaf, err := forfeitClosure.Leaf()
		if err != nil {
			return nil, "", err
		}

		_, taprootTree, err := boardingVtxoScript.TapTree()
		if err != nil {
			return nil, "", err
		}

		forfeitProof, err := taprootTree.GetTaprootMerkleProof(forfeitLeaf.TapHash())
		if err != nil {
			return nil, "", fmt.Errorf("failed to get taproot merkle proof for boarding utxo: %s", err)
		}

		tapscript := &psbt.TaprootTapLeafScript{
			ControlBlock: forfeitProof.ControlBlock,
			Script:       forfeitProof.Script,
			LeafVersion:  txscript.BaseLeafVersion,
		}

		for i := range roundPtx.Inputs {
			previousOutpoint := roundPtx.UnsignedTx.TxIn[i].PreviousOutPoint

			for _, boardingUtxo := range boardingUtxos {
				if boardingUtxo.Txid == previousOutpoint.Hash.String() && boardingUtxo.Vout == previousOutpoint.Index {
					roundPtx.Inputs[i].TaprootLeafScript = []*psbt.TaprootTapLeafScript{tapscript}
					break
				}
			}
		}

		b64, err := roundPtx.B64Encode()
		if err != nil {
			return nil, "", err
		}

		signedRoundTx, err := a.wallet.SignTransaction(ctx, a.explorer, b64)
		if err != nil {
			return nil, "", err
		}

		return forfeits, signedRoundTx, nil
	}

	return forfeits, "", nil
}

func (a *covenantlessArkClient) validateCongestionTree(
	event client.RoundFinalizationEvent, receivers []client.Output,
) error {
	poolTx := event.Tx
	ptx, err := psbt.NewFromRawBytes(strings.NewReader(poolTx), true)
	if err != nil {
		return err
	}

	if !utils.IsOnchainOnly(receivers) {
		if err := bitcointree.ValidateCongestionTree(
			event.Tree, poolTx, a.StoreData.AspPubkey, a.RoundLifetime,
		); err != nil {
			return err
		}
	}

	// if err := common.ValidateConnectors(poolTx, event.Connectors); err != nil {
	// 	return err
	// }

	if err := a.validateReceivers(
		ptx, receivers, event.Tree,
	); err != nil {
		return err
	}

	log.Info("congestion tree validated")

	return nil
}

func (a *covenantlessArkClient) validateReceivers(
	ptx *psbt.Packet,
	receivers []client.Output,
	congestionTree tree.CongestionTree,
) error {
	netParams := utils.ToBitcoinNetwork(a.Network)
	for _, receiver := range receivers {
		isOnChain, onchainScript, err := utils.ParseBitcoinAddress(
			receiver.Address, netParams,
		)
		if err != nil {
			return fmt.Errorf("invalid receiver address: %s err = %s", receiver.Address, err)
		}

		if isOnChain {
			if err := a.validateOnChainReceiver(ptx, receiver, onchainScript); err != nil {
				return err
			}
		} else {
			if err := a.validateOffChainReceiver(
				congestionTree, receiver,
			); err != nil {
				return err
			}
		}
	}
	return nil
}

func (a *covenantlessArkClient) validateOnChainReceiver(
	ptx *psbt.Packet,
	receiver client.Output,
	onchainScript []byte,
) error {
	found := false
	for _, output := range ptx.UnsignedTx.TxOut {
		if bytes.Equal(output.PkScript, onchainScript) {
			if output.Value != int64(receiver.Amount) {
				return fmt.Errorf(
					"invalid collaborative exit output amount: got %d, want %d",
					output.Value, receiver.Amount,
				)
			}
			found = true
			break
		}
	}
	if !found {
		return fmt.Errorf("collaborative exit output not found: %s", receiver.Address)
	}
	return nil
}

func (a *covenantlessArkClient) validateOffChainReceiver(
	congestionTree tree.CongestionTree,
	receiver client.Output,
) error {
	found := false

	receiverVtxoScript, err := bitcointree.ParseVtxoScript(receiver.Descriptor)
	if err != nil {
		return err
	}

	outputTapKey, _, err := receiverVtxoScript.TapTree()
	if err != nil {
		return err
	}

	leaves := congestionTree.Leaves()
	for _, leaf := range leaves {
		tx, err := psbt.NewFromRawBytes(strings.NewReader(leaf.Tx), true)
		if err != nil {
			return err
		}

		for _, output := range tx.UnsignedTx.TxOut {
			if len(output.PkScript) == 0 {
				continue
			}

			if bytes.Equal(
				output.PkScript[2:], schnorr.SerializePubKey(outputTapKey),
			) {
				if output.Value != int64(receiver.Amount) {
					continue
				}

				found = true
				break
			}
		}

		if found {
			break
		}
	}

	if !found {
		return fmt.Errorf(
			"off-chain send output not found: %s", receiver.Address,
		)
	}

	return nil
}

func (a *covenantlessArkClient) createAndSignForfeits(
	ctx context.Context,
	vtxosToSign []client.Vtxo,
	connectors []string,
	feeRate chainfee.SatPerKVByte,
	myPubkey *secp256k1.PublicKey,
) ([]string, error) {

	signedForfeits := make([]string, 0)
	connectorsPsets := make([]*psbt.Packet, 0, len(connectors))

	for _, connector := range connectors {
		p, err := psbt.NewFromRawBytes(strings.NewReader(connector), true)
		if err != nil {
			return nil, err
		}

		connectorsPsets = append(connectorsPsets, p)
	}

	for _, vtxo := range vtxosToSign {
		vtxoScript, err := bitcointree.ParseVtxoScript(vtxo.Descriptor)
		if err != nil {
			return nil, err
		}

		vtxoTapKey, vtxoTapTree, err := vtxoScript.TapTree()
		if err != nil {
			return nil, err
		}

		feeAmount, err := common.ComputeForfeitMinRelayFee(feeRate, vtxoTapTree)
		if err != nil {
			return nil, err
		}

		vtxoOutputScript, err := common.P2TRScript(vtxoTapKey)
		if err != nil {
			return nil, err
		}

		vtxoTxHash, err := chainhash.NewHashFromStr(vtxo.Txid)
		if err != nil {
			return nil, err
		}

		vtxoInput := &wire.OutPoint{
			Hash:  *vtxoTxHash,
			Index: vtxo.VOut,
		}

		forfeitClosure := &bitcointree.MultisigClosure{
			Pubkey:    myPubkey,
			AspPubkey: a.AspPubkey,
		}

		forfeitLeaf, err := forfeitClosure.Leaf()
		if err != nil {
			return nil, err
		}

		leafProof, err := vtxoTapTree.GetTaprootMerkleProof(forfeitLeaf.TapHash())
		if err != nil {
			return nil, err
		}

		tapscript := psbt.TaprootTapLeafScript{
			ControlBlock: leafProof.ControlBlock,
			Script:       leafProof.Script,
			LeafVersion:  txscript.BaseLeafVersion,
		}

		for _, connectorPset := range connectorsPsets {
			forfeits, err := bitcointree.BuildForfeitTxs(
				connectorPset, vtxoInput, vtxo.Amount, a.Dust, feeAmount, vtxoOutputScript, a.AspPubkey,
			)
			if err != nil {
				return nil, err
			}

			if len(forfeits) <= 0 {
				return nil, fmt.Errorf("no forfeit txs created dust =  %d", a.Dust)
			}

			for _, forfeit := range forfeits {
				forfeit.Inputs[1].TaprootLeafScript = []*psbt.TaprootTapLeafScript{&tapscript}

				b64, err := forfeit.B64Encode()
				if err != nil {
					return nil, err
				}

				signedForfeit, err := a.wallet.SignTransaction(ctx, a.explorer, b64)
				if err != nil {
					return nil, err
				}

				signedForfeits = append(signedForfeits, signedForfeit)
			}
		}

	}

	return signedForfeits, nil
}

func (a *covenantlessArkClient) coinSelectOnchain(
	ctx context.Context, targetAmount uint64, exclude []explorer.Utxo,
) ([]explorer.Utxo, uint64, error) {
	offchainAddrs, boardingAddrs, redemptionAddrs, err := a.wallet.GetAddresses(ctx)
	if err != nil {
		return nil, 0, err
	}

	_, myPubkey, _, err := common.DecodeAddress(offchainAddrs[0])
	if err != nil {
		return nil, 0, err
	}

	myPubkeyStr := hex.EncodeToString(schnorr.SerializePubKey(myPubkey))
	descriptorStr := strings.ReplaceAll(
		a.BoardingDescriptorTemplate, "USER", myPubkeyStr,
	)

	boardingScript, err := bitcointree.ParseVtxoScript(descriptorStr)
	if err != nil {
		return nil, 0, err
	}

	var boardingTimeout uint

	if defaultVtxo, ok := boardingScript.(*bitcointree.DefaultVtxoScript); ok {
		boardingTimeout = defaultVtxo.ExitDelay
	} else {
		return nil, 0, fmt.Errorf("unsupported boarding descriptor: %s", descriptorStr)
	}

	now := time.Now()

	fetchedUtxos := make([]explorer.Utxo, 0)
	for _, addr := range boardingAddrs {
		utxos, err := a.explorer.GetUtxos(addr)
		if err != nil {
			return nil, 0, err
		}

		for _, utxo := range utxos {
			u := utxo.ToUtxo(boardingTimeout)
			if u.SpendableAt.Before(now) {
				fetchedUtxos = append(fetchedUtxos, u)
			}
		}
	}

	selected := make([]explorer.Utxo, 0)
	selectedAmount := uint64(0)
	for _, utxo := range fetchedUtxos {
		if selectedAmount >= targetAmount {
			break
		}

		for _, excluded := range exclude {
			if utxo.Txid == excluded.Txid && utxo.Vout == excluded.Vout {
				continue
			}
		}

		selected = append(selected, utxo)
		selectedAmount += utxo.Amount
	}

	if selectedAmount >= targetAmount {
		return selected, selectedAmount - targetAmount, nil
	}

	fetchedUtxos = make([]explorer.Utxo, 0)
	for _, addr := range redemptionAddrs {
		utxos, err := a.explorer.GetUtxos(addr)
		if err != nil {
			return nil, 0, err
		}

		for _, utxo := range utxos {
			u := utxo.ToUtxo(uint(a.UnilateralExitDelay))
			if u.SpendableAt.Before(now) {
				fetchedUtxos = append(fetchedUtxos, u)
			}
		}
	}

	for _, utxo := range fetchedUtxos {
		if selectedAmount >= targetAmount {
			break
		}

		for _, excluded := range exclude {
			if utxo.Txid == excluded.Txid && utxo.Vout == excluded.Vout {
				continue
			}
		}

		selected = append(selected, utxo)
		selectedAmount += utxo.Amount
	}

	if selectedAmount < targetAmount {
		return nil, 0, fmt.Errorf(
			"not enough funds to cover amount %d", targetAmount,
		)
	}

	return selected, selectedAmount - targetAmount, nil
}

func (a *covenantlessArkClient) getRedeemBranches(
	ctx context.Context, vtxos []client.Vtxo,
) (map[string]*redemption.CovenantlessRedeemBranch, error) {
	congestionTrees := make(map[string]tree.CongestionTree, 0)
	redeemBranches := make(map[string]*redemption.CovenantlessRedeemBranch, 0)

	for i := range vtxos {
		vtxo := vtxos[i]
		if _, ok := congestionTrees[vtxo.RoundTxid]; !ok {
			round, err := a.client.GetRound(ctx, vtxo.RoundTxid)
			if err != nil {
				return nil, err
			}

			congestionTrees[vtxo.RoundTxid] = round.Tree
		}

		redeemBranch, err := redemption.NewCovenantlessRedeemBranch(
			a.explorer, congestionTrees[vtxo.RoundTxid], vtxo,
		)
		if err != nil {
			return nil, err
		}

		redeemBranches[vtxo.Txid] = redeemBranch
	}

	return redeemBranches, nil
}

// TODO (@louisinger): return pending balance in dedicated map.
// Currently, the returned balance is calculated from both spendable and
// pending vtxos.
func (a *covenantlessArkClient) getOffchainBalance(
	ctx context.Context, addr string, computeVtxoExpiration bool,
) (uint64, map[int64]uint64, error) {
	amountByExpiration := make(map[int64]uint64, 0)

	vtxos, _, err := a.getVtxos(ctx, addr, computeVtxoExpiration)
	if err != nil {
		return 0, nil, err
	}
	var balance uint64
	for _, vtxo := range vtxos {
		balance += vtxo.Amount

		if vtxo.ExpiresAt != nil {
			expiration := vtxo.ExpiresAt.Unix()

			if _, ok := amountByExpiration[expiration]; !ok {
				amountByExpiration[expiration] = 0
			}

			amountByExpiration[expiration] += vtxo.Amount
		}
	}

	return balance, amountByExpiration, nil
}

func (a *covenantlessArkClient) getAllBoardingUtxos(ctx context.Context) ([]explorer.Utxo, error) {
	_, boardingAddrs, _, err := a.wallet.GetAddresses(ctx)
	if err != nil {
		return nil, err
	}

	utxos := []explorer.Utxo{}
	for _, addr := range boardingAddrs {
		txs, err := a.explorer.GetTxs(addr)
		if err != nil {
			continue
		}
		for _, tx := range txs {
			for i, vout := range tx.Vout {
				if vout.Address == addr {
					createdAt := time.Time{}
					if tx.Status.Confirmed {
						createdAt = time.Unix(tx.Status.Blocktime, 0)
					}
					utxos = append(utxos, explorer.Utxo{
						Txid:      tx.Txid,
						Vout:      uint32(i),
						Amount:    vout.Amount,
						CreatedAt: createdAt,
					})
				}
			}
		}
	}

	return utxos, nil
}

func (a *covenantlessArkClient) getClaimableBoardingUtxos(ctx context.Context) ([]explorer.Utxo, error) {
	offchainAddrs, boardingAddrs, _, err := a.wallet.GetAddresses(ctx)
	if err != nil {
		return nil, err
	}

	_, myPubkey, _, err := common.DecodeAddress(offchainAddrs[0])
	if err != nil {
		return nil, err
	}

	myPubkeyStr := hex.EncodeToString(schnorr.SerializePubKey(myPubkey))
	descriptorStr := strings.ReplaceAll(
		a.BoardingDescriptorTemplate, "USER", myPubkeyStr,
	)

	boardingScript, err := bitcointree.ParseVtxoScript(descriptorStr)
	if err != nil {
		return nil, err
	}

	var boardingTimeout uint

	if defaultVtxo, ok := boardingScript.(*bitcointree.DefaultVtxoScript); ok {
		boardingTimeout = defaultVtxo.ExitDelay
	} else {
		return nil, fmt.Errorf("unsupported boarding descriptor: %s", descriptorStr)
	}

	claimable := make([]explorer.Utxo, 0)
	now := time.Now()

	for _, addr := range boardingAddrs {
		boardingUtxos, err := a.explorer.GetUtxos(addr)
		if err != nil {
			return nil, err
		}

		for _, utxo := range boardingUtxos {
			u := utxo.ToUtxo(boardingTimeout)
			if u.SpendableAt.Before(now) {
				continue
			}
			claimable = append(claimable, u)
		}

	}

	return claimable, nil
}

func (a *covenantlessArkClient) getVtxos(
	ctx context.Context, _ string, computeVtxoExpiration bool,
) ([]client.Vtxo, []client.Vtxo, error) {
	spendableVtxos, _, err := a.ListVtxos(ctx)
	if err != nil {
		return nil, nil, err
	}

	pendingVtxos := make([]client.Vtxo, 0)
	for _, vtxo := range spendableVtxos {
		if vtxo.Pending {
			pendingVtxos = append(pendingVtxos, vtxo)
		}
	}

	if !computeVtxoExpiration {
		return spendableVtxos, pendingVtxos, nil
	}

	redeemBranches, err := a.getRedeemBranches(ctx, spendableVtxos)
	if err != nil {
		return nil, nil, err
	}

	for vtxoTxid, branch := range redeemBranches {
		expiration, err := branch.ExpiresAt()
		if err != nil {
			return nil, nil, err
		}

		for i, vtxo := range spendableVtxos {
			if vtxo.Txid == vtxoTxid {
				spendableVtxos[i].ExpiresAt = expiration
				break
			}
		}
	}

	return spendableVtxos, pendingVtxos, nil
}

func (a *covenantlessArkClient) selfTransferAllPendingPayments(
	ctx context.Context, pendingVtxos []client.Vtxo, boardingUtxos []explorer.Utxo, myself client.Output, mypubkey string,
) (string, error) {
	inputs := make([]client.Input, 0, len(pendingVtxos)+len(boardingUtxos))

	boardingDescriptor := strings.ReplaceAll(
		a.BoardingDescriptorTemplate, "USER", mypubkey[2:],
	)

	for _, coin := range pendingVtxos {
		inputs = append(inputs, client.Input{
			Outpoint: client.Outpoint{
				Txid: coin.Txid,
				VOut: coin.VOut,
			},
			Descriptor: coin.Descriptor,
		})
	}

	for _, utxo := range boardingUtxos {
		inputs = append(inputs, client.Input{
			Outpoint: client.Outpoint{
				Txid: utxo.Txid,
				VOut: utxo.Vout,
			},
			Descriptor: boardingDescriptor,
		})
	}
	outputs := []client.Output{myself}

	roundEphemeralKey, err := secp256k1.GeneratePrivateKey()
	if err != nil {
		return "", err
	}

	paymentID, err := a.client.RegisterPayment(
		ctx,
		inputs,
		hex.EncodeToString(roundEphemeralKey.PubKey().SerializeCompressed()),
	)
	if err != nil {
		return "", err
	}

	if err := a.client.ClaimPayment(ctx, paymentID, outputs); err != nil {
		return "", err
	}

	roundTxid, err := a.handleRoundStream(
		ctx, paymentID, pendingVtxos, boardingUtxos, boardingDescriptor, outputs, roundEphemeralKey,
	)
	if err != nil {
		return "", err
	}

	return roundTxid, nil
}

<<<<<<< HEAD
func (a *covenantlessArkClient) getBoardingTxs(ctx context.Context) (transactions []store.Transaction) {
=======
func (a *covenantlessArkClient) offchainAddressToReversibleVtxoDescriptor(myaddr string, receiveraddr string) (string, error) {
	_, receiverPubkey, aspPubkey, err := common.DecodeAddress(receiveraddr)
	if err != nil {
		return "", err
	}

	_, userPubKey, _, err := common.DecodeAddress(myaddr)
	if err != nil {
		return "", err
	}

	vtxoScript := bitcointree.ReversibleVtxoScript{
		Owner:     receiverPubkey,
		Sender:    userPubKey,
		Asp:       aspPubkey,
		ExitDelay: uint(a.UnilateralExitDelay),
	}

	return vtxoScript.ToDescriptor(), nil
}

func (a *covenantlessArkClient) offchainAddressToDefaultVtxoDescriptor(addr string) (string, error) {
	_, userPubKey, aspPubkey, err := common.DecodeAddress(addr)
	if err != nil {
		return "", err
	}

	vtxoScript := bitcointree.DefaultVtxoScript{
		Owner:     userPubKey,
		Asp:       aspPubkey,
		ExitDelay: uint(a.UnilateralExitDelay),
	}

	return vtxoScript.ToDescriptor(), nil
}

func (a *covenantlessArkClient) getBoardingTxs(ctx context.Context) (transactions []Transaction) {
>>>>>>> 7c87b37a
	utxos, err := a.getClaimableBoardingUtxos(ctx)
	if err != nil {
		return nil
	}

	isPending := make(map[string]bool)
	for _, u := range utxos {
		isPending[u.Txid] = true
	}

	allUtxos, err := a.getAllBoardingUtxos(ctx)
	if err != nil {
		return nil
	}

	for _, u := range allUtxos {
		pending := false
		if isPending[u.Txid] {
			pending = true
		}
		transactions = append(transactions, store.Transaction{
			BoardingTxid: u.Txid,
			Amount:       u.Amount,
<<<<<<< HEAD
			Type:         store.TxReceived,
			Pending:      pending,
			Claimed:      !pending,
=======
			Type:         TxReceived,
			IsPending:    pending,
>>>>>>> 7c87b37a
			CreatedAt:    u.CreatedAt,
		})
	}
	return
}

func findVtxosBySpentBy(allVtxos []client.Vtxo, txid string) (vtxos []client.Vtxo) {
	for _, v := range allVtxos {
		if v.SpentBy == txid {
			vtxos = append(vtxos, v)
		}
	}
	return
}

func vtxosToTxsCovenantless(
	roundLifetime int64, spendable, spent []client.Vtxo, boardingTxs []store.Transaction,
) ([]store.Transaction, error) {
	transactions := make([]store.Transaction, 0)
	unconfirmedBoardingTxs := make([]store.Transaction, 0)
	for _, tx := range boardingTxs {
		emptyTime := time.Time{}
		if tx.CreatedAt == emptyTime {
			unconfirmedBoardingTxs = append(unconfirmedBoardingTxs, tx)
			continue
		}
		transactions = append(transactions, tx)
	}

	for _, v := range append(spendable, spent...) {
		// get vtxo amount
		amount := int(v.Amount)
		// ignore not pending
		if !v.Pending {
			continue
		}
		// find other spent vtxos that spent this one
		relatedVtxos := findVtxosBySpentBy(spent, v.Txid)
		for _, r := range relatedVtxos {
			if r.Amount < math.MaxInt64 {
				rAmount := int(r.Amount)
				amount -= rAmount
			}
		}
		// what kind of tx was this? send or receive?
		txType := store.TxReceived
		if amount < 0 {
			txType = store.TxSent
		}

		// get redeem txid
		redeemTxid := ""
		if len(v.RedeemTx) > 0 {
			txid, err := getRedeemTxidCovenantless(v.RedeemTx)
			if err != nil {
				return nil, err
			}
			redeemTxid = txid
		}
		// add transaction
<<<<<<< HEAD
		transactions = append(transactions, store.Transaction{
			RoundTxid:  v.RoundTxid,
			RedeemTxid: redeemTxid,
			Amount:     uint64(math.Abs(float64(amount))),
			Type:       txType,
			Pending:    pending,
			Claimed:    claimed,
			CreatedAt:  getCreatedAtFromExpiry(roundLifetime, *v.ExpiresAt),
=======
		transactions = append(transactions, Transaction{
			RoundTxid:       v.RoundTxid,
			RedeemTxid:      redeemTxid,
			Amount:          uint64(math.Abs(float64(amount))),
			Type:            txType,
			IsPending:       (v.Pending && len(v.SpentBy) == 0),
			IsPendingChange: v.PendingChange,
			CreatedAt:       getCreatedAtFromExpiry(roundLifetime, *v.ExpiresAt),
>>>>>>> 7c87b37a
		})
	}

	// Sort the slice by age
	sort.Slice(transactions, func(i, j int) bool {
		txi := transactions[i]
		txj := transactions[j]
		if txi.CreatedAt.Equal(txj.CreatedAt) {
			return txi.Type > txj.Type
		}
		return txi.CreatedAt.After(txj.CreatedAt)
	})

	return append(unconfirmedBoardingTxs, transactions...), nil
}

func getRedeemTxidCovenantless(redeemTx string) (string, error) {
	redeemPtx, err := psbt.NewFromRawBytes(strings.NewReader(redeemTx), true)
	if err != nil {
		return "", fmt.Errorf("failed to parse redeem tx: %s", err)
	}

	return redeemPtx.UnsignedTx.TxID(), nil
}<|MERGE_RESOLUTION|>--- conflicted
+++ resolved
@@ -2164,9 +2164,6 @@
 	return roundTxid, nil
 }
 
-<<<<<<< HEAD
-func (a *covenantlessArkClient) getBoardingTxs(ctx context.Context) (transactions []store.Transaction) {
-=======
 func (a *covenantlessArkClient) offchainAddressToReversibleVtxoDescriptor(myaddr string, receiveraddr string) (string, error) {
 	_, receiverPubkey, aspPubkey, err := common.DecodeAddress(receiveraddr)
 	if err != nil {
@@ -2203,8 +2200,7 @@
 	return vtxoScript.ToDescriptor(), nil
 }
 
-func (a *covenantlessArkClient) getBoardingTxs(ctx context.Context) (transactions []Transaction) {
->>>>>>> 7c87b37a
+func (a *covenantlessArkClient) getBoardingTxs(ctx context.Context) (transactions []store.Transaction) {
 	utxos, err := a.getClaimableBoardingUtxos(ctx)
 	if err != nil {
 		return nil
@@ -2228,14 +2224,8 @@
 		transactions = append(transactions, store.Transaction{
 			BoardingTxid: u.Txid,
 			Amount:       u.Amount,
-<<<<<<< HEAD
 			Type:         store.TxReceived,
-			Pending:      pending,
-			Claimed:      !pending,
-=======
-			Type:         TxReceived,
 			IsPending:    pending,
->>>>>>> 7c87b37a
 			CreatedAt:    u.CreatedAt,
 		})
 	}
@@ -2296,25 +2286,14 @@
 			redeemTxid = txid
 		}
 		// add transaction
-<<<<<<< HEAD
 		transactions = append(transactions, store.Transaction{
-			RoundTxid:  v.RoundTxid,
-			RedeemTxid: redeemTxid,
-			Amount:     uint64(math.Abs(float64(amount))),
-			Type:       txType,
-			Pending:    pending,
-			Claimed:    claimed,
-			CreatedAt:  getCreatedAtFromExpiry(roundLifetime, *v.ExpiresAt),
-=======
-		transactions = append(transactions, Transaction{
 			RoundTxid:       v.RoundTxid,
 			RedeemTxid:      redeemTxid,
 			Amount:          uint64(math.Abs(float64(amount))),
 			Type:            txType,
-			IsPending:       (v.Pending && len(v.SpentBy) == 0),
+			IsPending:       v.Pending && len(v.SpentBy) == 0,
 			IsPendingChange: v.PendingChange,
 			CreatedAt:       getCreatedAtFromExpiry(roundLifetime, *v.ExpiresAt),
->>>>>>> 7c87b37a
 		})
 	}
 
