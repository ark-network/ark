--- conflicted
+++ resolved
@@ -7,14 +7,9 @@
 	@echo "Cleaning existing files..."
 	@rm -rf $(client_dir)
 	@echo "Generating rest client from stub..."
-<<<<<<< HEAD
-	@mkdir -p $(REST_DIR)
+	@mkdir -p $(client_dir)
 	@swagger generate client -f ../../api-spec/openapi/swagger/ark/v1/service.swagger.json -t $(REST_DIR) --client-package=arkservice
 	@swagger generate client -f ../../api-spec/openapi/swagger/ark/v1/explorer.swagger.json -t $(REST_DIR) --client-package=explorerservice
-=======
-	@mkdir -p $(client_dir)
-	@swagger generate client -f ../../api-spec/openapi/swagger/ark/v1/service.swagger.json -t $(client_dir) --client-package=arkservice
->>>>>>> e481c89f
 
 ## test: runs unit tests
 test:
